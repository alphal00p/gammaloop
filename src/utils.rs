--- conflicted
+++ resolved
@@ -3264,21 +3264,10 @@
     pub den: Symbol,
 }
 
-use symbolica::state::{FunctionAttribute, State};
-
 pub static GS: LazyLock<GammaloopSymbols> = LazyLock::new(|| GammaloopSymbols {
-<<<<<<< HEAD
-    ubar: symb!("ubar"),
-    vbar: symb!("vbar"),
-    v: symb!("v"),
-    u: symb!("u"),
-    epsilon: symb!("ϵ"),
-    epsilonbar: symb!("ϵbar"),
-    coeff: symb!("coef"),
-    top: State::get_symbol_with_attributes("Top", &[]).unwrap(),
-    num: symb!("num"),
-    den: symb!("den"),
-=======
+    top: symbol!("Top"),
+    num: symbol!("num"),
+    den: symbol!("den"),
     ubar: symbol!("ubar"),
     vbar: symbol!("vbar"),
     dim: symbol!("dim"),
@@ -3321,7 +3310,6 @@
     f___: symbol!("f___"),
     g___: symbol!("g___"),
     h___: symbol!("h___"),
->>>>>>> e0b63363
 });
 
 /// Checks if two lists are permutations of eachother, and establish a map between indices
@@ -3373,27 +3361,10 @@
     }
 }
 
-<<<<<<< HEAD
-impl<T> Default for OwnedFunctionMap<T> {
-    fn default() -> Self {
-        OwnedFunctionMap::new()
-    }
-}
-
-impl<T> OwnedFunctionMap<T> {
-    #[allow(clippy::new_without_default)]
-    pub fn new() -> Self {
-        OwnedFunctionMap {
-            map: AHashMap::default(),
-            tag: AHashMap::default(),
-        }
-    }
-=======
 #[test]
 fn test_is_permutation() {
     let a = ["a", "b"];
     let b = ["a", "c"];
->>>>>>> e0b63363
 
     assert!(is_permutation(&a, &b).is_none());
 
@@ -3454,36 +3425,10 @@
         <F<T> as Real>::log(self)
     }
 
-<<<<<<< HEAD
-        for (k, v) in owned.map.iter() {
-            match v {
-                OwnedConstOrExpr::Const(v) => {
-                    if let OwnedAtomOrTaggedFunction::Atom(a) = k {
-                        fn_map.add_constant(a.0.as_view(), v.clone().into());
-                    }
-                }
-
-                OwnedConstOrExpr::Expr(rename, _, args, body) => {
-                    if let OwnedAtomOrTaggedFunction::TaggedFunction(name, tags) = k {
-                        fn_map
-                            .add_tagged_function(
-                                (*name).into(),
-                                tags.iter().map(|a| a.0.as_view().into()).collect(),
-                                rename.clone(),
-                                args.iter().map(|&a| a.into()).collect(),
-                                body.0.as_view(),
-                            )
-                            .unwrap();
-                    }
-                }
-            }
-        }
-=======
     #[inline]
     fn powf(&self, power: &Self) -> Self {
         <F<T> as Real>::powf(self, power)
     }
->>>>>>> e0b63363
 
     #[inline]
     fn sin(&self) -> Self {
