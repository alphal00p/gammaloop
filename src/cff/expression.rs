use crate::{
    debug_info::DEBUG_LOGGER,
    utils::{FloatLike, VarFloat, F},
    ExportSettings, Settings,
};
use bincode::{Decode, Encode};
use color_eyre::Report;
use derive_more::{From, Into};
use eyre::eyre;
use itertools::Itertools;
use log::info;
use serde::{Deserialize, Serialize};
use spenso::parametric::SerializableCompiledEvaluator;
use std::{cell::RefCell, fmt::Debug, ops::Index, path::PathBuf};
use symbolica::{
    atom::{Atom, AtomView},
<<<<<<< HEAD
    domains::{
        float::{NumericalFloatLike, RealNumberLike},
        rational::Rational,
    },
    evaluate::{EvalTree, ExportedCode, ExpressionEvaluator, FunctionMap},
=======
    domains::{float::NumericalFloatLike, rational::Rational},
    evaluate::{CompiledEvaluator, EvalTree, ExportedCode, ExpressionEvaluator, FunctionMap},
>>>>>>> 4525b95a
};
use typed_index_collections::TiVec;

#[derive(Debug, From, Into, Copy, Clone, Serialize, Deserialize)]
pub struct TermId(usize);

use super::{
    cff_graph::CFFGenerationGraph,
    esurface::{
        compute_esurface_cache, Esurface, EsurfaceCache, EsurfaceCollection, EsurfaceID,
        ExternalShift,
    },
    generation::generate_cff_limit,
    hsurface::{compute_hsurface_cache, HsurfaceCache, HsurfaceCollection},
    surface::HybridSurfaceID,
    tree::{NodeCache, NodeId, Tree},
};

pub trait CFFFloat<T: FloatLike> {
    fn get_evaluator(cff: &CFFExpression) -> impl Fn(&[F<T>], &Settings) -> Vec<F<T>>;
}

impl CFFFloat<f64> for f64 {
    fn get_evaluator(cff: &CFFExpression) -> impl Fn(&[F<f64>], &Settings) -> Vec<F<f64>> {
        |energy_cache, settings| {
            if cff.compiled.is_some() {
                cff.compiled_evaluate_orientations(energy_cache, settings)
            } else {
                cff.eager_evaluate_orientations(energy_cache, settings)
            }
        }
    }
}

impl CFFFloat<VarFloat<113>> for VarFloat<113> {
    fn get_evaluator(
        cff: &CFFExpression,
    ) -> impl Fn(&[F<VarFloat<113>>], &Settings) -> Vec<F<VarFloat<113>>> {
        |energy_cache, settings| cff.eager_evaluate_orientations(energy_cache, settings)
    }
}

#[derive(Debug, Clone, Serialize, Deserialize)]
pub struct OrientationExpression {
    pub orientation: Vec<bool>,
    pub dag: CFFGenerationGraph,
    pub expression: Tree<CFFExpressionNode>,
}

#[derive(Debug, Clone, Serialize, Deserialize, Encode, Decode)]
pub struct CFFExpression {
    #[bincode(with_serde)]
    pub orientations: TiVec<TermId, OrientationExpression>,
    #[bincode(with_serde)]
    pub esurfaces: EsurfaceCollection,
    #[bincode(with_serde)]
    pub hsurfaces: HsurfaceCollection,
    #[bincode(with_serde)]
    pub compiled: CompiledCFFExpression,
}

#[derive(Debug, Clone, Serialize, Deserialize)]
pub enum CFFExpressionNode {
    Data(HybridSurfaceID),
    Pointer { term_id: TermId, node_id: NodeId },
}

impl CFFExpression {
    #[inline]
    pub fn evaluate_orientations<T: FloatLike + CFFFloat<T>>(
        &self,
        energy_cache: &[F<T>],
        settings: &Settings,
    ) -> Vec<F<T>> {
        if settings.general.debug > 0 {
            DEBUG_LOGGER.write("esurface_equation", &self.esurfaces);
            DEBUG_LOGGER.write("onshell_energies", &energy_cache);
        }

        T::get_evaluator(self)(energy_cache, settings)
    }

    #[inline]
    fn eager_evaluate_orientations<T: FloatLike>(
        &self,
        energy_cache: &[F<T>],
        settings: &Settings,
    ) -> Vec<F<T>> {
        let esurface_cache = self.compute_esurface_cache(energy_cache);
        let hsurface_cache = self.compute_hsurface_cache(energy_cache);

        if settings.general.debug > 0 {
            DEBUG_LOGGER.write("esurface_values", &esurface_cache);
        }

        let mut term_cache = self.build_term_cache();

        let res = self
            .iter_term_ids()
            .map(|t| {
                evaluate_tree(
                    &self.orientations[t].expression,
                    t,
                    &esurface_cache,
                    &hsurface_cache,
                    &mut term_cache,
                )
            })
            .collect();

        if settings.general.debug > 0 {
            DEBUG_LOGGER.write("orientations", &res);
        }

        res
    }

    #[inline]
    fn compiled_evaluate_orientations(
        &self,
        energy_cache: &[F<f64>],
        settings: &Settings,
    ) -> Vec<F<f64>> {
        let res = self.compiled.evaluate_orientations(energy_cache, settings);

        if settings.general.debug > 0 {
            DEBUG_LOGGER.write("orientations", &res);
        }

        res
    }

    #[inline]
    pub fn evaluate<T: FloatLike>(&self, energy_cache: &[F<T>], settings: &Settings) -> F<T> {
        self.evaluate_orientations(energy_cache, settings)
            .into_iter()
            .reduce(|acc, x| &acc + &x)
            .unwrap_or_else(|| energy_cache[0].zero())
    }

    #[inline]
    pub fn eager_evaluate<T: FloatLike>(&self, energy_cache: &[F<T>], settings: &Settings) -> F<T> {
        self.eager_evaluate_orientations(energy_cache, settings)
            .into_iter()
            .reduce(|acc, x| &acc + &x)
            .unwrap_or_else(|| energy_cache[0].zero())
    }

    #[inline]
    fn evaluate_orientations_from_caches<T: FloatLike>(
        &self,
        esurface_cache: &EsurfaceCache<F<T>>,
        hsurface_cache: &HsurfaceCache<F<T>>,
    ) -> Vec<F<T>> {
        let mut term_cache = self.build_term_cache();

        self.iter_term_ids()
            .map(|t| {
                evaluate_tree(
                    &self.orientations[t].expression,
                    t,
                    esurface_cache,
                    hsurface_cache,
                    &mut term_cache,
                )
            })
            .collect()
    }

    #[inline]
    pub fn evaluate_orientations_from_esurface_cache<T: FloatLike>(
        &self,
        esurface_cache: &EsurfaceCache<F<T>>,
        energy_cache: &[F<T>],
    ) -> Vec<F<T>> {
        let hsurface_cache = compute_hsurface_cache(&self.hsurfaces, energy_cache);
        self.evaluate_orientations_from_caches(esurface_cache, &hsurface_cache)
    }

    #[inline]
    pub fn evaluate_from_caches<T: FloatLike>(
        &self,
        esurface_cache: &EsurfaceCache<F<T>>,
        hsurface_cache: &HsurfaceCache<F<T>>,
    ) -> F<T> {
        self.evaluate_orientations_from_caches(esurface_cache, hsurface_cache)
            .into_iter()
            .reduce(|acc, x| &acc + &x)
            .unwrap_or_else(|| esurface_cache[EsurfaceID::from(0usize)].zero())
    }

    #[inline]
    pub fn evalauate_from_esurface_cache<T: FloatLike>(
        &self,
        esurface_cache: &EsurfaceCache<F<T>>,
        energy_cache: &[F<T>],
    ) -> F<T> {
        self.evaluate_orientations_from_esurface_cache(esurface_cache, energy_cache)
            .into_iter()
            .reduce(|acc, x| &acc + &x)
            .unwrap_or_else(|| energy_cache[0].zero())
    }

    #[inline]
    pub fn compute_esurface_cache<T: FloatLike>(
        &self,
        energy_cache: &[F<T>],
    ) -> EsurfaceCache<F<T>> {
        compute_esurface_cache(&self.esurfaces, energy_cache)
    }

    #[inline]
    pub fn compute_hsurface_cache<T: FloatLike>(
        &self,
        energy_cache: &[F<T>],
    ) -> HsurfaceCache<F<T>> {
        compute_hsurface_cache(&self.hsurfaces, energy_cache)
    }

    /// Helper function to undo the factorisation
    fn recursive_term_builder(
        &self,
        res: &mut Vec<Vec<HybridSurfaceID>>,
        current_path: &mut Vec<HybridSurfaceID>,
        term_id: TermId,
        node_id: NodeId,
    ) {
        let node = &self.orientations[term_id].expression.get_node(node_id);

        match node.data {
            CFFExpressionNode::Data(surface_id) => {
                current_path.push(surface_id);

                if node.children.is_empty() {
                    res.push(current_path.clone());
                } else {
                    for child in node.children.iter() {
                        self.recursive_term_builder(
                            res,
                            &mut current_path.clone(),
                            term_id,
                            *child,
                        );
                    }
                }
            }
            CFFExpressionNode::Pointer { term_id, node_id } => {
                self.recursive_term_builder(res, current_path, term_id, node_id);
            }
        }
    }

    /// Undo the factorisationo of a given term
    fn expand_term(&self, term_id: TermId) -> Vec<Vec<HybridSurfaceID>> {
        let mut res = vec![];
        let mut current_path = vec![];

        self.recursive_term_builder(&mut res, &mut current_path, term_id, NodeId::root());
        res
    }

    /// Undo the factorisation of the whole expression of the whole expression
    pub fn expand_terms(&self) -> Vec<Vec<HybridSurfaceID>> {
        self.iter_term_ids()
            .flat_map(|t| self.expand_term(t))
            .collect()
    }

    /// Take the residue of the expression at the surfaec
    pub fn expand_limit(&self, surface_id: HybridSurfaceID) -> Vec<Vec<HybridSurfaceID>> {
        let mut terms = self.expand_terms();
        terms.retain(|product| product.contains(&surface_id));

        for term in terms.iter_mut() {
            term.retain(|&term_surface_id| term_surface_id != surface_id)
        }

        terms
    }

    /// Take the residue of the expression at the surface and convert it to a Symbolica expression
    pub fn expand_limit_to_atom(&self, surface_id: HybridSurfaceID) -> Atom {
        let limit = self.expand_limit(surface_id);

        limit
            .iter()
            .map(|product| {
                let product_atoms = product.iter().map(|surface| match surface {
                    HybridSurfaceID::Esurface(esurface_id) => {
                        self.esurfaces[*esurface_id].to_atom()
                    }
                    HybridSurfaceID::Hsurface(hsurface_id) => {
                        self.hsurfaces[*hsurface_id].to_atom()
                    }
                    HybridSurfaceID::Unit => Atom::new_num(1),
                });

                let surface_product =
                    product_atoms.fold(Atom::new_num(1), |atom_prod, e| atom_prod * &e);

                Atom::new_num(1) / &surface_product
            })
            .fold(Atom::new(), |sum, e| sum + &e)
    }

    pub fn iter_term_ids(&self) -> impl Iterator<Item = TermId> {
        (0..self.orientations.len()).map(TermId)
    }

    #[inline]
    fn build_term_cache<T: FloatLike>(&self) -> TermCache<Option<F<T>>> {
        self.orientations
            .iter()
            .map(|orientation| vec![None; orientation.expression.get_num_nodes()].into())
            .collect_vec()
            .into()
    }

    #[inline]
    pub fn get_num_trees(&self) -> usize {
        self.orientations.len()
    }

    fn recursive_esurface_search(
        &self,
        term_id: TermId,
        node_id: NodeId,
        esurface_id: EsurfaceID,
    ) -> bool {
        let node = self.orientations[term_id].expression.get_node(node_id);

        match node.data {
            CFFExpressionNode::Data(data_surface_id) => {
                match data_surface_id {
                    HybridSurfaceID::Esurface(data_esurface_id) => {
                        if data_esurface_id == esurface_id {
                            return true;
                        }
                    }
                    HybridSurfaceID::Hsurface(_) => {}
                    HybridSurfaceID::Unit => {}
                }

                if node.children.is_empty() {
                    return false;
                }

                node.children
                    .iter()
                    .any(|child| self.recursive_esurface_search(term_id, *child, esurface_id))
            }
            CFFExpressionNode::Pointer { term_id, node_id } => {
                self.recursive_esurface_search(term_id, node_id, esurface_id)
            }
        }
    }

    pub fn term_has_esurface(&self, term_id: TermId, esurface_id: EsurfaceID) -> bool {
        self.recursive_esurface_search(term_id, NodeId::root(), esurface_id)
    }

    fn recursive_construct_atom(
        &self,
        node_id: NodeId,
        term_id: TermId,
        esurface_collection: &EsurfaceCollection,
        hsurface_collection: &HsurfaceCollection,
        rewriter_esurface: Option<&Esurface>,
    ) -> Atom {
        let tree = &self[term_id].expression;
        let node = tree.get_node(node_id);
        match node.data {
            CFFExpressionNode::Pointer { term_id, node_id } => self.recursive_construct_atom(
                node_id,
                term_id,
                esurface_collection,
                hsurface_collection,
                rewriter_esurface,
            ),
            CFFExpressionNode::Data(surface_id) => {
                let surface_atom = match surface_id {
                    HybridSurfaceID::Esurface(esurface_id) => {
                        esurface_collection[esurface_id].to_atom()
                    }
                    HybridSurfaceID::Hsurface(hsurface_id) => match rewriter_esurface {
                        Some(esurface) => {
                            if let Some(esurface_atom) =
                                hsurface_collection[hsurface_id].to_atom_with_rewrite(esurface)
                            {
                                esurface_atom
                            } else {
                                hsurface_collection[hsurface_id].to_atom()
                            }
                        }
                        None => hsurface_collection[hsurface_id].to_atom(),
                    },
                    HybridSurfaceID::Unit => Atom::new_num(1),
                };

                let inv_surface_atom = Atom::new_num(1) / &surface_atom;

                let res = if !node.children.is_empty() {
                    inv_surface_atom
                        * &node
                            .children
                            .iter()
                            .map(|child_index| {
                                self.recursive_construct_atom(
                                    *child_index,
                                    term_id,
                                    esurface_collection,
                                    hsurface_collection,
                                    rewriter_esurface,
                                )
                            })
                            .fold(Atom::new(), |sum, e| sum + &e)
                } else {
                    inv_surface_atom
                };
                res
            }
        }
    }

    pub fn construct_atom_for_term(
        &self,
        term_id: TermId,
        rewriter_esurface: Option<&Esurface>,
    ) -> Atom {
        self.recursive_construct_atom(
            NodeId::root(),
            term_id,
            &self.esurfaces,
            &self.hsurfaces,
            rewriter_esurface,
        )
    }

    pub fn limit_for_esurface(
        &self,
        esurface_id: EsurfaceID,
        temp_dep_mom: usize,
        temp_dep_mom_expr: &ExternalShift,
    ) -> Result<CFFLimit, String> {
        let circling = self.esurfaces[esurface_id].circled_vertices;

        let terms_with_esurface = self
            .iter_term_ids()
            .filter(|&term_id| self.term_has_esurface(term_id, esurface_id));

        let (dag_left, dag_right) = terms_with_esurface
            .map(|term_id| {
                let term_dag = &self[term_id].dag;
                term_dag.generate_cut(circling)
            })
            .unzip();

        let ref_to_esurface = &self.esurfaces[esurface_id];

        generate_cff_limit(
            dag_left,
            dag_right,
            &self.esurfaces,
            ref_to_esurface,
            temp_dep_mom,
            temp_dep_mom_expr,
        )
    }

    pub fn build_symbolica_evaluators<T: FloatLike + Default>(
        &self,
        params: &[Atom],
    ) -> Vec<ExpressionEvaluator<F<T>>> {
        let function_map = FunctionMap::new();

        self.orientations
            .iter_enumerated()
            .map(|(term_id, _)| {
                let atom = self.construct_atom_for_term(term_id, None);
                let atom_view = atom.as_view();

                let mut tree = atom_view.to_evaluation_tree(&function_map, params).unwrap();

                tree.horner_scheme();
                tree.common_subexpression_elimination();

                let tree_ft = tree.map_coeff::<F<T>, _>(&|r| r.into());
                tree_ft.linearize(Some(1))
            })
            .collect()
    }

    pub fn build_joint_symbolica_evaluator<T: FloatLike + Default>(
        &self,
        params: &[Atom],
        cpe_rounds: Option<usize>,
    ) -> ExpressionEvaluator<F<T>> {
        let orientation_atoms = self
            .orientations
            .iter_enumerated()
            .map(|(term_id, _)| self.construct_atom_for_term(term_id, None))
            .collect_vec();

        let orientation_atom_views = orientation_atoms.iter().map(Atom::as_view).collect_vec();
        let function_map = FunctionMap::new();

        let mut tree: EvalTree<Rational> =
            AtomView::to_eval_tree_multiple(&orientation_atom_views, &function_map, params)
                .unwrap();

        tree.horner_scheme();
        tree.common_subexpression_elimination();

        let tree_ft = tree.map_coeff::<F<T>, _>(&|r| r.into());
        tree_ft.linearize(cpe_rounds)
    }

    /// does nothing if compile_cff and compile_separate_orientations are both set to false
    pub fn build_compiled_expression<T: FloatLike + Default>(
        &mut self,
        params: &[Atom],
        path: PathBuf,
        export_settings: &ExportSettings,
    ) -> Result<(), Report> {
        if !export_settings.compile_cff && !export_settings.compile_separate_orientations {
            return Ok(());
        }

        let mut cpp_str = String::new();

        let path_to_compiled = path.join("compiled");
        std::fs::create_dir_all(&path_to_compiled)?;

        let path_to_code = path_to_compiled.join("expression.cpp");

        info!(
            "Compiling cff source_code {}",
            path_to_code
                .to_str()
                .ok_or(eyre!("could not convert path to string"))?
        );

        let path_to_so = path_to_compiled.join("expression.so");
        let path_to_so_str = path_to_so
            .to_str()
            .ok_or(eyre!("could not convert path to string"))?;

        let path_to_code_clone = path_to_code.clone();
        let path_to_code_str = path_to_code_clone
            .to_str()
            .ok_or(eyre!("could not convert path to string"))?;

        if export_settings.compile_cff {
            let joint =
                self.build_joint_symbolica_evaluator::<T>(params, export_settings.cpe_rounds_cff);

            let source_string = if export_settings.gammaloop_compile_options.inline_asm {
                joint.export_asm_str("joint", true)
            } else {
                joint.export_cpp_str("joint", true)
            };

            cpp_str.push_str(&source_string);
        }

        if export_settings.compile_separate_orientations {
            let orientations = self.build_symbolica_evaluators::<T>(params);
            for (orientation_id, orientation_evaluator) in orientations.into_iter().enumerate() {
                let orientation_source_str = if export_settings.gammaloop_compile_options.inline_asm
                {
                    orientation_evaluator.export_asm_str(
                        &format!("orientation_{}", orientation_id),
                        !export_settings.compile_cff && orientation_id == 0,
                    )
                } else {
                    orientation_evaluator.export_cpp_str(
                        &format!("orientation_{}", orientation_id),
                        !export_settings.compile_cff && orientation_id == 0,
                    )
                };

                cpp_str.push_str(&orientation_source_str);
            }
        }

        std::fs::write(path_to_code, cpp_str)?;

        let exported_code = ExportedCode::new(
            path_to_code_str.to_string(),
            "joint".to_string(),
            // export_settings.gammaloop_compile_options.inline_asm(),
        );
        exported_code.compile(
            path_to_so_str,
            export_settings
                .gammaloop_compile_options
                .to_symbolica_compile_options(),
        )?;

        let metadata = CompiledCFFExpressionMetaData {
            name: path_to_compiled,
            num_orientations: self.get_num_trees(),
            compile_cff_present: export_settings.compile_cff,
            compile_separate_orientations_present: export_settings.compile_separate_orientations,
        };

        self.compiled = CompiledCFFExpression::from_metedata(metadata)?;

        info!("Compilation succesful");

        Ok(())
    }

    pub fn load_compiled(&mut self, path: PathBuf, settings: &Settings) -> Result<(), Report> {
        let metadata = CompiledCFFExpressionMetaData {
            name: path.join("compiled"),
            num_orientations: self.get_num_trees(),
            compile_cff_present: settings.general.load_compiled_cff,
            compile_separate_orientations_present: settings
                .general
                .load_compiled_separate_orientations,
        };

        if !settings.general.load_compiled_cff
            && !settings.general.load_compiled_separate_orientations
        {
            self.compiled = CompiledCFFExpression::None;
            return Ok(());
        }

        self.compiled = CompiledCFFExpression::from_metedata(metadata)?;
        Ok(())
    }
}

fn recursive_eval_from_node<T: FloatLike>(
    tree: &Tree<CFFExpressionNode>,
    node_id: NodeId,
    term_id: TermId,
    esurface_cache: &EsurfaceCache<F<T>>,
    hsurface_cache: &HsurfaceCache<F<T>>,
    term_cache: &mut TermCache<Option<F<T>>>,
) -> F<T> {
    let node = tree.get_node(node_id);
    match node.data {
        CFFExpressionNode::Pointer { term_id, node_id } => {
            term_cache[term_id][node_id].clone().unwrap()
        }
        CFFExpressionNode::Data(surface_id) => {
            let surface_val = match surface_id {
                HybridSurfaceID::Esurface(esurface_id) => esurface_cache[esurface_id].inv(),
                HybridSurfaceID::Hsurface(hsurface_id) => hsurface_cache[hsurface_id].inv(),
                HybridSurfaceID::Unit => esurface_cache[EsurfaceID::from(0usize)].one(),
            };

            let res = if !node.children.is_empty() {
                surface_val
                    * node
                        .children
                        .iter()
                        .map(|child_index| {
                            recursive_eval_from_node(
                                tree,
                                *child_index,
                                term_id,
                                esurface_cache,
                                hsurface_cache,
                                term_cache,
                            )
                        })
                        .reduce(|acc, x| acc + x)
                        .unwrap_or_else(|| unreachable!())
            } else {
                surface_val
            };
            term_cache[term_id][node_id] = Some(res.clone());
            res
        }
    }
}

fn evaluate_tree<T: FloatLike>(
    tree: &Tree<CFFExpressionNode>,
    term_id: TermId,
    esurface_cache: &EsurfaceCache<F<T>>,
    hsurface_cache: &HsurfaceCache<F<T>>,
    term_cache: &mut TermCache<Option<F<T>>>,
) -> F<T> {
    recursive_eval_from_node(
        tree,
        NodeId::root(),
        term_id,
        esurface_cache,
        hsurface_cache,
        term_cache,
    )
}

pub type TermCache<T> = TiVec<TermId, NodeCache<T>>;

impl Index<TermId> for CFFExpression {
    type Output = OrientationExpression;

    fn index(&self, term_id: TermId) -> &Self::Output {
        &self.orientations[term_id]
    }
}

#[derive(Debug, Clone, Serialize, Deserialize)]
pub struct CFFLimit {
    pub left: CFFExpression,
    pub right: CFFExpression,
}

impl CFFLimit {
    pub fn evaluate_from_esurface_cache<T: FloatLike>(
        &self,
        esurface_cache: &EsurfaceCache<F<T>>,
        energy_cache: &[F<T>],
    ) -> F<T> {
        let left_orientations = self
            .left
            .evaluate_orientations_from_esurface_cache(esurface_cache, energy_cache);
        let right_orientations = self
            .right
            .evaluate_orientations_from_esurface_cache(esurface_cache, energy_cache);

        left_orientations
            .into_iter()
            .zip(right_orientations)
            .map(|(l, r)| l * r)
            .reduce(|acc, x| &acc + &x)
            .unwrap_or_else(|| esurface_cache[EsurfaceID::from(0usize)].zero())
    }

    pub fn limit_to_atom_with_rewrite(&self, rewriter_esurface: Option<&Esurface>) -> Atom {
        let left_expressions = self
            .left
            .orientations
            .iter_enumerated()
            .map(|(term_id, _)| {
                self.left
                    .construct_atom_for_term(term_id, rewriter_esurface)
            });

        let right_expressions = self
            .right
            .orientations
            .iter_enumerated()
            .map(|(term_id, _)| {
                self.right
                    .construct_atom_for_term(term_id, rewriter_esurface)
            });

        left_expressions
            .zip(right_expressions)
            .fold(Atom::new(), |res, (left, right)| res + &(left * &right))
    }
}

pub enum HybridNode {
    Data(HybridSurfaceID),
    Pointer { term_id: TermId, node_id: NodeId },
}

// custom option so we have control over serialize/deserialize
#[derive(Clone, Serialize, Deserialize)]
pub enum CompiledCFFExpression {
    // #[serde(skip)]
    Some(InnerCompiledCFF),
    None,
}

impl Default for CompiledCFFExpression {
    fn default() -> Self {
        Self::None
    }
}

#[derive(Clone, Serialize, Deserialize)]
pub struct InnerCompiledCFF {
    metadata: CompiledCFFExpressionMetaData,
    joint: Option<RefCell<SerializableCompiledEvaluator>>,
    orientations: TiVec<TermId, RefCell<SerializableCompiledEvaluator>>,
}

#[derive(Serialize, Deserialize, Debug, Clone)]
struct CompiledCFFExpressionMetaData {
    name: PathBuf,
    num_orientations: usize,
    compile_cff_present: bool,
    compile_separate_orientations_present: bool,
}

impl CompiledCFFExpression {
    pub fn evaluate_orientations(
        &self,
        energy_cache: &[F<f64>],
        settings: &Settings,
    ) -> Vec<F<f64>> {
        let expr = self.unwrap();
        let mut out = vec![F(0.0); expr.metadata.num_orientations];
        match &expr.joint {
            Some(evaluator) => evaluator.borrow_mut().evaluate(energy_cache, &mut out),
            None => match &settings.general.force_orientations {
                None => {
                    for (id, out_elem) in out.iter_mut().enumerate() {
                        *out_elem = self.evaluate_one_orientation(id.into(), energy_cache);
                    }
                }
                Some(orientations) => {
                    for id in orientations.iter() {
                        out[*id] = self.evaluate_one_orientation((*id).into(), energy_cache);
                    }
                }
            },
        }

        out
    }

    pub fn evaluate_one_orientation(&self, orientation: TermId, energy_cache: &[F<f64>]) -> F<f64> {
        let expr = self.unwrap();
        if expr.orientations.is_empty() {
            panic!("no orientations to evaluate, most likely they are not generated, set compile_separate_orientations in config to generate them")
        }

        let mut out = [F(0.0)];
        expr.orientations[orientation]
            .borrow_mut()
            .evaluate(energy_cache, &mut out);
        out[0]
    }

    fn from_metedata(metadata: CompiledCFFExpressionMetaData) -> Result<Self, Report> {
        let path_to_joint = metadata.name.join("expression.so");
        let path_to_joint_str = path_to_joint
            .to_str()
            .ok_or(eyre!("could not convert path to string"))?;

        if metadata.compile_cff_present {
            let joint = SerializableCompiledEvaluator::load(path_to_joint_str, "joint")
                .map(RefCell::new)
                .map_err(|e| eyre!(e))?;

            let orientations = if metadata.compile_separate_orientations_present {
                (0..metadata.num_orientations)
                    .map(|orientation| {
                        joint
                            .borrow()
                            .load_new_function(&format!("orientation_{}", orientation))
                            .map_err(|e| eyre!(e))
                            .map(RefCell::new)
                    })
                    .collect::<Result<_, Report>>()?
            } else {
                vec![].into()
            };

            let inner = InnerCompiledCFF {
                metadata,
                joint: Some(joint),
                orientations,
            };

            Ok(Self::Some(inner))
        } else if metadata.compile_separate_orientations_present {
            let orientation_zero =
                SerializableCompiledEvaluator::load(path_to_joint_str, "orientation_0")
                    .map(RefCell::new)
                    .map_err(|e| eyre!(e))?;

            let mut orientations = vec![orientation_zero];

            for orienatation_id in 1..metadata.num_orientations {
                let orientation_evaluator = orientations[0]
                    .borrow()
                    .load_new_function(&format!("orientation_{}", orienatation_id))
                    .map(RefCell::new)
                    .map_err(|e| eyre!(e))?;

                orientations.push(orientation_evaluator);
            }
            let inner = InnerCompiledCFF {
                metadata,
                joint: None,
                orientations: orientations.into(),
            };

            return Ok(Self::Some(inner));
        } else {
            return Ok(Self::None);
        }
    }

    fn unwrap(&self) -> &InnerCompiledCFF {
        match self {
            CompiledCFFExpression::Some(inner) => inner,
            CompiledCFFExpression::None => panic!("compiled cff not present"),
        }
    }

    fn is_some(&self) -> bool {
        match self {
            CompiledCFFExpression::Some(_) => true,
            CompiledCFFExpression::None => false,
        }
    }
}

impl Debug for CompiledCFFExpression {
    fn fmt(&self, f: &mut std::fmt::Formatter<'_>) -> std::fmt::Result {
        match self {
            Self::Some(inner) => CompiledCFFExpressionMetaData::fmt(&inner.metadata, f),
            Self::None => str::fmt("None", f),
        }
    }
}<|MERGE_RESOLUTION|>--- conflicted
+++ resolved
@@ -14,16 +14,8 @@
 use std::{cell::RefCell, fmt::Debug, ops::Index, path::PathBuf};
 use symbolica::{
     atom::{Atom, AtomView},
-<<<<<<< HEAD
-    domains::{
-        float::{NumericalFloatLike, RealNumberLike},
-        rational::Rational,
-    },
+    domains::{float::NumericalFloatLike, rational::Rational},
     evaluate::{EvalTree, ExportedCode, ExpressionEvaluator, FunctionMap},
-=======
-    domains::{float::NumericalFloatLike, rational::Rational},
-    evaluate::{CompiledEvaluator, EvalTree, ExportedCode, ExpressionEvaluator, FunctionMap},
->>>>>>> 4525b95a
 };
 use typed_index_collections::TiVec;
 
