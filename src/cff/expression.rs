--- conflicted
+++ resolved
@@ -562,11 +562,6 @@
             .to_str()
             .ok_or(eyre!("could not convert path to string"))?;
 
-<<<<<<< HEAD
-        if compile_cff {
-            let joint = self.build_joint_symbolica_evaluator::<T>(params);
-            cpp_str.push_str(&joint.export_asm_str("joint", true));
-=======
         if export_settings.compile_cff {
             let joint =
                 self.build_joint_symbolica_evaluator::<T>(params, export_settings.cpe_rounds_cff);
@@ -578,18 +573,11 @@
             };
 
             cpp_str.push_str(&source_string);
->>>>>>> acfe3942
         }
 
         if export_settings.compile_separate_orientations {
             let orientations = self.build_symbolica_evaluators::<T>(params);
             for (orientation_id, orientation_evaluator) in orientations.into_iter().enumerate() {
-<<<<<<< HEAD
-                let orientation_cpp_str = orientation_evaluator.export_asm_str(
-                    &format!("orientation_{}", orientation_id),
-                    !compile_cff && orientation_id == 0,
-                );
-=======
                 let orientation_source_str = if export_settings.gammaloop_compile_options.inline_asm
                 {
                     orientation_evaluator.export_asm_str(
@@ -602,7 +590,6 @@
                         !export_settings.compile_cff && orientation_id == 0,
                     )
                 };
->>>>>>> acfe3942
 
                 cpp_str.push_str(&orientation_source_str);
             }
