--- conflicted
+++ resolved
@@ -313,7 +313,6 @@
     debug: usize,
     e_cm: F<f64>,
 ) -> ExistingEsurfaces {
-<<<<<<< HEAD
     if lmb.basis.is_empty() {
         return ExistingEsurfaces::new();
     }
@@ -324,8 +323,6 @@
         )
     }
 
-=======
->>>>>>> 4525b95a
     let mut existing_esurfaces = ExistingEsurfaces::with_capacity(MAX_EXPECTED_CAPACITY);
 
     for orientation_pair in &esurface_derived_data.orientation_pairs {
@@ -393,9 +390,6 @@
     existing_esurfaces
 }
 
-<<<<<<< HEAD
-#[derive(Clone, Serialize, Deserialize, Debug, Encode, Decode)]
-=======
 #[derive(Serialize)]
 struct ExistenceCheckDebug {
     esurface_id: EsurfaceID,
@@ -406,8 +400,17 @@
     threshold: F<f64>,
 }
 
-#[derive(Clone, Serialize, Deserialize, Debug)]
->>>>>>> 4525b95a
+#[derive(Serialize)]
+struct ExistenceCheckDebug {
+    esurface_id: EsurfaceID,
+    shift_zero_sq: F<f64>,
+    shift_spatial_sq: F<f64>,
+    mass_sum_sq: F<f64>,
+    existence_condition: F<f64>,
+    threshold: F<f64>,
+}
+
+#[derive(Clone, Serialize, Deserialize, Debug, Encode, Decode)]
 pub struct EsurfaceDerivedData {
     esurface_data: Vec<EsurfaceData>,
     orientation_pairs: Vec<(EsurfaceID, EsurfaceID)>,
