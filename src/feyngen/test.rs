--- conflicted
+++ resolved
@@ -240,7 +240,6 @@
     });
 
     let (n_unresolved, unresolved_type) = filters.unresolved_cut_content(&model);
-<<<<<<< HEAD
     assert!(filters
         .half_edge_filters(
             &model,
@@ -252,14 +251,6 @@
             None,
         )
         .is_empty());
-=======
-    assert!(!filters.half_edge_filters(
-        &model,
-        &double_double_triangle,
-        &[],
-        n_unresolved,
-        &unresolved_type
-    ));
 }
 
 // fn fs_generate(loop_count: usize) -> Vec<BareGraph> {
@@ -521,5 +512,4 @@
     }
 
     // println!("Number of fs: {}", fs_diagrams.len());
->>>>>>> cebe8483
 }