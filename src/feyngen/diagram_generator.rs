use indicatif::ProgressBar;
use indicatif::{ParallelProgressIterator, ProgressStyle};

use linnet::half_edge::involution::Orientation;
use rayon::iter::ParallelIterator;
use rayon::prelude::*;
use rayon::ThreadPoolBuilder;
use spenso::complex::{Complex, RealOrComplexTensor};
use spenso::contraction::Contract;
use spenso::data::{DataTensor, StorageTensor};
use spenso::iterators::IteratableTensor;
use spenso::network::TensorNetwork;
use spenso::parametric::{MixedTensor, ParamOrConcrete, ParamTensor};
use spenso::structure::representation::ExtendibleReps;
use spenso::structure::{HasStructure, SmartShadowStructure};
use spenso::symbolica_utils::{SerializableAtom, SerializableSymbol};
use std::collections::hash_map::Entry;
use std::collections::HashSet;
use std::sync::{Arc, Mutex};
use std::time::Instant;
use symbolica::atom::AtomView;
use symbolica::atom::Symbol;
use symbolica::domains::finite_field::PrimeIteratorU64;
use symbolica::domains::rational::Rational;
use symbolica::function;
use symbolica::graph::GenerationSettings;
use symbolica::id::Context;

use ahash::AHashMap;
use ahash::AHashSet;
use ahash::HashMap;
use colored::Colorize;
use log::debug;
use log::info;
use smartstring::{LazyCompact, SmartString};
use symbolica::atom::AtomCore;
use symbolica::{parse, symbol};

use super::NumeratorAwareGraphGroupingOption;
use super::SelfEnergyFilterOptions;
use super::SnailFilterOptions;
use super::TadpolesFilterOptions;
use super::{FeynGenError, FeynGenOptions};

use crate::disable;
use crate::graph::EdgeType;
use crate::model::ColorStructure;
use crate::model::Particle;
use crate::model::VertexRule;
use crate::momentum::SignOrZero;
use crate::numerator::AtomStructure;
use crate::numerator::Numerator;
use crate::numerator::SymbolicExpression;
use crate::numerator::{ExpressionState, GlobalPrefactor};
use crate::utils::{self, GS};
use crate::{
    feyngen::{FeynGenFilter, GenerationType},
    graph::BareGraph,
    model::Model,
};
use itertools::Itertools;
use linnet::half_edge::subgraph::InternalSubGraph;
use linnet::half_edge::subgraph::OrientedCut;
use linnet::half_edge::HedgeGraph;
use linnet::half_edge::NodeIndex;
use symbolica::{atom::Atom, graph::Graph as SymbolicaGraph};

const CANONIZE_FERMION_FLOW: bool = true;
#[derive(Debug, Clone, PartialEq, Eq, PartialOrd, Ord, Hash)]
pub struct NodeColorWithVertexRule {
    pub external_tag: i32,
    pub vertex_rule: Arc<VertexRule>,
}

#[derive(Debug, Clone, PartialEq, Eq, PartialOrd, Ord, Hash, Default)]
pub struct NodeColorWithoutVertexRule {
    pub external_tag: i32,
}

#[derive(Debug, Copy, Clone, PartialEq, Eq, PartialOrd, Ord, Hash, Default)]
pub struct EdgeColor {
    pub pdg: isize,
}

impl std::fmt::Display for EdgeColor {
    fn fmt(&self, f: &mut std::fmt::Formatter<'_>) -> std::fmt::Result {
        write!(f, "{}", self.pdg)
    }
}

impl EdgeColor {
    pub fn from_particle(particle: Arc<Particle>) -> Self {
        Self {
            pdg: particle.pdg_code,
        }
    }
}

pub trait NodeColorFunctions: Sized {
    fn get_external_tag(&self) -> i32;
    fn set_external_tag(&mut self, external_tag: i32);

    fn coupling_orders(&self) -> AHashMap<SmartString<LazyCompact>, usize> {
        AHashMap::default()
    }

    fn get_sign(&self, n_initial_states: usize) -> SignOrZero {
        if self.get_external_tag() > 0 {
            if self.get_external_tag() <= n_initial_states as i32 {
                SignOrZero::Plus
            } else {
                SignOrZero::Minus
            }
        } else {
            SignOrZero::Zero
        }
    }

    fn passes_amplitude_filter(
        _amplitude_subgraph: &InternalSubGraph,
        _graph: &HedgeGraph<Arc<Particle>, Self>,
        _amp_couplings: Option<&std::collections::HashMap<String, usize, ahash::RandomState>>,
    ) -> bool {
        true
    }
}

impl NodeColorFunctions for NodeColorWithVertexRule {
    fn get_external_tag(&self) -> i32 {
        self.external_tag
    }
    fn set_external_tag(&mut self, external_tag: i32) {
        self.external_tag = external_tag;
    }

    fn coupling_orders(&self) -> AHashMap<SmartString<LazyCompact>, usize> {
        let mut coupling_orders = AHashMap::default();
        let vr = self.vertex_rule.clone();
        if vr.name == "external" {
            return coupling_orders;
        }
        for (k, v) in vr.coupling_orders() {
            *coupling_orders.entry(k).or_insert(0) += v;
        }
        coupling_orders
    }

    fn passes_amplitude_filter(
        amplitude_subgraph: &InternalSubGraph,
        graph: &HedgeGraph<Arc<Particle>, Self>,
        amp_couplings: Option<&std::collections::HashMap<String, usize, ahash::RandomState>>,
    ) -> bool {
        if let Some(amp_couplings) = amp_couplings {
            let mut coupling_orders = AHashMap::default();
            for (_, s) in graph.iter_node_data(amplitude_subgraph) {
                if s.get_external_tag() != 0 {
                    for (k, v) in s.coupling_orders() {
                        *coupling_orders.entry(k).or_insert(0) += v;
                    }
                }
            }

            amp_couplings.iter().all(|(k, v)| {
                coupling_orders
                    .get(&SmartString::from(k))
                    .map_or(0 == *v, |o| *o == *v)
            })
        } else {
            true
        }
    }
}

impl NodeColorFunctions for NodeColorWithoutVertexRule {
    fn get_external_tag(&self) -> i32 {
        self.external_tag
    }
    fn set_external_tag(&mut self, external_tag: i32) {
        self.external_tag = external_tag;
    }
}

impl std::fmt::Display for NodeColorWithoutVertexRule {
    fn fmt(&self, f: &mut std::fmt::Formatter<'_>) -> std::fmt::Result {
        write!(f, "{}", self.external_tag)
    }
}

impl std::fmt::Display for NodeColorWithVertexRule {
    fn fmt(&self, f: &mut std::fmt::Formatter<'_>) -> std::fmt::Result {
        write!(
            f,
            "({}|{})",
            self.external_tag,
            self.vertex_rule.name.clone()
        )
    }
}

#[derive(Debug, Clone)]
pub struct FeynGen {
    pub options: FeynGenOptions,
}

impl FeynGen {
    pub fn new(options: FeynGenOptions) -> Self {
        Self { options }
    }

    #[allow(clippy::type_complexity)]
    pub fn assign_node_colors(
        model: &Model,
        graph: &SymbolicaGraph<NodeColorWithoutVertexRule, EdgeColor>,
        node_colors: &HashMap<
            Vec<(Option<bool>, SmartString<LazyCompact>)>,
            Vec<SmartString<LazyCompact>>,
        >,
    ) -> Result<Vec<(SymbolicaGraph<NodeColorWithVertexRule, EdgeColor>, usize)>, FeynGenError>
    {
        // println!("graph = {}", graph.to_dot());
        let mut colored_nodes: Vec<Vec<NodeColorWithVertexRule>> = vec![vec![]];
        let edges = graph.edges();
        for (i_n, node) in graph.nodes().iter().enumerate() {
            let mut node_edges = vec![];
            for e in node.edges.iter() {
                let orientation: Option<bool> = if edges[*e].directed {
                    Some(edges[*e].vertices.0 == i_n)
                } else {
                    None
                };
                let particle = model.get_particle_from_pdg(edges[*e].data.pdg);
                node_edges.push((orientation, particle.name.clone()));
                // self-loop edge must be counted twice
                if edges[*e].vertices.0 == edges[*e].vertices.1 {
                    node_edges.push((orientation.map(|o| !o), particle.name.clone()));
                }
            }
            node_edges.sort();
            let dummy_external_vertex_rule = Arc::new(VertexRule {
                name: "external".into(),
                couplings: vec![],
                lorentz_structures: vec![],
                particles: vec![],
                color_structures: ColorStructure::new(vec![]),
            });
            let colors = if node_edges.len() == 1 {
                &vec![dummy_external_vertex_rule]
            } else if let Some(cs) = node_colors.get(&node_edges) {
                &cs.iter()
                    .map(|c| model.get_vertex_rule(c))
                    .collect::<Vec<_>>()
            } else {
                return Err(FeynGenError::GenericError(format!(
                    "Could not find node colors for node edges {:?}",
                    node_edges
                )));
            };
            let mut new_colored_nodes: Vec<Vec<NodeColorWithVertexRule>> = vec![];
            for current_colors in colored_nodes.iter_mut() {
                for color in colors {
                    current_colors.push(NodeColorWithVertexRule {
                        external_tag: node.data.external_tag,
                        vertex_rule: color.clone(),
                    });
                    new_colored_nodes.push(current_colors.clone());
                }
            }

            colored_nodes = new_colored_nodes;
        }

        let mut colored_graphs = vec![];
        for color in colored_nodes.clone() {
            let mut g: SymbolicaGraph<_, _> = SymbolicaGraph::new();
            for colored_node in color {
                g.add_node(colored_node);
            }
            for edge in graph.edges() {
                _ = g.add_edge(edge.vertices.0, edge.vertices.1, edge.directed, edge.data);
            }
            colored_graphs.push(g);
        }
        Ok(FeynGen::group_isomorphic_graphs(&colored_graphs))
    }

    #[allow(clippy::type_complexity)]
    pub fn group_isomorphic_graphs<
        NodeColor: Clone + PartialEq + Eq + PartialOrd + Ord + std::hash::Hash,
    >(
        graphs: &[SymbolicaGraph<NodeColor, EdgeColor>],
    ) -> Vec<(SymbolicaGraph<NodeColor, EdgeColor>, usize)> {
        if graphs.len() == 1 {
            return vec![(graphs[0].clone(), 1)];
        }
        let mut iso_buckets: HashMap<SymbolicaGraph<NodeColor, EdgeColor>, usize> =
            HashMap::default();
        for g in graphs.iter() {
            let canonized_g = g.canonize();
            *iso_buckets.entry(canonized_g.graph).or_insert_with(|| 1) += 1;
        }
        let mapped_graph = iso_buckets
            .iter()
            .map(|(g, count)| (g.clone(), *count))
            .collect();

        mapped_graph
    }

    pub fn contains_particles(
        graph: &SymbolicaGraph<NodeColorWithoutVertexRule, EdgeColor>,
        particles: &[isize],
    ) -> bool {
        let mut particles_stack = particles.to_vec();
        for edge in graph.edges().iter() {
            if let Some(pos) = particles_stack.iter().position(|&x| x == edge.data.pdg) {
                particles_stack.swap_remove(pos);
            }
            if particles_stack.is_empty() {
                return true;
            }
        }
        false
    }

    pub fn find_edge_position(
        graph: &SymbolicaGraph<NodeColorWithoutVertexRule, EdgeColor>,
        edge_vertices: (usize, usize),
        oriented: bool,
    ) -> Option<usize> {
        for (i_e, edge) in graph.edges().iter().enumerate() {
            if edge.vertices == edge_vertices
                || (!oriented && edge.vertices == (edge_vertices.1, edge_vertices.0))
            {
                return Some(i_e);
            }
        }
        None
    }

    pub fn veto_special_topologies(
        model: &Model,
        graph: &SymbolicaGraph<NodeColorWithoutVertexRule, EdgeColor>,
        veto_self_energy: Option<&SelfEnergyFilterOptions>,
        veto_tadpole: Option<&TadpolesFilterOptions>,
        veto_snails: Option<&SnailFilterOptions>,
        factorized_loop_topologies_count_range: Option<&(usize, usize)>,
    ) -> bool {
        if graph.nodes().iter().any(|n| n.data.external_tag < 0) {
            panic!("External tag must be positive, but found negative as obtained when performing external state symmetrization");
        }
        let debug = false;
        if debug {
            debug!(
                "\n\n>> Vetoing special topologies for the following {}-loop graph:\n{}",
                graph.num_loops(),
                graph.to_dot()
            );
            debug!(
                "Graph edges raw representation:\n{}",
                graph
                    .edges()
                    .iter()
                    .enumerate()
                    .map(|(i_e, e)| format!(
                        "[ #{} vertices: {:?}, e.directed: {}, e.data: {:?} ]",
                        i_e, e.vertices, e.directed, e.data
                    ))
                    .join("\n")
            );
            debug!(
                "Graph nodes raw representation:\n{}",
                graph
                    .nodes()
                    .iter()
                    .enumerate()
                    .map(|(i_n, n)| format!(
                        "[ #{} edges: {:?}, n.data: {:?} ]",
                        i_n, n.edges, n.data
                    ))
                    .join("\n")
            );
        }
        if veto_self_energy.is_none()
            && veto_tadpole.is_none()
            && veto_snails.is_none()
            && factorized_loop_topologies_count_range.is_none()
        {
            return false;
        }
        let graph_nodes: &[symbolica::graph::Node<NodeColorWithoutVertexRule>] = graph.nodes();
        let graph_edges: &[symbolica::graph::Edge<EdgeColor>] = graph.edges();

        let max_external = graph
            .nodes()
            .iter()
            .filter(|n| n.data.external_tag > 0)
            .map(|n| n.data.external_tag)
            .max()
            .unwrap_or(0) as usize;

        // Special topology filter should be working for vaccuum topologies too
        // if max_external == 0 {
        //     // Do not implement any veto for vacuum graphs
        //     return false;
        // }

        let max_external_node_position = graph
            .nodes()
            .iter()
            .position(|n| n.data.external_tag == (max_external as i32))
            .unwrap();
        if debug {
            debug!(
                "Spanning tree root position: max_external={},max_external_node_position={}",
                max_external, max_external_node_position
            );
        }

        let mut external_partices: Vec<Arc<Particle>> =
            vec![model.particles[0].clone(); max_external];
        for e in graph_edges {
            if graph_nodes[e.vertices.0].data.external_tag != 0 {
                external_partices[(graph_nodes[e.vertices.0].data.external_tag - 1) as usize] =
                    model.get_particle_from_pdg(e.data.pdg);
            } else if graph_nodes[e.vertices.1].data.external_tag != 0 {
                external_partices[(graph_nodes[e.vertices.1].data.external_tag - 1) as usize] =
                    model.get_particle_from_pdg(e.data.pdg);
            }
        }

        let mut spanning_tree = graph.get_spanning_tree(max_external_node_position);
        spanning_tree.chain_decomposition();

        if debug {
            debug!(
                "Spanning tree: order={:?}\n{}",
                spanning_tree.order,
                spanning_tree
                    .nodes
                    .iter()
                    .enumerate()
                    .map(|(i_n, n)| format!(
                        "[ #{} position: {:?}, parent: {:?}, back_edges: {:?}, external: {}, chain_id: {:?} ]",
                        i_n, n.position, n.parent, n.back_edges, n.external, n.chain_id
                    ))
                    .join("\n")
            );
        }
        let mut node_children: Vec<Vec<usize>> = vec![vec![]; spanning_tree.nodes.len()];
        for (i_n, node) in spanning_tree.nodes.iter().enumerate() {
            node_children[node.parent].push(i_n);
        }
        if debug {
            debug!("node_children={:?}", node_children);
        }

        let mut external_momenta_routing: Vec<Vec<usize>> = vec![vec![]; spanning_tree.nodes.len()];
        for (i_n, node) in graph.nodes().iter().enumerate() {
            if (node.edges.len() != 1)
                || node.data.external_tag == (max_external_node_position as i32)
            {
                continue;
            }
            let external_index = node.data.external_tag as usize;
            external_momenta_routing[i_n].push(external_index);
            let mut next_node = spanning_tree.nodes[i_n].parent;
            // println!("max_external={},max_external_node_position={},sink_node_position_in_spanning_tree={}", max_external, max_external_node_position, sink_node_position_in_spanning_tree);
            // println!("external_momenta_routing={:?}", external_momenta_routing);
            // println!("spanning_tree={:?}", spanning_tree);
            // println!("Starting from node #{} = {:?}", i_n, node);
            while next_node != max_external_node_position {
                external_momenta_routing[next_node].push(external_index);
                next_node = spanning_tree.nodes[next_node].parent;
            }
        }
        for route in external_momenta_routing.iter_mut() {
            if route.len() == max_external - 1 {
                *route = vec![max_external];
            }
        }
        if debug {
            debug!("external_momenta_routing={:?}", external_momenta_routing);
        }

        // See https://arxiv.org/pdf/1209.0700 for information on the logic of this algorithm

        // Tuple format: (external_leg_id, back_edge_start_node_position, back_edge_position_in_list, chain_id)
        let mut self_energy_attachments: HashSet<(usize, usize, usize, usize)> = HashSet::default();
        // Tuple format: (back_edge_start_node_position, back_edge_position_in_list, chain_id)
        let mut vacuum_attachments: HashSet<(usize, usize, usize)> = HashSet::default();
        // Tuple format: (back_edge_start_node_position, back_edge_position_in_list, chain_id)
        let mut self_loops: HashSet<(usize, usize, usize)> = HashSet::default();
        let mut n_factorizable_loops = 0;
        for &i_n in &spanning_tree.order {
            let node = &spanning_tree.nodes[i_n];
            for (i_back_edge, &back_edge) in node.back_edges.iter().enumerate() {
                let i_chain = i_n;
                if back_edge == i_n {
                    n_factorizable_loops += 1;
                    self_loops.insert((i_n, i_back_edge, i_chain));
                    continue;
                }
                let mut self_energy_external_leg_id: Option<usize> = None;
                let mut curr_chain_node = back_edge;
                let mut is_valid_chain = true;
                'follow_chain: loop {
                    if curr_chain_node == i_n {
                        if i_back_edge > 0 {
                            n_factorizable_loops += 1;
                        }
                        break 'follow_chain;
                    }
                    let moms = &external_momenta_routing[curr_chain_node];
                    if moms.len() == 1 {
                        if let Some(se_leg) = self_energy_external_leg_id {
                            if se_leg != moms[0] {
                                is_valid_chain = false;
                                break 'follow_chain;
                            }
                        }
                        self_energy_external_leg_id = Some(moms[0]);
                        for child in node_children[curr_chain_node].iter() {
                            if (!external_momenta_routing[*child].is_empty())
                                && external_momenta_routing[*child][0] != moms[0]
                            {
                                is_valid_chain = false;
                                break 'follow_chain;
                            }
                        }
                    } else if !moms.is_empty() {
                        is_valid_chain = false;
                        break 'follow_chain;
                    }
                    if let Some(chain_id) = spanning_tree.nodes[curr_chain_node].chain_id {
                        if chain_id != i_chain {
                            is_valid_chain = false;
                            break 'follow_chain;
                        }
                    } else {
                        is_valid_chain = false;
                        break 'follow_chain;
                    }
                    curr_chain_node = spanning_tree.nodes[curr_chain_node].parent;
                }
                if is_valid_chain {
                    if let Some(leg_id) = self_energy_external_leg_id {
                        // Make sure the attachment point of the self-energy does not receive any other external momenta
                        if external_momenta_routing[i_n].len() == 1
                            && external_momenta_routing[i_n][0] == leg_id
                        {
                            // Also For 1 -> 1 processes, we must also verify that it is not the whole graph
                            // Also For 1 -> 1 processes, we must also verify that it is not the whole graph
                            if max_external > 2
                                || spanning_tree
                                    .nodes
                                    .iter()
                                    .filter(|n| (!n.external) && n.chain_id.is_none())
                                    .count()
                                    > 1
                            {
                                self_energy_attachments.insert((leg_id, i_n, i_back_edge, i_chain));
                            }
                        }
                    } else {
                        vacuum_attachments.insert((i_n, i_back_edge, i_chain));
                    }
                }
            }
        }
        if debug {
            debug!("self_energy_attachments={:?}", self_energy_attachments);
            debug!("vacuum_attachments={:?}", vacuum_attachments);
            debug!("self_loops={:?}", self_loops);
            debug!("n_factorizable_loops={:?}", n_factorizable_loops);
        }

        if let Some((min_n_fact_loops, max_n_fact_loops)) =
            factorized_loop_topologies_count_range.as_ref()
        {
            if n_factorizable_loops < *min_n_fact_loops || n_factorizable_loops > *max_n_fact_loops
            {
                if debug {
                    debug!(
                        "Vetoing graph due to having a number of factorizable loops ({}) outside the range [{}, {}]",
                        n_factorizable_loops, min_n_fact_loops, max_n_fact_loops
                    );
                }
                return true;
            }
        }

        let mut tree_bridge_node_indices: HashSet<usize> = HashSet::default();
        for (i_n, node) in spanning_tree.nodes.iter().enumerate() {
            if node.chain_id.is_none()
                && !node.external
                && !external_momenta_routing[i_n].is_empty()
                && !spanning_tree.nodes[node.parent]
                    .back_edges
                    .iter()
                    .any(|&end| i_n == end)
            {
                tree_bridge_node_indices.insert(i_n);
            }
        }
        if debug {
            debug!("bridge_node_positions={:?}", tree_bridge_node_indices);
        }

        // For self-energies we must confirm that they are self-energies by checking if the back edge start node is a bridge
        for (leg_id, back_edge_start_node_index, _back_edge_position_in_list, _chain_id) in
            self_energy_attachments.iter()
        {
            if tree_bridge_node_indices.contains(back_edge_start_node_index) {
                if let Some(veto_self_energy_options) = veto_self_energy {
                    if debug {
                        debug!(
                            "Vetoing self-energy for leg_id={}, back_edge_start_node_index={}, back_edge_position_in_list={}, chain_id={}, with options:\n{:?}",
                            leg_id, back_edge_start_node_index, _back_edge_position_in_list, _chain_id, veto_self_energy_options
                        );
                    }
                    if veto_self_energy_options.veto_only_scaleless_self_energy {
                        panic!(
                            "Option to only remove scaleless self-energies is not implemented yet"
                        );
                    } else {
                        #[allow(clippy::unnecessary_unwrap)]
                        if external_partices[leg_id - 1].is_massive() {
                            if veto_self_energy_options.veto_self_energy_of_massive_lines {
                                return true;
                            }
                        } else {
                            #[allow(clippy::unnecessary_unwrap)]
                            if veto_self_energy_options.veto_self_energy_of_massless_lines {
                                return true;
                            }
                        }
                    }
                }
            }
        }
        // For vaccuum attachments, we must differentiate if there are snails (start node is a tree bridge) or tadpoles (start node *is not* a tree bridge)
        for (back_edge_start_node_index, back_edge_position_in_list, chain_id) in
            vacuum_attachments.iter().chain(self_loops.iter())
        {
            let attachment_particle_is_massive = if max_external > 0 {
                let mut first_tree_attachment_node_index = *back_edge_start_node_index;
                while external_momenta_routing[first_tree_attachment_node_index].is_empty() {
                    first_tree_attachment_node_index =
                        spanning_tree.nodes[first_tree_attachment_node_index].parent;
                }
                let attachment_edge = &graph_edges[FeynGen::find_edge_position(
                    graph,
                    (
                        first_tree_attachment_node_index,
                        spanning_tree.nodes[first_tree_attachment_node_index].parent,
                    ),
                    false,
                )
                .unwrap_or_else(|| {
                    panic!("Could not find edge between bridge node parent and grandparent")
                })];

                model
                    .get_particle_from_pdg(attachment_edge.data.pdg)
                    .is_massive()
            } else {
                true
            };

            if !tree_bridge_node_indices.contains(back_edge_start_node_index) {
                // Tadpole
                if let Some(veto_tadpole_options) = veto_tadpole {
                    if debug {
                        debug!(
                            "Vetoing tadpole for back_edge_start_node_index={}, back_edge_position_in_list={}, chain_id={}, with options:\n{:?}",
                            back_edge_start_node_index, back_edge_position_in_list, chain_id, veto_tadpole_options
                        );
                    }
                    if veto_tadpole_options.veto_only_scaleless_tadpoles {
                        panic!(
                            "Option to only remove scaleless self-energies is not implemented yet"
                        );
                    } else {
                        #[allow(clippy::unnecessary_unwrap)]
                        if attachment_particle_is_massive {
                            if veto_tadpole_options.veto_tadpoles_attached_to_massive_lines {
                                return true;
                            }
                        } else {
                            #[allow(clippy::unnecessary_unwrap)]
                            if veto_tadpole_options.veto_tadpoles_attached_to_massless_lines {
                                return true;
                            }
                        }
                    }
                }
            } else {
                #[allow(clippy::unnecessary_unwrap)]
                // Snail
                if let Some(veto_snails_options) = veto_snails {
                    if debug {
                        debug!(
                            "Vetoing snail for back_edge_start_node_index={}, back_edge_position_in_list={}, chain_id={}, with options:\n{:?}",
                            back_edge_start_node_index, back_edge_position_in_list, chain_id, veto_snails_options
                        );
                    }
                    #[allow(clippy::unnecessary_unwrap)]
                    if veto_snails_options.veto_only_scaleless_snails {
                        panic!(
                            "Option to only remove scaleless self-energies is not implemented yet"
                        );
                    } else {
                        #[allow(clippy::unnecessary_unwrap)]
                        if attachment_particle_is_massive {
                            if veto_snails_options.veto_snails_attached_to_massive_lines {
                                return true;
                            }
                        } else {
                            #[allow(clippy::unnecessary_unwrap)]
                            if veto_snails_options.veto_snails_attached_to_massless_lines {
                                return true;
                            }
                        }
                    }
                }
            }
        }

        if debug {
            debug!(">> No special topology veto applied to this graph");
        }
        false
    }

    pub(super) fn unresolved_cut_content(&self, model: &Model) -> (usize, AHashSet<Arc<Particle>>) {
        if let Some(p) = self.options.cross_section_filters.get_perturbative_orders() {
            let mut unresolved = AHashSet::new();
            for k in p.keys() {
                let k: SmartString<_> = k.clone().into();
                if let Some(p) = model.unresolved_particles.get(&k) {
                    unresolved = unresolved.union(p).cloned().collect();
                }
            }
            (p.values().sum(), unresolved)
        } else {
            (0, AHashSet::new())
        }
    }

    pub fn contains_cut<NodeColor>(
        &self,
        model: &Model,
        graph: &SymbolicaGraph<NodeColor, EdgeColor>,
        n_unresolved: usize,
        unresolved_type: &AHashSet<Arc<Particle>>,
    ) -> bool
    where
        NodeColor: NodeColorFunctions + Clone,
    {
        #[allow(clippy::too_many_arguments)]
        fn is_valid_cut<NodeColor: NodeColorFunctions>(
            cut: &(InternalSubGraph, OrientedCut, InternalSubGraph),
            s_set: &AHashSet<NodeIndex>,
            t_set: &AHashSet<NodeIndex>,
            model: &Model,
            n_unresolved: usize,
            unresolved_type: &AHashSet<Arc<Particle>>,
            particle_content: &[Arc<Particle>],
            amp_couplings: Option<&std::collections::HashMap<String, usize, ahash::RandomState>>,
            amp_loop_count: Option<(usize, usize)>,
            graph: &HedgeGraph<Arc<Particle>, NodeColor>,
        ) -> bool {
            if is_s_channel(cut, s_set, t_set, graph) {
                let mut cut_content: Vec<_> = cut
                    .1
                    .iter_edges_relative(graph)
                    .map(|(o, d)| {
                        if matches!(o, Orientation::Reversed) {
                            d.data.as_ref().get_anti_particle(model)
                        } else {
                            d.data.clone()
                        }
                    })
                    .collect();

                for p in particle_content.iter() {
                    if let Some(pos) = cut_content.iter().position(|c| c == p) {
                        cut_content.swap_remove(pos);
                    } else {
                        return false;
                    }
                }

                if cut_content.len() > n_unresolved {
                    return false;
                }

                for p in cut_content.iter() {
                    if !unresolved_type.contains(p) {
                        return false;
                    }
                }

                if let Some((min_loop, max_loop)) = amp_loop_count {
                    let left_loop = graph.cyclotomatic_number(&cut.0);
                    let right_loop = graph.cyclotomatic_number(&cut.2);

                    let sum = left_loop + right_loop;
                    if sum < min_loop || sum > max_loop {
                        return false;
                    }
                }
                NodeColor::passes_amplitude_filter(&cut.0, graph, amp_couplings)
                    && NodeColor::passes_amplitude_filter(&cut.2, graph, amp_couplings)
            } else {
                false
            }
        }

        fn is_s_channel<NodeColor>(
            cut: &(InternalSubGraph, OrientedCut, InternalSubGraph),
            s_set: &AHashSet<NodeIndex>,
            t_set: &AHashSet<NodeIndex>,
            graph: &HedgeGraph<Arc<Particle>, NodeColor>,
        ) -> bool {
            let nodes: AHashSet<_> = graph
                .iter_node_data(&cut.0)
                .map(|(i, _)| graph.id_from_hairs(i).unwrap())
                .collect();

            // the left graph should only contain s-set particles

            s_set.is_subset(&nodes) && t_set.intersection(&nodes).count() == 0
        }

        let particle_content = self
            .options
            .final_pdgs
            .iter()
            .map(|&pdg| model.get_particle_from_pdg(pdg as isize))
            .collect::<Vec<_>>();
        let amp_couplings = self.options.amplitude_filters.get_coupling_orders();
        let amp_loop_count = self.options.amplitude_filters.get_loop_count_range();
        let n_particles = self.options.initial_pdgs.len();

<<<<<<< HEAD
        todo!("fix HedgeGraph::From");
        disable! {
            let he_graph = HedgeGraph::<EdgeColor, NodeColor >::from(graph.clone()).map(
                |node_color| node_color,
                |_, d| d.map(|d| model.get_particle_from_pdg(d.pdg)),
            );

            let mut s_set = AHashSet::new();
            let mut t_set = vec![];

            for (n, f) in he_graph.iter_nodes() {
                let id = he_graph.id_from_hairs(n).unwrap();
                match f.get_sign(n_particles) {
                    SignOrZero::Plus => {
                        s_set.insert(id);
                    }
                    SignOrZero::Minus => {
                        t_set.push(id);
                    }
                    _ => {}
=======
        let mut s_set = AHashSet::new();
        let mut t_set = AHashSet::new();

        for (n, f) in he_graph.iter_nodes() {
            let id = he_graph.id_from_hairs(n).unwrap();
            match f.get_sign(n_particles) {
                SignOrZero::Plus => {
                    s_set.insert(id);
                }
                SignOrZero::Minus => {
                    t_set.insert(id);
>>>>>>> eaf5f78e
                }
            }
<<<<<<< HEAD
            if let (Some(&s), Some(&t)) = (s_set.iter().next(), t_set.first()) {
                let cuts = he_graph.all_cuts(s, t);
=======
        }
        if let (Some(&s), Some(&t)) = (s_set.iter().next(), t_set.iter().next()) {
            let cuts = he_graph.all_cuts(s, t);

            let pass_cut_filter = cuts.iter().any(|c| {
                is_valid_cut(
                    c,
                    &s_set,
                    &t_set,
                    model,
                    n_unresolved,
                    unresolved_type,
                    &particle_content,
                    amp_couplings,
                    amp_loop_count,
                    &he_graph,
                )
            });
>>>>>>> eaf5f78e

                let pass_cut_filter = cuts.iter().any(|c| {
                    is_valid_cut(
                        c,
                        &s_set,
                        model,
                        n_unresolved,
                        unresolved_type,
                        &particle_content,
                        amp_couplings,
                        amp_loop_count,
                        &he_graph,
                    )
                });

                pass_cut_filter
            } else {
                true //TODO still check the amplitude level filters in the case where there is no initial-state specified
            }
        }
    }

    // This fast cut checker does not enumerate all cuts, but rather checks if the graph can contain a cut with the right particles
    // It also does not consider amplitude-level filters
    pub fn contains_cut_fast<NodeColor: NodeColorFunctions>(
        &self,
        model: &Model,
        graph: &SymbolicaGraph<NodeColor, EdgeColor>,
        n_unresolved: usize,
        unresolved_type: &AHashSet<Arc<Particle>>,
        particles: &[isize],
    ) -> bool {
        let n_initial_states = self.options.initial_pdgs.len();
        // Quick filter to check if the diagram can possibly contain a cut with the right particles and splitting the graph in two parts,
        // as expected for a final-state cut of a forward scattering graph.

        // TODO: replace this with s_and_t_cut from hedge, so as to have proper handling of particle vs anti-particles.
        //let he_graph = HedgeGraph::from(graph.clone());
        //he_graph.all_s_t_cuts(s, t, regions)

        // for now normalize it all to particles
        let mut cut_map: std::collections::HashMap<
            isize,
            std::vec::Vec<usize>,
            ahash::RandomState,
        > = HashMap::default();
        for &p in particles.iter().collect::<HashSet<_>>() {
            let particle = model.get_particle_from_pdg(p);
            if particle.is_antiparticle() {
                cut_map.insert(particle.get_anti_particle(model).pdg_code, vec![]);
            } else {
                cut_map.insert(p, vec![]);
            }
        }
        let mut unresolved_set: Vec<usize> = vec![];
        for (i_e, edge) in graph.edges().iter().enumerate() {
            // filter out external edges
            if graph.nodes()[edge.vertices.0].data.get_external_tag() != 0
                || graph.nodes()[edge.vertices.1].data.get_external_tag() != 0
            {
                continue;
            }
            let particle = model.get_particle_from_pdg(edge.data.pdg);
            let e = if particle.is_antiparticle() {
                cut_map.get_mut(&particle.get_anti_particle(model).pdg_code)
            } else {
                cut_map.get_mut(&particle.pdg_code)
            };
            if let Some(cut_entry) = e {
                cut_entry.push(i_e);
            }
            if unresolved_type.contains(&particle) {
                unresolved_set.push(i_e);
            }
        }
        // Generate unique, unordered combinations, for each possible unresolved multiplicity
        let mut unique_combinations: Vec<
            std::collections::HashSet<Vec<usize>, ahash::RandomState>,
        > = vec![];
        for unresolved_multiplicity in 0..=n_unresolved {
            let mut unique_combinations_for_this_multiplicity: std::collections::HashSet<
                Vec<usize>,
                ahash::RandomState,
            > = HashSet::default();
            let mut particles_for_this_multiplicity =
                particles.iter().map(Some).collect::<Vec<_>>();
            for _ in 0..unresolved_multiplicity {
                particles_for_this_multiplicity.push(None);
            }
            for combination in particles_for_this_multiplicity
                .iter()
                .map(|p| {
                    if let Some(particle) = p {
                        cut_map.get(particle).unwrap().iter()
                    } else {
                        unresolved_set.iter()
                    }
                })
                .multi_cartesian_product()
            {
                // Sort the combination and insert into HashSet
                let mut sorted_combination: Vec<_> = combination.into_iter().cloned().collect();
                if sorted_combination.iter().collect::<HashSet<_>>().len()
                    != sorted_combination.len()
                {
                    continue;
                }
                sorted_combination.sort_unstable();
                unique_combinations_for_this_multiplicity.insert(sorted_combination);
            }
            unique_combinations.push(unique_combinations_for_this_multiplicity);
        }

        let mut adj_list: HashMap<usize, Vec<(usize, usize)>> = HashMap::default();
        for (i_e, e) in graph.edges().iter().enumerate() {
            adj_list
                .entry(e.vertices.0)
                .or_default()
                .push((i_e, e.vertices.1));
            if e.vertices.0 != e.vertices.1 {
                adj_list
                    .entry(e.vertices.1)
                    .or_default()
                    .push((i_e, e.vertices.0));
            }
        }

        let left_initial_state_positions = (1..=n_initial_states)
            .map(|leg_id| {
                graph
                    .nodes()
                    .iter()
                    .position(|n| n.data.get_external_tag() == (leg_id as i32))
                    .unwrap()
            })
            .collect::<Vec<_>>();
        let right_initial_state_positions = (n_initial_states + 1..=2 * n_initial_states)
            .map(|leg_id| {
                graph
                    .nodes()
                    .iter()
                    .position(|n| n.data.get_external_tag() == (leg_id as i32))
                    .unwrap()
            })
            .collect::<Vec<_>>();

        fn are_incoming_connected_to_outgoing<NodeColor>(
            cut: &[usize],
            graph: &SymbolicaGraph<NodeColor, EdgeColor>,
            adj_list: &HashMap<usize, Vec<(usize, usize)>>,
            left_nodes: &[usize],
            right_nodes: &[usize],
        ) -> bool {
            for left_node in left_nodes.iter() {
                for right_node in right_nodes.iter() {
                    let mut visited: Vec<bool> = vec![false; graph.nodes().len()];
                    let mut stack: Vec<usize> = vec![*left_node];
                    while let Some(node) = stack.pop() {
                        if node == *right_node {
                            return true;
                        }
                        visited[node] = true;
                        for (i_e, neighbor) in adj_list[&node].iter() {
                            if !cut.contains(i_e) && !visited[*neighbor] {
                                stack.push(*neighbor);
                            }
                        }
                    }
                }
            }
            false
        }

        fn are_nodes_connected<NodeColor>(
            cut: &[usize],
            graph: &SymbolicaGraph<NodeColor, EdgeColor>,
            adj_list: &HashMap<usize, Vec<(usize, usize)>>,
            nodes: &[usize],
        ) -> bool {
            for (node_a, node_b) in nodes.iter().tuple_combinations() {
                let mut visited: Vec<bool> = vec![false; graph.nodes().len()];
                let mut stack: Vec<usize> = vec![*node_a];
                let mut found_connecting_path = false;
                'dfs_search: while let Some(node) = stack.pop() {
                    if node == *node_b {
                        found_connecting_path = true;
                        break 'dfs_search;
                    }
                    visited[node] = true;
                    for (i_e, neighbor) in adj_list[&node].iter() {
                        if !cut.contains(i_e) && !visited[*neighbor] {
                            stack.push(*neighbor);
                        }
                    }
                }
                if !found_connecting_path {
                    return false;
                }
            }
            true
        }

        fn is_valid_cut<NodeColor>(
            cut: &[usize],
            graph: &SymbolicaGraph<NodeColor, EdgeColor>,
            adj_list: &HashMap<usize, Vec<(usize, usize)>>,
            left_nodes: &[usize],
            right_nodes: &[usize],
        ) -> bool {
            if are_incoming_connected_to_outgoing(cut, graph, adj_list, left_nodes, right_nodes) {
                return false;
            }
            if !are_nodes_connected(cut, graph, adj_list, left_nodes) {
                return false;
            }
            if !are_nodes_connected(cut, graph, adj_list, right_nodes) {
                return false;
            }
            true
        }

        for unique_combination_with_fixed_multiplicity in unique_combinations {
            'cutloop: for cut in unique_combination_with_fixed_multiplicity {
                if !is_valid_cut(
                    &cut,
                    graph,
                    &adj_list,
                    &left_initial_state_positions,
                    &right_initial_state_positions,
                ) {
                    continue 'cutloop;
                }
                // Make sure the cut is minimal and that no subcut is a valid cut.
                for subcut in (1..=(cut.len() - 1))
                    .flat_map(|offset| cut.iter().combinations(cut.len() - offset))
                {
                    if is_valid_cut(
                        subcut.iter().map(|&id| *id).collect::<Vec<_>>().as_slice(),
                        graph,
                        &adj_list,
                        &left_initial_state_positions,
                        &right_initial_state_positions,
                    ) {
                        continue 'cutloop;
                    }
                }
                return true;
            }
        }

        false
    }

    fn group_isomorphic_graphs_after_node_color_change<NC>(
        graphs: &HashMap<SymbolicaGraph<NC, EdgeColor>, Atom>,
        node_colors_to_change: &HashMap<i32, i32>,
        pool: &rayon::ThreadPool,
        progress_bar_style: &ProgressStyle,
    ) -> HashMap<SymbolicaGraph<NC, EdgeColor>, Atom>
    where
        NC: NodeColorFunctions + Clone + PartialOrd + Ord + Eq + std::hash::Hash + Send + Sync,
    {
        #[allow(clippy::type_complexity)]
        let iso_buckets: Arc<
            Mutex<
                HashMap<
                    SymbolicaGraph<NC, EdgeColor>,
                    (usize, (SymbolicaGraph<NC, EdgeColor>, Vec<usize>, Atom)),
                >,
            >,
        > = Arc::new(Mutex::new(HashMap::default()));

        let iso_buckets_clone = iso_buckets.clone();
        let bar = ProgressBar::new(graphs.len() as u64);
        bar.set_style(progress_bar_style.clone());
        bar.set_message("Grouping isomorphic topologies including external leg symmetrization...");
        pool.install(|| {
            graphs
                .par_iter()
                .progress_with(bar.clone())
                .for_each(|(g, symmetry_factor)| {
                    let mut g_node_color_modified = g.clone();
                    let mut modifications: Vec<(usize, i32)> = vec![];
                    for (i_n, node) in g.nodes().iter().enumerate() {
                        for (src_node_color, trgt_node_color) in node_colors_to_change {
                            if node.data.get_external_tag() == *src_node_color {
                                modifications.push((i_n, *trgt_node_color));
                            }
                        }
                    }
                    for (i_n, new_color) in modifications {
                        let mut node_data = g.nodes()[i_n].data.clone();
                        node_data.set_external_tag(new_color);
                        g_node_color_modified.set_node_data(i_n, node_data);
                    }
                    let canonized_g = g_node_color_modified.canonize();
                    let ext_ordering = g
                        .nodes()
                        .iter()
                        .filter_map(|n| {
                            if n.data.get_external_tag() > 0 {
                                Some(*n.edges.first().unwrap())
                            } else {
                                None
                            }
                        })
                        .collect::<Vec<_>>();

                    {
                        let mut iso_buckets_guard = iso_buckets_clone.lock().unwrap();

                        if let Some((count, (other_g, external_ordering, sym_fact))) =
                            iso_buckets_guard.get_mut(&canonized_g.graph)
                        {
                            // Make sure to pick a representative with a canonical external ordering so that additional flavour grouping afterwards is possible
                            if ext_ordering < *external_ordering {
                                *external_ordering = ext_ordering;
                                *other_g = g.clone();
                            }
                            *count += 1;

                            assert!(sym_fact == symmetry_factor);
                        } else {
                            iso_buckets_guard.insert(
                                canonized_g.graph,
                                (1, (g.clone(), ext_ordering, symmetry_factor.clone())),
                            );
                        }
                    }
                });
        });
        bar.finish_and_clear();

        let iso_buckets_guard = iso_buckets.lock().unwrap();
        iso_buckets_guard
            .iter()
            .map(
                |(_canonized_g, (count, (g, _external_ordering, symmetry_factor)))| {
                    (g.clone(), symmetry_factor * Atom::new_num(*count as i64))
                },
            )
            .collect()
    }

    pub fn canonize_external_momenta_assignment(
        &self,
        model: &Model,
        node_colors_for_external_symmetrization: &HashMap<i32, i32>,
        graph: &mut SymbolicaGraph<NodeColorWithVertexRule, EdgeColor>,
    ) {
        let mut initial_pdgs = self
            .options
            .initial_pdgs
            .iter()
            .enumerate()
            .map(|(i_n, pdg)| (pdg, i_n + 1))
            .collect::<Vec<_>>();
        let mut final_pdgs = if matches!(self.options.generation_type, GenerationType::CrossSection)
        {
            self.options
                .initial_pdgs
                .iter()
                .enumerate()
                .map(|(i_n, pdg)| (pdg, i_n + 1 + initial_pdgs.len()))
                .collect::<Vec<_>>()
        } else {
            self.options
                .final_pdgs
                .iter()
                .enumerate()
                .map(|(i_n, pdg)| (pdg, i_n + 1 + initial_pdgs.len()))
                .collect::<Vec<_>>()
        };

        let mut all_pdgs = initial_pdgs.clone();
        all_pdgs.extend(final_pdgs.clone());

        let mut new_node_data = vec![];
        let mut new_edge_data = vec![];

        // We do two passes, first assigning "specified externals" only (i.e. with tags > 0) and finally the remaining non specified ones (tags < 0)
        // The three pass steps are:
        // 0: distribute all externals with forced assignment, i.e. external_tag > 0
        // 1: distribute all externals with forced assignment up to left-right symmetry, i.e. external_tag < -2000
        // 2: distribute symmetrized externals, i.e. external_tag > -2000 && external_tag < 0

        for pass_steps in [0, 1, 2] {
            for (i_e, e) in graph.edges().iter().enumerate() {
                // All edges supposed to be incoming at this stage
                assert!(graph.nodes()[e.vertices.1].data.external_tag == 0);
                assert!(graph.nodes()[e.vertices.0].data.external_tag >= 0);
                let p = model.get_particle_from_pdg(e.data.pdg);
                let external_tag = graph.nodes()[e.vertices.0].data.external_tag;
                let symmetrized_external_tag = node_colors_for_external_symmetrization
                    .get(&external_tag)
                    .copied()
                    .unwrap_or(external_tag);
                let is_initial_state = external_tag <= self.options.initial_pdgs.len() as i32;
                let container = if is_initial_state {
                    &mut initial_pdgs
                } else {
                    &mut final_pdgs
                };
                if pass_steps == 0 && symmetrized_external_tag > 0 {
                    if self.options.symmetrize_left_right_states {
                        let matched_external_pos = all_pdgs
                            .iter()
                            .position(|(&_pdg, i_ext)| (*i_ext as i32) == symmetrized_external_tag)
                            .unwrap();
                        all_pdgs.remove(matched_external_pos);
                    } else {
                        let matched_external_pos = container
                            .iter()
                            .position(|(&_pdg, i_ext)| (*i_ext as i32) == symmetrized_external_tag)
                            .unwrap();
                        container.remove(matched_external_pos);
                    };
                } else if pass_steps == 1 && symmetrized_external_tag < -2000 {
                    // Node colors below -2000 indicate a left-right symmetrization of the external legs for a forward-scattering diagrams
                    // without symmetrizing the initial-states.
                    let external_leg_position = (-symmetrized_external_tag) % 1000;
                    // Try and find this either in initial or final states
                    let (matched_position, is_initial_match) = if let Some(matched_initial_pos) =
                        all_pdgs
                            .iter()
                            .position(|(&_pdg, i_ext)| (*i_ext as i32) == external_leg_position)
                    {
                        (matched_initial_pos, true)
                    } else if let Some(matched_final_pos) =
                        all_pdgs.iter().position(|(&_pdg, i_ext)| {
                            (*i_ext as i32)
                                == external_leg_position + (self.options.initial_pdgs.len() as i32)
                        })
                    {
                        (matched_final_pos, false)
                    } else {
                        unreachable!("Logical mistake in feyngen: external legs in canonicalized graphs should always be matchable.")
                    };

                    let mut new_data = graph.nodes()[e.vertices.0].data.clone();
                    let new_external_tag = all_pdgs[matched_position].1 as i32;
                    // If we swapped initial and final state assignment, then we must also flip the pdg code of the corresponding half-edges
                    if is_initial_state != is_initial_match {
                        let mut e_data = e.data;
                        e_data.pdg = model
                            .get_particle_from_pdg(e_data.pdg)
                            .get_anti_particle(model)
                            .pdg_code;
                        new_edge_data.push((i_e, e_data));
                    }
                    new_data.set_external_tag(new_external_tag);
                    new_node_data.push((e.vertices.0, new_data));
                    all_pdgs.remove(matched_position);
                } else if pass_steps == 2 && (-2000..0).contains(&symmetrized_external_tag) {
                    let pdg_code = if is_initial_state {
                        p.pdg_code
                    } else {
                        p.get_anti_particle(model).pdg_code
                    };
                    if self.options.symmetrize_left_right_states {
                        let matched_external_pos: usize = all_pdgs
                            .iter()
                            .position(|(&pdg, _i_ext)| pdg == pdg_code as i64)
                            .unwrap();
                        let mut new_data = graph.nodes()[e.vertices.0].data.clone();
                        let new_external_tag = all_pdgs[matched_external_pos].1 as i32;
                        // If we swapped initial and final state assignment, then we must also flip the pdg code of the corresponding half-edges
                        if (new_external_tag > initial_pdgs.len() as i32
                            && new_data.external_tag <= initial_pdgs.len() as i32)
                            || (new_external_tag <= initial_pdgs.len() as i32
                                && new_data.external_tag > initial_pdgs.len() as i32)
                        {
                            let mut e_data = e.data;
                            e_data.pdg = model
                                .get_particle_from_pdg(e_data.pdg)
                                .get_anti_particle(model)
                                .pdg_code;
                            new_edge_data.push((i_e, e_data));
                        }
                        new_data.set_external_tag(new_external_tag);
                        new_node_data.push((e.vertices.0, new_data));
                        all_pdgs.remove(matched_external_pos);
                    } else {
                        let matched_external_pos = container
                            .iter()
                            .position(|(&pdg, _i_ext)| pdg == pdg_code as i64)
                            .unwrap();
                        let mut new_data = graph.nodes()[e.vertices.0].data.clone();
                        new_data.set_external_tag(container[matched_external_pos].1 as i32);
                        new_node_data.push((e.vertices.0, new_data));
                        container.remove(matched_external_pos);
                    }
                }
            }
        }

        for (node_pos, new_data) in new_node_data {
            graph.set_node_data(node_pos, new_data);
        }
        for (edge_pos, new_data) in new_edge_data {
            graph.set_edge_data(edge_pos, new_data);
        }
    }

    /// This function canonizes the edge and vertex ordering of a graph based on the skeletton graph with only propagator mass as edge color.
    /// This is useful to then allow for further grouping of isomorphic graphs, incl numerator.
    #[allow(clippy::type_complexity)]
    pub fn canonicalize_edge_and_vertex_ordering(
        &self,
        model: &Model,
        input_graph: &SymbolicaGraph<NodeColorWithVertexRule, EdgeColor>,
        node_colors_for_external_symmetrization: &HashMap<i32, i32>,
        numerator_aware_isomorphism_grouping: &NumeratorAwareGraphGroupingOption,
        // This option contains: (self.options.symmetrize_initial_states, self.options.symmetrize_left_right_states) if any is true, else None.
        manually_canonalize_initial_states_cross_section_ordering: Option<(bool, bool)>,
    ) -> Result<
        (
            SymbolicaGraph<NodeColorWithoutVertexRule, std::string::String>,
            SymbolicaGraph<NodeColorWithVertexRule, EdgeColor>,
        ),
        FeynGenError,
    > {
        // println!("INPUT GRAPH:\n{}", input_graph.to_dot());
        let mut canonized_skelettons = vec![];
        let external_node_positions = input_graph
            .nodes()
            .iter()
            .enumerate()
            .filter_map(|(i_n, n)| {
                if n.data.external_tag > 0 {
                    Some((n.data.external_tag, i_n))
                } else {
                    None
                }
            })
            .collect::<HashMap<_, _>>();
        // Contains the two tuple (are_left_and_right_swapped, remapping)
        let mut external_remappings = vec![];
        if let Some((symmetrize_initial_states, symmetrize_left_right_states)) =
            manually_canonalize_initial_states_cross_section_ordering
        {
            let external_ids = (1..=self.options.initial_pdgs.len()).collect::<Vec<_>>();
            let mut initial_states_orders = vec![];
            if symmetrize_initial_states {
                'permutation_loop: for permutation in external_ids
                    .iter()
                    .cloned()
                    .permutations(external_ids.len())
                {
                    if permutation.iter().enumerate().any(|(src, trgt)| {
                        self.options.initial_pdgs[src] != self.options.initial_pdgs[*trgt - 1]
                    }) {
                        continue 'permutation_loop;
                    }
                    initial_states_orders.push(permutation);
                }
            } else {
                initial_states_orders.push(external_ids);
            };
            for initial_state_order in initial_states_orders {
                let mut remapping = AHashMap::<usize, usize>::default();
                for ext_id in 1..=self.options.initial_pdgs.len() {
                    remapping.insert(
                        *external_node_positions.get(&(ext_id as i32)).unwrap(),
                        *external_node_positions
                            .get(&((initial_state_order[ext_id - 1]) as i32))
                            .unwrap(),
                    );
                    remapping.insert(
                        *external_node_positions
                            .get(&((ext_id + self.options.initial_pdgs.len()) as i32))
                            .unwrap(),
                        *external_node_positions
                            .get(
                                &((initial_state_order[ext_id - 1]
                                    + self.options.initial_pdgs.len())
                                    as i32),
                            )
                            .unwrap(),
                    );
                }
                external_remappings.push((false, remapping));
                if symmetrize_left_right_states {
                    let mut remapping = AHashMap::<usize, usize>::default();
                    for ext_id in 1..=self.options.initial_pdgs.len() {
                        remapping.insert(
                            *external_node_positions.get(&(ext_id as i32)).unwrap(),
                            *external_node_positions
                                .get(
                                    &((initial_state_order[ext_id - 1]
                                        + self.options.initial_pdgs.len())
                                        as i32),
                                )
                                .unwrap(),
                        );
                        remapping.insert(
                            *external_node_positions
                                .get(&((ext_id + self.options.initial_pdgs.len()) as i32))
                                .unwrap(),
                            *external_node_positions
                                .get(&(initial_state_order[ext_id - 1] as i32))
                                .unwrap(),
                        );
                    }
                    external_remappings.push((true, remapping));
                }
            }
        } else {
            external_remappings.push((false, AHashMap::<usize, usize>::default()));
        }

        for (are_left_and_right_swapped, remapping) in external_remappings {
            // Make sure to canonize the edge ordering based on the skeletton graph with only propagator mass as edge color
            let mut skeletton_graph = SymbolicaGraph::new();
            for node in input_graph.nodes() {
                skeletton_graph.add_node(NodeColorWithoutVertexRule {
                    external_tag: *node_colors_for_external_symmetrization
                        .get(&node.data.external_tag)
                        .unwrap_or(&node.data.external_tag),
                });
            }
            let color_according_to_mass: bool = if let Some(grouping_options) =
                numerator_aware_isomorphism_grouping.get_options()
            {
                grouping_options.differentiate_particle_masses_only
            } else {
                true
            };
            for edge in input_graph.edges() {
                // We must maintain the directionality of the external edges to make sure that antifermions are not mapped to fermions
                // when grouping is done based on the skeletton graph and only the mass of the propagators
                // Also external edges must always retain their PDG since exchanging the momentum of e.g. a massless electron and muon
                // would not be a valid isomorphism w.r.t the process definition
                let is_edge_external = [edge.vertices.0, edge.vertices.1]
                    .iter()
                    .any(|e| input_graph.nodes()[*e].data.external_tag != 0);
                let mut remapped_edge_vertices: (usize, usize) = (
                    *remapping.get(&edge.vertices.0).unwrap_or(&edge.vertices.0),
                    *remapping.get(&edge.vertices.1).unwrap_or(&edge.vertices.1),
                );
                // Force all externals incoming in the canonicalization
                let particle = if input_graph.nodes()[edge.vertices.1].data.external_tag > 0 {
                    remapped_edge_vertices = (remapped_edge_vertices.1, remapped_edge_vertices.0);
                    model
                        .get_particle_from_pdg(edge.data.pdg)
                        .get_anti_particle(model)
                } else {
                    model.get_particle_from_pdg(edge.data.pdg)
                };

                // WARNING: It is important to note that the colouring choice below dictates what representative diagram (i.e. "sorted_g") will be used
                // for performing numerical comparisons for grouping isomorphic graphs. If we do not include the spin in the colouring, we may incorrectly
                // sort two isomorphic graphs with and interchange of massless quarks and gluons which will prevent their grouping (final result still correct, but more diagrams).
                // This is avoided by including the spin in the color, which will prevent massless quark and gluons from ever being interchanged.
                // Of course, even then, it could be that we pick two sorted representatives that are not isomorphic, even though there exist a different isomorphic skeletton graph
                // which would have given a match when doing the numerical comparison. In the SM, this should never happen, and for BSM we can afford to lose some grouping.
                // The only way to avoid this would be to numerically test all isomorphic permutations of the skeletton graph, which is prohibitively slow.
                skeletton_graph
                    .add_edge(
                        remapped_edge_vertices.0,
                        remapped_edge_vertices.1,
                        is_edge_external, //edge.directed && is_edge_external,
                        if color_according_to_mass && !is_edge_external {
                            format!("{} | {}", particle.mass, particle.spin)
                        } else {
                            particle.name.to_string()
                        },
                    )
                    .unwrap();
            }
            canonized_skelettons.push((
                (are_left_and_right_swapped, remapping),
                skeletton_graph.canonize(),
            ));
        }
        canonized_skelettons.sort_by(|a, b| {
            (a.1.graph.nodes(), a.1.graph.edges()).cmp(&(b.1.graph.nodes(), b.1.graph.edges()))
        });
        let ((was_left_and_right_swapped, selected_external_remapping), canonized_skeletton) =
            canonized_skelettons.first().unwrap();

        let mut can_graph_node_pos_to_input_graph_node_pos: Vec<usize> =
            vec![0; input_graph.nodes().len()];
        for (input_graph_node_position, node_order) in
            canonized_skeletton.vertex_map.iter().enumerate()
        {
            can_graph_node_pos_to_input_graph_node_pos[*node_order] = *selected_external_remapping
                .get(&input_graph_node_position)
                .unwrap_or(&input_graph_node_position);
        }
        let mut input_graph_node_pos_to_can_graph_node_pos: Vec<usize> =
            vec![0; input_graph.nodes().len()];
        for (can_graph_node_pos, input_graph_node_pos) in can_graph_node_pos_to_input_graph_node_pos
            .iter()
            .enumerate()
        {
            input_graph_node_pos_to_can_graph_node_pos[*input_graph_node_pos] = can_graph_node_pos;
        }

        // Sort nodes according to the canonized skeletton graph
        // This will also ensure that EMR variables line up
        let mut sorted_g: SymbolicaGraph<NodeColorWithVertexRule, EdgeColor> =
            SymbolicaGraph::new();
        for &node_order in can_graph_node_pos_to_input_graph_node_pos.iter() {
            let node_data = input_graph.nodes()[*selected_external_remapping
                .get(&node_order)
                .unwrap_or(&node_order)]
            .data
            .clone();
            sorted_g.add_node(node_data);
        }

        let input_graph_nodes = input_graph.nodes();
        let mut reordered_edges = input_graph
            .edges()
            .iter()
            .map(|e| {
                // Set all external edges incoming and internal edges going from lower to higher node order
                let is_external = input_graph_nodes[e.vertices.0].data.external_tag > 0
                    || input_graph_nodes[e.vertices.1].data.external_tag > 0;
                let is_external_outgoing = input_graph_nodes[e.vertices.1].data.external_tag > 0;
                let is_flipped = is_external_outgoing
                    || (!is_external
                        && input_graph_node_pos_to_can_graph_node_pos[e.vertices.0]
                            > input_graph_node_pos_to_can_graph_node_pos[e.vertices.1]);
                let mut particle = if is_flipped {
                    model
                        .get_particle_from_pdg(e.data.pdg)
                        .get_anti_particle(model)
                } else {
                    model.get_particle_from_pdg(e.data.pdg)
                };
                // Apply the switch from particle to anti-particle (CP symmetry) if the canonicalization swapped initial and final states.
                // IMPORTANT: we must here to apply CP not just to the external particles since the assignment of fermion flow matters, for
                // internal edges connecting these external fermions.
                // If one would fix those edges (necessary e.g. for e- d > e- d DIS process) then one could add '&& is_external' below, which
                // would allow to capture additional groupings involving the charged. W bosons.
                if *was_left_and_right_swapped {
                    particle = particle.get_anti_particle(model);
                }
                (
                    (e, is_flipped),
                    // This key will serve to give a unique ordering of the edges
                    (
                        if !is_flipped {
                            input_graph_node_pos_to_can_graph_node_pos[e.vertices.0]
                        } else {
                            input_graph_node_pos_to_can_graph_node_pos[e.vertices.1]
                        },
                        if !is_flipped {
                            input_graph_node_pos_to_can_graph_node_pos[e.vertices.1]
                        } else {
                            input_graph_node_pos_to_can_graph_node_pos[e.vertices.0]
                        },
                        particle.pdg_code,
                    ),
                )
            })
            .collect::<Vec<_>>();
        reordered_edges.sort_by(|a, b| a.1.partial_cmp(&b.1).unwrap());

        for &((_e, _is_flipped), (v_in, v_out, pdg)) in reordered_edges.iter() {
            // We must canonize the fermion flow as well, so we force the fermion flow to always go from the lower to the higher node order,
            // and adjust the edge colour (particle vs anti-particle) accordingly.
            // This is necessary to ensure that the meaning of the edge momentum representation (which always aligns the monentum with the fermion flow)
            // is preserved
            sorted_g
                .add_edge(
                    v_in,
                    v_out,
                    // Now that the edge orientation is canonized we set all edges as directed because
                    // it is semantic even for bosons as it dictates the flow of the momentum
                    true,
                    EdgeColor::from_particle(model.get_particle_from_pdg(pdg)),
                )
                .unwrap();
        }

        // In order for the external assignment momenta to line up between the canonized versions of these graphs
        self.canonize_external_momenta_assignment(
            model,
            node_colors_for_external_symmetrization,
            &mut sorted_g,
        );

        Ok((canonized_skeletton.graph.to_owned(), sorted_g))
    }

    pub fn follow_chain(
        current_node: usize,
        vetos: &mut Vec<bool>,
        adj_map: &HashMap<usize, Vec<(usize, usize)>>,
        one_step_only: bool,
    ) -> Result<(Option<usize>, usize), FeynGenError> {
        if let Some(connected_edges) = adj_map.get(&current_node) {
            let targets = connected_edges
                .iter()
                .filter_map(|(i_e, next_node)| {
                    if !vetos[*i_e] {
                        Some((i_e, next_node))
                    } else {
                        None
                    }
                })
                .collect::<Vec<_>>();
            if targets.is_empty() {
                Ok((None, current_node))
            } else if targets.len() == 1 {
                let (&next_edge, &next_node) = targets.first().unwrap();
                vetos[next_edge] = true;
                if one_step_only {
                    Ok((Some(next_edge), next_node))
                } else {
                    return FeynGen::follow_chain(next_node, vetos, adj_map, one_step_only);
                }
            } else {
                Ok((None, *targets.first().unwrap().1))
                // return Err(FeynGenError::GenericError(
                //     "GammaLoop does not support four-fermion vertices yet".to_string(),
                // ));
            }
        } else {
            Ok((None, current_node))
        }
    }

    pub fn normalize_fermion_flow(
        &self,
        graph: &SymbolicaGraph<NodeColorWithVertexRule, EdgeColor>,
        model: &Model,
    ) -> Result<SymbolicaGraph<NodeColorWithVertexRule, EdgeColor>, FeynGenError> {
        let mut adj_map: HashMap<usize, Vec<(usize, usize)>> = HashMap::default();
        for (i_e, e) in graph.edges().iter().enumerate() {
            // Build an adjacency list including only fermions
            if !model.get_particle_from_pdg(e.data.pdg).is_fermion() {
                continue;
            }
            adj_map
                .entry(e.vertices.0)
                .or_default()
                .push((i_e, e.vertices.1));
            if e.vertices.0 != e.vertices.1 {
                adj_map
                    .entry(e.vertices.1)
                    .or_default()
                    .push((i_e, e.vertices.0));
            }
        }

        let mut vetoed_edges: Vec<bool> = graph
            .edges()
            .iter()
            .map(|e| !model.get_particle_from_pdg(e.data.pdg).is_fermion())
            .collect();
        let mut new_edges: AHashMap<usize, (usize, usize, bool, EdgeColor)> = AHashMap::default();
        let mut normalized_graph: SymbolicaGraph<NodeColorWithVertexRule, EdgeColor> =
            SymbolicaGraph::new();
        for n in graph.nodes().iter() {
            normalized_graph.add_node(n.data.clone());
        }

        let graph_edges = graph.edges();
        for (i_e, e) in graph_edges.iter().enumerate() {
            if vetoed_edges[i_e] {
                if !new_edges.contains_key(&i_e) {
                    new_edges.insert(i_e, (e.vertices.0, e.vertices.1, e.directed, e.data));
                }
                continue;
            }
            let mut is_starting_antiparticle =
                model.get_particle_from_pdg(e.data.pdg).is_antiparticle();
            let starting_vertices = if graph.nodes()[e.vertices.0].data.external_tag == 0
                && graph.nodes()[e.vertices.1].data.external_tag == 0
                && is_starting_antiparticle
            {
                // Force all virtual closed fermion loops to be particles
                is_starting_antiparticle = false;
                if !new_edges.contains_key(&i_e) {
                    new_edges.insert(
                        i_e,
                        (
                            e.vertices.1,
                            e.vertices.0,
                            e.directed,
                            EdgeColor::from_particle(
                                model
                                    .get_particle_from_pdg(e.data.pdg)
                                    .get_anti_particle(model),
                            ),
                        ),
                    );
                    (e.vertices.1, e.vertices.0)
                } else {
                    continue;
                }
            } else if !new_edges.contains_key(&i_e) {
                new_edges.insert(i_e, (e.vertices.0, e.vertices.1, e.directed, e.data));
                (e.vertices.0, e.vertices.1)
            } else {
                continue;
            };

            vetoed_edges[i_e] = true;
            for read_to_the_right in [true, false] {
                let mut previous_node_position = if read_to_the_right {
                    starting_vertices.1
                } else {
                    starting_vertices.0
                };
                // println!(
                //     "Starting reading chain from edge {}->{}, from {}",
                //     starting_vertices.0, starting_vertices.1, previous_node_position
                // );
                'fermion_chain: loop {
                    let (next_fermion_edge_position, next_fermion_node_position) =
                        FeynGen::follow_chain(
                            previous_node_position,
                            &mut vetoed_edges,
                            &adj_map,
                            true,
                        )?;
                    // println!(
                    //     "Next edge: {}",
                    //     if let Some(nfep) = next_fermion_edge_position {
                    //         format!(
                    //             "{}, {} -> {}",
                    //             graph_edges[nfep].vertices.0, graph_edges[nfep].vertices.1, nfep
                    //         )
                    //     } else {
                    //         "None".to_string()
                    //     }
                    // );
                    if let Some(nfep) = next_fermion_edge_position {
                        let this_has_same_orientation_starting = (read_to_the_right
                            && graph_edges[nfep].vertices.1 == next_fermion_node_position)
                            || (!read_to_the_right
                                && graph_edges[nfep].vertices.0 == next_fermion_node_position);
                        if !new_edges.contains_key(&nfep) {
                            if this_has_same_orientation_starting {
                                new_edges.insert(
                                    nfep,
                                    (
                                        graph_edges[nfep].vertices.0,
                                        graph_edges[nfep].vertices.1,
                                        graph_edges[nfep].directed,
                                        graph_edges[nfep].data,
                                    ),
                                );
                            } else {
                                let this_edge_particle =
                                    model.get_particle_from_pdg(graph_edges[nfep].data.pdg);
                                new_edges.insert(
                                    nfep,
                                    (
                                        graph_edges[nfep].vertices.1,
                                        graph_edges[nfep].vertices.0,
                                        graph_edges[nfep].directed,
                                        // Force fermion to be the same species as the one starting the chain
                                        if this_edge_particle.is_antiparticle()
                                            != is_starting_antiparticle
                                        {
                                            EdgeColor::from_particle(
                                                this_edge_particle.get_anti_particle(model),
                                            )
                                        } else {
                                            EdgeColor::from_particle(this_edge_particle)
                                        },
                                    ),
                                );
                            }
                        }
                        previous_node_position = next_fermion_node_position;
                    } else {
                        break 'fermion_chain;
                    }
                }
            }
        }
        let mut sorted_new_edges = new_edges.iter().collect::<Vec<_>>();
        sorted_new_edges.sort_by(|(i_e_0, _), (i_e_1, _)| i_e_0.cmp(i_e_1));

        for (v0, v1, directed, edge_data) in sorted_new_edges.iter().map(|(_, v)| v) {
            normalized_graph
                .add_edge(*v0, *v1, *directed, *edge_data)
                .map_err(|e| FeynGenError::GenericError(e.to_string()))?;
        }
        assert!(normalized_graph.edges().len() == graph.edges().len());
        Ok(normalized_graph)
    }

    // Note, this function will not work as intended with four-fermion vertices, and only aggregated self-loops or fermion-loops not involving four-femion vertices
    pub fn count_closed_fermion_loops(
        &self,
        graph: &SymbolicaGraph<NodeColorWithVertexRule, EdgeColor>,
        model: &Model,
    ) -> Result<usize, FeynGenError> {
        let mut adj_map: HashMap<usize, Vec<(usize, usize)>> = HashMap::default();
        for (i_e, e) in graph.edges().iter().enumerate() {
            // Build an adjacency list including only fermions
            if !model.get_particle_from_pdg(e.data.pdg).is_fermion() {
                continue;
            }
            adj_map
                .entry(e.vertices.0)
                .or_default()
                .push((i_e, e.vertices.1));
            if e.vertices.0 != e.vertices.1 {
                adj_map
                    .entry(e.vertices.1)
                    .or_default()
                    .push((i_e, e.vertices.0));
            }
        }

        let mut vetoed_edges: Vec<bool> = graph
            .edges()
            .iter()
            .map(|e| !model.get_particle_from_pdg(e.data.pdg).is_fermion())
            .collect();
        let mut n_fermion_loops = 0;
        for (i_e, e) in graph.edges().iter().enumerate() {
            if vetoed_edges[i_e] {
                continue;
            }
            vetoed_edges[i_e] = true;
            let (_, left_trail_end) =
                FeynGen::follow_chain(e.vertices.0, &mut vetoed_edges, &adj_map, false)?;
            let (_, right_trail_end) =
                FeynGen::follow_chain(e.vertices.1, &mut vetoed_edges, &adj_map, false)?;
            if left_trail_end == right_trail_end {
                n_fermion_loops += 1;
            }
        }
        Ok(n_fermion_loops)
    }

    #[allow(clippy::too_many_arguments)]
    pub fn generate(
        &self,
        model: &Model,
        numerator_aware_isomorphism_grouping: &NumeratorAwareGraphGroupingOption,
        filter_self_loop: bool,
        graph_prefix: String,
        selected_graphs: Option<Vec<String>>,
        vetoed_graphs: Option<Vec<String>>,
        loop_momentum_bases: Option<HashMap<String, Vec<String>>>,
        numerator_global_prefactor: GlobalPrefactor,
        num_threads: Option<usize>,
    ) -> Result<Vec<BareGraph>, FeynGenError> {
        let progress_bar_style = ProgressStyle::with_template(
            "[{elapsed_precise} | ETA: {eta_precise}] {bar:40.cyan/blue} {pos:>7}/{len:7} ({percent}%) {msg}",
        )
        .unwrap();

        // Build a custom ThreadPool. If `Some(threads)` is given, use that;
        // otherwise, default to the number of logical CPUs on the system.
        let pool = match num_threads {
            Some(threads) => ThreadPoolBuilder::new()
                .num_threads(threads)
                .build()
                .expect("Failed to build custom Rayon ThreadPool"),
            None => ThreadPoolBuilder::new()
                .build()
                .expect("Failed to build default Rayon ThreadPool"),
        };

        debug!(
            "Generating Feynman diagrams over {} cores for model {} and process:\n{}",
            pool.current_num_threads(),
            model.name,
            self.options
        );

        let filters = match self.options.generation_type {
            GenerationType::Amplitude => &self.options.amplitude_filters,
            GenerationType::CrossSection => &self.options.cross_section_filters,
        };

        #[allow(clippy::type_complexity)]
        let mut vertex_signatures: HashMap<
            Vec<(Option<bool>, SmartString<LazyCompact>)>,
            Vec<SmartString<LazyCompact>>,
        > = HashMap::default();
        'add_vertex_rules: for vertex_rule in model.vertex_rules.iter() {
            let mut oriented_particles = vec![];
            for p in vertex_rule.particles.iter() {
                if p.is_self_antiparticle() {
                    oriented_particles.push((None, p.name.clone()));
                } else if p.is_antiparticle() {
                    oriented_particles.push((Some(true), p.get_anti_particle(model).name.clone()));
                } else {
                    oriented_particles.push((Some(false), p.name.clone()));
                }
                if let Some(vetoed_particles) = filters.get_particle_vetos() {
                    if vetoed_particles.contains(&(p.pdg_code as i64))
                        || vetoed_particles.contains(&(p.get_anti_particle(model).pdg_code as i64))
                    {
                        continue 'add_vertex_rules;
                    }
                }
            }
            vertex_signatures
                .entry(oriented_particles)
                .or_default()
                .push(vertex_rule.name.clone());
        }

        let mut external_edges = self
            .options
            .initial_pdgs
            .iter()
            .enumerate()
            .map(|(i_initial, pdg)| {
                let p = model.get_particle_from_pdg(*pdg as isize);
                (
                    NodeColorWithoutVertexRule {
                        external_tag: (i_initial + 1) as i32,
                    },
                    if p.is_self_antiparticle() {
                        (None, EdgeColor::from_particle(p))
                    } else if p.is_antiparticle() {
                        (
                            Some(false),
                            EdgeColor::from_particle(p.get_anti_particle(model)),
                        )
                    } else {
                        (Some(true), EdgeColor::from_particle(p))
                    },
                )
            })
            .collect::<Vec<_>>();

        let mut external_connections = vec![];
        match self.options.generation_type {
            GenerationType::Amplitude => {
                for i_initial in 1..=self.options.initial_pdgs.len() {
                    external_connections.push((Some(i_initial), None));
                }
                for i_final in (self.options.initial_pdgs.len() + 1)
                    ..=(self.options.initial_pdgs.len() + self.options.final_pdgs.len())
                {
                    external_connections.push((None, Some(i_final)));
                }
                external_edges.extend(
                    self.options
                        .final_pdgs
                        .iter()
                        .enumerate()
                        .map(|(i_final, pdg)| {
                            let p = model.get_particle_from_pdg(*pdg as isize);
                            (
                                NodeColorWithoutVertexRule {
                                    external_tag: (self.options.initial_pdgs.len() + i_final + 1)
                                        as i32,
                                },
                                if p.is_self_antiparticle() {
                                    (None, EdgeColor::from_particle(p))
                                } else if p.is_antiparticle() {
                                    (
                                        Some(true),
                                        EdgeColor::from_particle(p.get_anti_particle(model)),
                                    )
                                } else {
                                    (Some(false), EdgeColor::from_particle(p))
                                },
                            )
                        })
                        .collect::<Vec<_>>(),
                );
            }
            GenerationType::CrossSection => {
                let mut i_final = self.options.initial_pdgs.len();
                for (i_initial, pdg) in self.options.initial_pdgs.iter().enumerate() {
                    i_final += 1;
                    let p = model.get_particle_from_pdg(*pdg as isize);
                    external_connections.push((Some(i_initial + 1), Some(i_final)));
                    external_edges.push((
                        NodeColorWithoutVertexRule {
                            external_tag: i_final as i32,
                        },
                        if p.is_self_antiparticle() {
                            (None, EdgeColor::from_particle(p))
                        } else if p.is_antiparticle() {
                            (
                                Some(true),
                                EdgeColor::from_particle(p.get_anti_particle(model)),
                            )
                        } else {
                            (Some(false), EdgeColor::from_particle(p))
                        },
                    ));
                }
            }
        }

        // debug!("external_edges = {:?}", external_edges);
        // debug!("vertex_signatures = {:?}", vertex_signatures);

        // let external_edges_for_generation = external_edges
        //     .iter()
        //     .map(|(i, (orientation, name))| (i.clone(), (*orientation, name)))
        //     .collect::<Vec<_>>();
        let external_edges_for_generation = external_edges.clone();
        let vertex_signatures_for_generation = vertex_signatures
            .keys()
            .map(|v| {
                v.iter()
                    .map(|(orientation, p)| {
                        (
                            *orientation,
                            EdgeColor::from_particle(model.get_particle(p)),
                        )
                    })
                    .collect::<Vec<_>>()
            })
            .collect::<Vec<_>>();
        debug!(
            "generation_external_edges = {:?}",
            external_edges_for_generation
        );
        debug!(
            "generation_vertex_signatures = {:?}",
            vertex_signatures_for_generation
        );

        debug!("feygen options: {:?}", self);

        // Record the start time
        let start = Instant::now();
        let mut last_step = start;
        info!(
            "{} | Δ={} | {:<95}",
            format!("{:<6}", utils::format_wdhms(0)).blue().bold(),
            format!("{:<6}", utils::format_wdhms(0)).blue(),
            "Starting Feynman graph generation with Symbolica..."
        );

        let symbolica_generation_settings = if let Some(max_bridges) = filters.get_max_bridge() {
            GenerationSettings::new().max_bridges(max_bridges)
        } else {
            GenerationSettings::new()
        }
        .max_loops(self.options.loop_count_range.1)
        .allow_self_loops(!filter_self_loop);

        let mut graphs = SymbolicaGraph::generate(
            external_edges_for_generation.as_slice(),
            vertex_signatures_for_generation.as_slice(),
            &symbolica_generation_settings,
        )
        .map_err(|_| FeynGenError::GenericError("graph generation aborted".to_owned()))?;

        // Immediately drop lower loop count contributions
        graphs.retain(|g, _| g.num_loops() >= self.options.loop_count_range.0);
        let mut step = Instant::now();
        info!(
            "{} | Δ={} | {:<95}{}",
            format!("{:<6}", utils::format_wdhms_from_duration(step - start))
                .blue()
                .bold(),
            format!("{:<6}", utils::format_wdhms_from_duration(step - last_step)).blue(),
            "Number of graphs resulting from Symbolica generation:",
            format!("{}", graphs.len()).green().bold()
        );
        last_step = step;

        let unoriented_final_state_particles = if self.options.generation_type
            == GenerationType::CrossSection
            && !self.options.final_pdgs.is_empty()
        {
            self.options
                .final_pdgs
                .iter()
                .map(|pdg| {
                    let p = model.get_particle_from_pdg(*pdg as isize);
                    if p.is_antiparticle() {
                        p.get_anti_particle(model).pdg_code
                    } else {
                        p.pdg_code
                    }
                })
                .collect::<Vec<_>>()
        } else {
            vec![]
        };

        if !unoriented_final_state_particles.is_empty() {
            let bar = ProgressBar::new(graphs.len() as u64);
            bar.set_style(progress_bar_style.clone());
            bar.set_message("Enforcing particle content...");
            pool.install(|| {
                graphs = graphs
                    .par_iter()
                    .progress_with(bar.clone())
                    .filter(|(g, _symmetry_factor)| {
                        FeynGen::contains_particles(g, unoriented_final_state_particles.as_slice())
                    })
                    .map(|(g, sf)| (g.clone(), sf.clone()))
                    .collect::<HashMap<_, _>>()
            });
            bar.finish_and_clear();

            step = Instant::now();
            info!(
                "{} | Δ={} | {:<95}{}",
                format!("{:<6}", utils::format_wdhms_from_duration(step - start))
                    .blue()
                    .bold(),
                format!("{:<6}", utils::format_wdhms_from_duration(step - last_step)).blue(),
                "Number of graphs retained after enforcing supergraph particle content:",
                format!("{}", graphs.len()).green()
            );
            last_step = step;
        }

        let tadpole_filter = filters
            .0
            .iter()
            .filter_map(|f| {
                if let FeynGenFilter::TadpolesFilter(opts) = f {
                    Some(opts)
                } else {
                    None
                }
            })
            .next();
        let external_self_energy_filter = filters
            .0
            .iter()
            .filter_map(|f| {
                if let FeynGenFilter::SelfEnergyFilter(opts) = f {
                    Some(opts)
                } else {
                    None
                }
            })
            .next();
        let zero_snails_filter: Option<&SnailFilterOptions> = filters
            .0
            .iter()
            .filter_map(|f| {
                if let FeynGenFilter::ZeroSnailsFilter(opts) = f {
                    Some(opts)
                } else {
                    None
                }
            })
            .next();
        let factorized_loop_topologies_count_range = filters
            .0
            .iter()
            .filter_map(|f| {
                if let FeynGenFilter::FactorizedLoopTopologiesCountRange(range) = f {
                    Some(range)
                } else {
                    None
                }
            })
            .next();

        if tadpole_filter.is_some()
            || external_self_energy_filter.is_some()
            || zero_snails_filter.is_some()
            || factorized_loop_topologies_count_range.is_some()
        {
            let bar = ProgressBar::new(graphs.len() as u64);
            bar.set_style(progress_bar_style.clone());
            bar.set_message("Vetoing special topologies...");
            pool.install(|| {
                graphs = graphs
                    .par_iter()
                    .progress_with(bar.clone())
                    .filter(|(g, _symmetry_factor)| {
                        !FeynGen::veto_special_topologies(
                            model,
                            g,
                            external_self_energy_filter,
                            tadpole_filter,
                            zero_snails_filter,
                            factorized_loop_topologies_count_range,
                        )
                    })
                    .map(|(g, sf)| (g.clone(), sf.clone()))
                    .collect::<HashMap<_, _>>()
            });
            bar.finish_and_clear();
        }

        // Re-interpret the symmetry factor as a multiplier where the symbolica factor from symbolica appears in the denominator
        let graphs = graphs
            .iter()
            .map(|(g, symmetry_factor)| {
                (
                    g.clone(),
                    Atom::new_num(1) / Atom::new_num(symmetry_factor.clone()),
                )
            })
            .collect::<HashMap<_, _>>();

        step = Instant::now();
        info!(
            "{} | Δ={} | {:<95}{}",
            format!("{:<6}", utils::format_wdhms_from_duration(step - start))
                .blue()
                .bold(),
            format!("{:<6}", utils::format_wdhms_from_duration(step - last_step)).blue(),
            "Number of graphs retained after removal of vetoed topologies:",
            format!("{}", graphs.len()).green()
        );
        last_step = step;

        #[allow(clippy::type_complexity)]
        let mut node_colors: HashMap<
            Vec<(Option<bool>, SmartString<LazyCompact>)>,
            Vec<SmartString<LazyCompact>>,
        > = HashMap::default();
        for (v_legs, v_colors) in vertex_signatures.iter() {
            let mut sorted_ps = v_legs.clone();
            sorted_ps.sort();
            node_colors.insert(sorted_ps, v_colors.clone());
        }

        let mut processed_graphs = vec![];
        for (g, symmetry_factor) in graphs.iter() {
            for (colored_g, multiplicity) in FeynGen::assign_node_colors(model, g, &node_colors)? {
                processed_graphs.push((
                    colored_g.canonize().graph,
                    (Atom::new_num(multiplicity as i64) * symmetry_factor).to_canonical_string(),
                ));
            }
        }

        let bar = ProgressBar::new(graphs.len() as u64);
        bar.set_style(progress_bar_style.clone());
        bar.set_message("Assigning interactions to vertices...");
        let mut processed_graphs = vec![];
        let lists_of_entries = pool.install(|| {
            graphs
                .par_iter()
                .progress_with(bar.clone())
                .map(|(g, symmetry_factor)| {
                    FeynGen::assign_node_colors(model, g, &node_colors).map(|colored_graphs| {
                        colored_graphs
                            .iter()
                            .map(|(colored_g, multiplicity)| {
                                (
                                    colored_g.canonize().graph,
                                    (Atom::new_num(*multiplicity as i64) * symmetry_factor)
                                        .to_canonical_string(),
                                )
                            })
                            .collect::<Vec<_>>()
                    })
                })
                .collect::<Result<Vec<_>, FeynGenError>>()
        })?;
        bar.finish_and_clear();

        for entries in lists_of_entries {
            processed_graphs.extend(entries);
        }
        processed_graphs.sort_by(|a, b| a.0.partial_cmp(&b.0).unwrap());

        step = Instant::now();
        info!(
            "{} | Δ={} | {:<95}{}",
            format!("{:<6}", utils::format_wdhms_from_duration(step - start))
                .blue()
                .bold(),
            format!("{:<6}", utils::format_wdhms_from_duration(step - last_step)).blue(),
            "Number of graphs after vertex info assignment:",
            format!("{}", processed_graphs.len()).green()
        );
        last_step = step;

        filters.apply_filters(&mut processed_graphs, &pool, &progress_bar_style)?;

        step = Instant::now();
        info!(
            "{} | Δ={} | {:<95}{}",
            format!("{:<6}", utils::format_wdhms_from_duration(step - start))
                .blue()
                .bold(),
            format!("{:<6}", utils::format_wdhms_from_duration(step - last_step)).blue(),
            "Number of graphs after all complete graphs filters are applied:",
            format!("{}", processed_graphs.len()).green()
        );
        last_step = step;

        let fermion_loop_count_range_filter = filters.get_fermion_loop_count_range();

        let bar = ProgressBar::new(processed_graphs.len() as u64);
        bar.set_style(progress_bar_style.clone());
        bar.set_message(
            "Analyzing closed fermion chains to capture antisymmetry and apply fermion filters...",
        );
        processed_graphs = pool.install(|| {
            processed_graphs
                .iter()
                .filter_map(|(g, symmetry_factor)| {
                    match self.count_closed_fermion_loops(g, model) {
                        Ok(n_closed_fermion_loops) => {
                            let new_symmetry_factor = if n_closed_fermion_loops % 2 == 1 {
                                (Atom::new_num(-1) * parse!(symmetry_factor).unwrap())
                                    .to_canonical_string()
                            } else {
                                symmetry_factor.clone()
                            };
                            if let Some((min_n_fermion_loops, max_n_fermion_loops)) =
                                fermion_loop_count_range_filter
                            {
                                if n_closed_fermion_loops >= min_n_fermion_loops
                                    && n_closed_fermion_loops <= max_n_fermion_loops
                                {
                                    Some(Ok((g.clone(), new_symmetry_factor)))
                                } else {
                                    None
                                }
                            } else {
                                Some(Ok((g.clone(), new_symmetry_factor)))
                            }
                        }
                        Err(e) => Some(Err(e)),
                    }
                })
                .collect::<Result<Vec<_>, _>>()
        })?;
        bar.finish_and_clear();

        step = Instant::now();
        info!(
            "{} | Δ={} | {:<95}{}",
            format!("{:<6}", utils::format_wdhms_from_duration(step - start))
                .blue()
                .bold(),
            format!("{:<6}", utils::format_wdhms_from_duration(step - last_step)).blue(),
            "Number of graphs after closed fermion chains analysis:",
            format!("{}", processed_graphs.len()).green()
        );
        last_step = step;

        let (n_unresolved, unresolved_type) = self.unresolved_cut_content(model);

        // The fast cutksoky filter is only fast for up to ~ 6 particles to check
        let mut applied_fast_cutksosky_cut_filter = false;
        if self.options.generation_type == GenerationType::CrossSection
            && !self.options.final_pdgs.is_empty()
            && self.options.final_pdgs.len() + n_unresolved
                <= self.options.max_multiplicity_for_fast_cut_filter
        {
            applied_fast_cutksosky_cut_filter = true;

            let bar = ProgressBar::new(processed_graphs.len() as u64);
            bar.set_style(progress_bar_style.clone());
            bar.set_message("Applying fast Cutkosky cut filter...");
            pool.install(|| {
                processed_graphs = processed_graphs
                    .par_iter()
                    .progress_with(bar.clone())
                    .filter(|(g, _symmetry_factor)| {
                        self.contains_cut_fast(
                            model,
                            g,
                            n_unresolved,
                            &unresolved_type,
                            unoriented_final_state_particles.as_slice(),
                        )
                    })
                    .map(|(g, sf)| (g.clone(), sf.clone()))
                    .collect::<Vec<_>>()
            });
            bar.finish_and_clear();

            step = Instant::now();
            info!(
                "{} | Δ={} | {:<95}{}",
                format!("{:<6}", utils::format_wdhms_from_duration(step - start))
                    .blue()
                    .bold(),
                format!("{:<6}", utils::format_wdhms_from_duration(step - last_step)).blue(),
                "Number of graphs after fast Cutkosky cut filter is applied:",
                format!("{}", processed_graphs.len()).green()
            );
            last_step = step;
        }

        // This secondary cutkosky cut filter is always necessary as the fast one can have false positives
        // even in the absence of constraints on amplitudes on either side of the cut
        if self.options.generation_type == GenerationType::CrossSection
            && !self.options.final_pdgs.is_empty()
            && (self
                .options
                .amplitude_filters
                .get_coupling_orders()
                .is_some()
                || self
                    .options
                    .amplitude_filters
                    .get_loop_count_range()
                    .is_some()
                || !applied_fast_cutksosky_cut_filter)
        {
            // if self.options.generation_type == GenerationType::CrossSection
            //     && !self.options.final_pdgs.is_empty()
            // {
            let bar = ProgressBar::new(processed_graphs.len() as u64);
            bar.set_style(progress_bar_style.clone());
            bar.set_message("Applying secondary exact Cutkosky cut filter...");

            pool.install(|| {
                processed_graphs = processed_graphs
                    .par_iter()
                    .progress_with(bar.clone())
                    .filter(|(g, _)| self.contains_cut(model, g, n_unresolved, &unresolved_type))
                    .map(|(g, sf)| (g.clone(), sf.clone()))
                    .collect::<Vec<_>>()
            });
            bar.finish_and_clear();

            step = Instant::now();
            info!(
                "{} | Δ={} | {:<95}{}",
                format!("{:<6}", utils::format_wdhms_from_duration(step - start))
                    .blue()
                    .bold(),
                format!("{:<6}", utils::format_wdhms_from_duration(step - last_step)).blue(),
                "Number of graphs after exact Cutkosky cut filter is applied:",
                format!("{}", processed_graphs.len()).green()
            );
            last_step = step;
        }

        // Because of the interplay with the cutkosky cut filter and left-right canonization when using symmetrize_left_right_states
        // we must do to canonicalizations here and we will select the "smallest one"
        let mut node_colors_for_canonicalization: HashMap<i32, i32> = HashMap::default();
        let mut perform_graph_pregrouping_without_numerator_and_left_right_symmetry = true;
        match self.options.generation_type {
            GenerationType::CrossSection => {
                match (
                    self.options.symmetrize_initial_states,
                    self.options.symmetrize_left_right_states,
                ) {
                    // (true, true) | (true, false) => {
                    //     for initial_color in 1..=self.options.initial_pdgs.len() {
                    //         node_colors_for_canonicalization.insert(initial_color as i32, -2);
                    //     }
                    //     for final_color in self.options.initial_pdgs.len() + 1
                    //         ..=2 * self.options.initial_pdgs.len()
                    //     {
                    //         node_colors_for_canonicalization.insert(final_color as i32, -3);
                    //     }
                    // }
                    (false, true) | (true, true) | (true, false) => {
                        // In this case we only care about left-righ  the pre-grouping does nothing so we can skip it
                        perform_graph_pregrouping_without_numerator_and_left_right_symmetry = false;
                        for initial_color in 1..=self.options.initial_pdgs.len() {
                            node_colors_for_canonicalization
                                .insert(initial_color as i32, -2000 - (initial_color as i32));
                        }
                        for final_color in self.options.initial_pdgs.len() + 1
                            ..=2 * self.options.initial_pdgs.len()
                        {
                            node_colors_for_canonicalization.insert(
                                final_color as i32,
                                -3000 - ((final_color - self.options.initial_pdgs.len()) as i32),
                            );
                        }
                    }
                    (false, false) => {}
                }
            }
            GenerationType::Amplitude => {
                match (
                    self.options.symmetrize_initial_states,
                    self.options.symmetrize_final_states,
                    self.options.symmetrize_left_right_states,
                ) {
                    (true, true, true) => {
                        for initial_color in 1..=self.options.initial_pdgs.len() {
                            if !model
                                .get_particle_from_pdg(
                                    self.options.initial_pdgs[initial_color - 1] as isize,
                                )
                                .is_fermion()
                                || self
                                    .options
                                    .allow_symmetrization_of_external_fermions_in_amplitudes
                            {
                                node_colors_for_canonicalization.insert(initial_color as i32, -1);
                            }
                        }
                        for final_color in self.options.initial_pdgs.len() + 1
                            ..=self.options.initial_pdgs.len() + self.options.final_pdgs.len()
                        {
                            if !model
                                .get_particle_from_pdg(
                                    self.options.final_pdgs
                                        [final_color - self.options.initial_pdgs.len() - 1]
                                        as isize,
                                )
                                .is_fermion()
                                || self
                                    .options
                                    .allow_symmetrization_of_external_fermions_in_amplitudes
                            {
                                node_colors_for_canonicalization.insert(final_color as i32, -1);
                            }
                        }
                    }
                    (true, false, false) => {
                        for initial_color in 1..=self.options.initial_pdgs.len() {
                            if !model
                                .get_particle_from_pdg(
                                    self.options.initial_pdgs[initial_color - 1] as isize,
                                )
                                .is_fermion()
                                || self
                                    .options
                                    .allow_symmetrization_of_external_fermions_in_amplitudes
                            {
                                node_colors_for_canonicalization.insert(initial_color as i32, -2);
                            }
                        }
                    }
                    (false, true, false) => {
                        for final_color in self.options.initial_pdgs.len() + 1
                            ..=self.options.initial_pdgs.len() + self.options.final_pdgs.len()
                        {
                            if !model
                                .get_particle_from_pdg(
                                    self.options.final_pdgs
                                        [final_color - self.options.initial_pdgs.len() - 1]
                                        as isize,
                                )
                                .is_fermion()
                                || self
                                    .options
                                    .allow_symmetrization_of_external_fermions_in_amplitudes
                            {
                                node_colors_for_canonicalization.insert(final_color as i32, -3);
                            }
                        }
                    }
                    (true, true, false) => {
                        for initial_color in 1..=self.options.initial_pdgs.len() {
                            if !model
                                .get_particle_from_pdg(
                                    self.options.initial_pdgs[initial_color - 1] as isize,
                                )
                                .is_fermion()
                                || self
                                    .options
                                    .allow_symmetrization_of_external_fermions_in_amplitudes
                            {
                                node_colors_for_canonicalization.insert(initial_color as i32, -2);
                            }
                        }
                        for final_color in self.options.initial_pdgs.len() + 1
                            ..=self.options.initial_pdgs.len() + self.options.final_pdgs.len()
                        {
                            if !model
                                .get_particle_from_pdg(
                                    self.options.final_pdgs
                                        [final_color - self.options.initial_pdgs.len() - 1]
                                        as isize,
                                )
                                .is_fermion()
                                || self
                                    .options
                                    .allow_symmetrization_of_external_fermions_in_amplitudes
                            {
                                node_colors_for_canonicalization.insert(final_color as i32, -3);
                            }
                        }
                    }
                    (false, false, false) => {
                        // No external symmetrization needed
                        perform_graph_pregrouping_without_numerator_and_left_right_symmetry = false;
                    }
                    _ => {
                        return Err(FeynGenError::GenericError(
                            format!("Option symmetrize_initial_states={}, symmetrize_final_states={} and symmetrize_left_right_states={} not valid for amplitude generation.",
                                self.options.symmetrize_initial_states, self.options.symmetrize_final_states, self.options.symmetrize_left_right_states)));
                    }
                }
            }
        }

        if perform_graph_pregrouping_without_numerator_and_left_right_symmetry
            && !node_colors_for_canonicalization.is_empty()
        {
            processed_graphs = FeynGen::group_isomorphic_graphs_after_node_color_change(
                &processed_graphs
                    .iter()
                    .map(|(g, m)| (g.clone(), parse!(m).unwrap()))
                    .collect::<HashMap<_, _>>(),
                &node_colors_for_canonicalization,
                &pool,
                &progress_bar_style,
            )
            .iter()
            .map(|(g, m)| (g.clone(), m.to_canonical_string()))
            .collect::<Vec<_>>();
        }

        step = Instant::now();
        info!(
            "{} | Δ={} | {:<95}{}",
            format!("{:<6}", utils::format_wdhms_from_duration(step - start))
                .blue()
                .bold(),
            format!("{:<6}", utils::format_wdhms_from_duration(step - last_step)).blue(),
            "Number of graphs after symmetrization of external states:",
            format!("{}", processed_graphs.len()).green()
        );
        last_step = step;

        let bar = ProgressBar::new(graphs.len() as u64);
        bar.set_style(progress_bar_style.clone());
        bar.set_message("Canonalizing edge and ndoes ordering of selected graphs, including leg symmetrization...");
        // println!(
        //     "Before edge and vertex canonization, first graph:\n{}",
        //     processed_graphs.first().unwrap().0.to_dot()
        // );
        let mut canonized_processed_graphs = pool.install(|| {
            processed_graphs
                .par_iter()
                .progress_with(bar.clone())
                .map(|(g, symmetry_factor)| {
                    let manually_canonalize_initial_states_cross_section_ordering =
                        if self.options.generation_type == GenerationType::CrossSection
                            && (self.options.symmetrize_initial_states
                                || self.options.symmetrize_left_right_states)
                        {
                            Some((
                                self.options.symmetrize_initial_states,
                                self.options.symmetrize_left_right_states,
                            ))
                        } else {
                            None
                        };
                    let (mut canonical_repr, mut sorted_g) = self
                        .canonicalize_edge_and_vertex_ordering(
                            model,
                            g,
                            &node_colors_for_canonicalization,
                            numerator_aware_isomorphism_grouping,
                            manually_canonalize_initial_states_cross_section_ordering,
                        )
                        .unwrap();
                    // If we are symmetrizing the left-right states in the context of a cross-section, the canonaliztion above
                    // has canonized the choice of which nodes to assign to the initial and final state.
                    // We now do a second pass to canonalize the vertex ordering for that particular choice.
                    if manually_canonalize_initial_states_cross_section_ordering.is_some() {
                        (canonical_repr, sorted_g) = self
                            .canonicalize_edge_and_vertex_ordering(
                                model,
                                &sorted_g,
                                &node_colors_for_canonicalization,
                                numerator_aware_isomorphism_grouping,
                                None,
                            )
                            .unwrap();
                    }
                    // NOTE: The normalization of the fermion flow cannot be performed at this stage yet because
                    // it involves flipping edge orientation which modifies the sign of the momenta for the local
                    // numerator comparison during the grouping of graphs. This is done later in the process then.
                    //sorted_g = self.normalize_fermion_flow(&sorted_g, model).unwrap();

                    (canonical_repr, sorted_g, symmetry_factor.clone())
                })
                .collect::<Vec<_>>()
        });
        bar.finish_and_clear();
        // println!(
        //     "After edge and vertex canonization, first graph:\n{}",
        //     canonized_processed_graphs.first().unwrap().1.to_dot()
        // );

        canonized_processed_graphs.sort_by(|a, b| (a.1).partial_cmp(&b.1).unwrap());

        let n_zeroes_color = Arc::new(Mutex::new(0));
        let n_zeroes_lorentz = Arc::new(Mutex::new(0));
        let n_groupings = Arc::new(Mutex::new(0));
        #[allow(clippy::type_complexity)]
        let pooled_bare_graphs: Arc<
            Mutex<
                HashMap<
                    SymbolicaGraph<NodeColorWithoutVertexRule, std::string::String>,
                    Vec<(usize, Option<ProcessedNumeratorForComparison>, BareGraph)>,
                >,
            >,
        > = Arc::new(Mutex::new(HashMap::default()));
        let pooled_bare_graphs_clone = pooled_bare_graphs.clone();

        let bar = ProgressBar::new(canonized_processed_graphs.len() as u64);
        bar.set_style(progress_bar_style.clone());
        bar.set_message(format!(
            "Final numerator-aware processing of remaining graphs ({} found: {} | {} found: {})...",
            "#zeros".green(),
            format!("{}", 0).green().bold(),
            "#groupings".green(),
            format!("{}", 0).green().bold(),
        ));
        pool.install(|| {
            canonized_processed_graphs
                .par_iter()
                .progress_with(bar.clone())
                .enumerate()
                .map(|(i_g, (canonical_repr, g, symmetry_factor))| {
                    let graph_name = format!("{}{}", graph_prefix, i_g);
                    if let Some(selected_graphs) = &selected_graphs {
                        if !selected_graphs.contains(&graph_name) {
                            return Ok(())
                        }
                    }
                    if let Some(vetoed_graphs) = &vetoed_graphs {
                        if vetoed_graphs.contains(&graph_name) {
                            return Ok(())
                        }
                    }
                    let bare_graph = BareGraph::from_symbolica_graph(
                        model,
                        graph_name.clone(),
                        g,
                        symmetry_factor.clone(),
                        external_connections.clone(),
                        None,
                    )?;

                    // The step below is optional, but it is nice to have all internal fermion edges canonized as particles.
                    // Notice that we cannot do this on the bare graph used for numerator local comparisons and diagram grouping because
                    // it induces a misalignment of the LMB (w.r.t to their sign/orientation) due to the flip of the edges.
                    // In principle this could be fixed by forcing to pick an LMB for edges that have not been flipped and allowing closed loops
                    // of antiparticles as well, but I prefer this post re-processing option instead.
                    let canonized_fermion_flow_bare_graph = if CANONIZE_FERMION_FLOW {
                        let canonied_fermion_flow_symbolica_graph = self.normalize_fermion_flow(g, model)?;
                        BareGraph::from_symbolica_graph(
                            model,
                            graph_name,
                            &canonied_fermion_flow_symbolica_graph,
                            symmetry_factor.clone(),
                            external_connections.clone(),
                            None,
                        )?
                    } else {
                        bare_graph.clone()
                    };

                    // println!(
                    //     "bare_graph:\n{}",
                    //     bare_graph.dot()
                    // );
                    // When disabling numerator-aware graph isomorphism, each graph is added separately
                    if matches!(
                        numerator_aware_isomorphism_grouping,
                        NumeratorAwareGraphGroupingOption::NoGrouping
                    ) {
                        {
                            let mut pooled_bare_graphs_lock = pooled_bare_graphs_clone.lock().unwrap();
                            match pooled_bare_graphs_lock.entry(canonical_repr.clone()) {
                                Entry::Vacant(entry) => {
                                    entry.insert(vec![(i_g, None, canonized_fermion_flow_bare_graph)]);
                                }
                                Entry::Occupied(mut entry) => {
                                    entry.get_mut().push((i_g, None, canonized_fermion_flow_bare_graph));
                                }
                            }
                        }
                    } else {
                        let numerator =
                            Numerator::default().from_graph(&bare_graph, &numerator_global_prefactor);

                        let numerator_color_simplified =
                            numerator.clone().color_simplify().canonize_color().unwrap();
                        // let numerator_color_simplified: Numerator<SymbolicExpression<Color>> =
                        //     numerator.color_simplify();
                        if numerator_color_simplified
                            .get_single_atom()
                            .unwrap()
                            .0
                            .is_zero()
                        {
                            {
                                let mut n_zeroes_color_value = n_zeroes_color.lock().unwrap();
                                *n_zeroes_color_value += 1;
                                let n_groupings_value = n_groupings.lock().unwrap();
                                let n_zeroes_lorentz_value = n_zeroes_lorentz.lock().unwrap();
                                bar.set_message(format!("Final numerator-aware processing of remaining graphs ({} found: {} | {} found: {})...",
                                    "#zeros".green(),
                                    format!("{}",*n_zeroes_color_value + *n_zeroes_lorentz_value).green().bold(),
                                    "#groupings".green(),
                                    format!("{}",n_groupings_value).green().bold(),
                                ));
                            }
                            return Ok(())
                        }
                        if matches!(
                            numerator_aware_isomorphism_grouping,
                            NumeratorAwareGraphGroupingOption::OnlyDetectZeroes
                        ) {
                            {
                                let mut pooled_bare_graphs_lock = pooled_bare_graphs_clone.lock().unwrap();

                                match pooled_bare_graphs_lock.entry(canonical_repr.clone()) {
                                    Entry::Vacant(entry) => {
                                        entry.insert(vec![(i_g, None, canonized_fermion_flow_bare_graph)]);
                                    }
                                    Entry::Occupied(mut entry) => {
                                        entry.get_mut().push((i_g, None, canonized_fermion_flow_bare_graph));
                                    }
                                }
                            }
                        } else {
                            // println!(
                            //     "I have:\n{}",
                            //     numerator_color_simplified
                            //         .clone()
                            //         .parse()
                            //         .contract(ContractionSettings::<Rational>::Normal)
                            //         .unwrap()
                            //         .state
                            //         .tensor
                            //         .iter_flat()
                            //         .map(|(id, d)| format!("{}: {}", id, d))
                            //         .collect::<Vec<_>>()
                            //         .join("\n")
                            // );
                            // Important: The numerator-aware grouping is done with the simplified color structure and *not* with the fermion flow canonized bare graph
                            let numerator_data = Some(
                                ProcessedNumeratorForComparison::from_numerator_symbolic_expression(
                                    i_g,
                                    &bare_graph,
                                    numerator_color_simplified,
                                    numerator_aware_isomorphism_grouping,
                                )?,
                            );

                            // Test if Lorentz evaluations are zero
                            if let Some(all_evals) = numerator_data.as_ref().unwrap().sample_evaluations.as_ref() {
                                if all_evals.iter().all(|eval| eval.is_zero()) {
                                    {
                                        let n_zeroes_color_value = n_zeroes_color.lock().unwrap();
                                        let mut n_zeroes_lorentz_value = n_zeroes_lorentz.lock().unwrap();
                                        *n_zeroes_lorentz_value += 1;
                                        let n_groupings_value = n_groupings.lock().unwrap();
                                        bar.set_message(format!("Final numerator-aware processing of remaining graphs ({} found: {} | {} found: {})...",
                                            "#zeros".green(),
                                            format!("{}",*n_zeroes_color_value + *n_zeroes_lorentz_value).green().bold(),
                                            "#groupings".green(),
                                            format!("{}",n_groupings_value).green().bold(),
                                        ));
                                    }
                                    return Ok(())
                                }
                            }

                            // println!("Skeletton G#{}:\n{}", i_g, canonical_repr.to_dot());
                            {
                                let mut pooled_bare_graphs_lock = pooled_bare_graphs_clone.lock().unwrap();

                                match pooled_bare_graphs_lock.entry(canonical_repr.clone()) {
                                    Entry::Vacant(entry) => {
                                        entry.insert(vec![(i_g, numerator_data, canonized_fermion_flow_bare_graph)]);
                                    }
                                    Entry::Occupied(mut entry) => {
                                        let mut found_match = false;
                                        for (_graph_id, other_numerator, other_graph) in entry.get_mut() {
                                            if let Some(ratio) = FeynGen::compare_numerator_tensors(
                                                numerator_aware_isomorphism_grouping,
                                                numerator_data.as_ref().unwrap(),
                                                other_numerator.as_ref().unwrap(),
                                            ) {
                                                {
                                                    let n_zeroes_color_value = n_zeroes_color.lock().unwrap();
                                                    let n_zeroes_lorentz_value = n_zeroes_lorentz.lock().unwrap();
                                                    let mut n_groupings_value =
                                                        n_groupings.lock().unwrap();
                                                    *n_groupings_value += 1;
                                                    bar.set_message(format!("Final numerator-aware processing of remaining graphs ({} found: {} | {} found: {})...",
                                                        "#zeros".green(),
                                                        format!("{}",*n_zeroes_color_value+ *n_zeroes_lorentz_value).green().bold(),
                                                        "#groupings".green(),
                                                        format!("{}",n_groupings_value).green().bold(),
                                                    ));
                                                }
                                                found_match = true;
                                                other_graph.overall_factor =
                                                    (parse!(other_graph.overall_factor.as_str())
                                                        .unwrap()
                                                        + ratio
                                                            * parse!(
                                                                bare_graph.overall_factor.as_str()
                                                            )
                                                            .unwrap())
                                                    .expand()
                                                    .to_canonical_string();
                                                // TOFIX: Current version of symbolica (v0.14.0 rev: e534d9f7f8972e22d2a4fb7cd6cb5943373d3bb3)
                                                // has a bug when cancelling terms where it does not yield 0. So this can be removed when updating to latest symbolica version.
                                                if other_graph.overall_factor.is_empty() {
                                                    other_graph.overall_factor = "0".to_string();
                                                }
                                            }
                                        }
                                        if !found_match {
                                            entry.get_mut().push((i_g, numerator_data, canonized_fermion_flow_bare_graph));
                                        }
                                    }
                                }
                            }
                        }
                    }
                    Ok(())

                }).collect::<Result<Vec<()>, FeynGenError>>()
        })?;
        bar.finish_and_clear();

        let mut n_cancellations: i32 = 0;
        let (mut bare_graphs, pooled_bare_graphs_len) = {
            let pooled_bare_graphs_lock = pooled_bare_graphs.lock().unwrap();

            (
                pooled_bare_graphs_lock
                    .values()
                    .flatten()
                    .filter_map(|(graph_id, _numerator, graph)| {
                        if parse!(&graph.overall_factor).unwrap().expand().is_zero() {
                            n_cancellations += 1;
                            None
                        } else {
                            Some((*graph_id, graph.clone()))
                        }
                    })
                    .collect::<Vec<_>>(),
                pooled_bare_graphs_lock.len(),
            )
        };
        bare_graphs.sort_by(|a: &(usize, BareGraph), b| (a.0).cmp(&b.0));

        let (n_zeroes_color_value, n_zeroes_lorentz_value, n_groupings_value) = {
            (
                *n_zeroes_color.lock().unwrap(),
                *n_zeroes_lorentz.lock().unwrap(),
                *n_groupings.lock().unwrap(),
            )
        };
        step = Instant::now();
        info!(
            "{} | Δ={} | {:<95}{} ({} isomorphically unique graph{}, {} color zero{}, {} lorentz zero{}, {} grouped and {} cancellation{})",
            format!("{:<6}", utils::format_wdhms_from_duration(step - start)).blue().bold(),
            format!(
                "{:<6}",
                utils::format_wdhms_from_duration(step - last_step)
            )
            .blue(),
            format!(
                "Number of graphs after numerator-aware grouping with strategy '{}':",
                numerator_aware_isomorphism_grouping
            ),
            format!("{}", bare_graphs.len()).green().bold(),
            format!("{}", pooled_bare_graphs_len).blue().bold(),
            if pooled_bare_graphs_len > 1 { "s" } else { "" },
            format!("{}", n_zeroes_color_value).blue().bold(),
            if n_zeroes_color_value > 1 { "s" } else { "" },
            format!("{}", n_zeroes_lorentz_value).blue().bold(),
            if n_zeroes_lorentz_value > 1 { "s" } else { "" },
            format!("{}", n_groupings_value).blue().bold(),
            format!("{}", n_cancellations).blue().bold(),
            if n_cancellations > 1 { "s" } else { "" },
        );

        for (_graph_id, graph) in bare_graphs.iter_mut() {
            let forced_lmb = if let Some(lmbs) = loop_momentum_bases.as_ref() {
                let g_name = String::from(graph.name.clone());
                lmbs.get(&g_name).map(|lmb: &Vec<String>| {
                    lmb.iter().map(SmartString::<LazyCompact>::from).collect()
                })
            } else {
                None
            };
            if forced_lmb.is_some() {
                graph.set_loop_momentum_basis(&forced_lmb)?;
            }
        }
        // println!(
        //     "Graphs: [{}]",
        //     bare_graphs
        //         .iter()
        //         .map(|(_graph_id, graph)| format!("\"{}\"", graph.name.clone()))
        //         .collect::<Vec<_>>()
        //         .join(", "),
        // );

        Ok(bare_graphs
            .iter()
            .map(|(_graph_id, graph)| graph.clone())
            .collect::<Vec<_>>())
    }

    fn compare_numerator_tensors(
        numerator_aware_isomorphism_grouping: &NumeratorAwareGraphGroupingOption,
        numerator_a: &ProcessedNumeratorForComparison,
        numerator_b: &ProcessedNumeratorForComparison,
    ) -> Option<Atom> {
        fn analyze_ratios(ratios: &HashSet<Option<Atom>>) -> Option<Atom> {
            if ratios.len() > 1 {
                None
            } else {
                let ratio = ratios.iter().next().unwrap().to_owned();
                if let Some(r) = ratio {
                    for head in ExtendibleReps::BUILTIN_SELFDUAL_NAMES
                        .iter()
                        .chain(ExtendibleReps::BUILTIN_DUALIZABLE_NAMES.iter())
                        .chain(["Q"].iter())
                        .map(|a| symbol!(a))
                    {
                        if r.pattern_match(
                            &function!(head, symbol!("args__")).to_pattern(),
                            None,
                            None,
                        )
                        .next()
                        .is_some()
                        {
                            return None;
                        }
                    }
                    Some(r)
                } else {
                    None
                }
            }
        }

        fn analyze_diff_and_sum(a: AtomView, b: AtomView) -> Option<Atom> {
            if (a - b).expand().is_zero() {
                return Some(Atom::new_num(1));
            }
            if (a + b).expand().is_zero() {
                return Some(Atom::new_num(-1));
            }
            None
        }

        fn compare_sample_points(
            sample_points_a: &[Vec<(Atom, Atom)>],
            sample_points_b: &[Vec<(Atom, Atom)>],
        ) -> bool {
            sample_points_a
                .iter()
                .zip(sample_points_b.iter())
                .all(|(sp_a, sp_b)| {
                    sp_a.len() == sp_b.len() && sp_a.iter().zip(sp_b.iter()).all(|(a, b)| a == b)
                })
        }
        match numerator_aware_isomorphism_grouping {
            NumeratorAwareGraphGroupingOption::NoGrouping
            | NumeratorAwareGraphGroupingOption::OnlyDetectZeroes => None,
            NumeratorAwareGraphGroupingOption::GroupIdenticalGraphUpToScalarRescaling(
                grouping_options,
            ) => {
                if grouping_options.test_canonized_numerator {
                    if let (Some(canonized_num_a), Some(canonized_num_b)) = (
                        numerator_a.canonized_numerator.as_ref(),
                        numerator_b.canonized_numerator.as_ref(),
                    ) {
                        let mut ratios = HashSet::<Option<Atom>>::default();
                        let r = if canonized_num_a == canonized_num_b {
                            Some(Atom::new_num(1))
                        } else if *canonized_num_a == canonized_num_b * Atom::new_num(-1) {
                            Some(Atom::new_num(-1))
                        } else if canonized_num_b.is_zero() {
                            None
                        } else {
                            Some(
                                (canonized_num_a.as_view() / canonized_num_b.as_view())
                                    .expand_num()
                                    .collect_num(),
                            )
                        };
                        ratios.insert(r);
                        // println!(
                        //     "Canonalized numerator of diagiaram #{}: {}",
                        //     numerator_a.diagram_id,
                        //     numerator_a.canonized_numerator.as_ref().unwrap()
                        // );
                        // println!(
                        //     "Canonalized numerator of diagiaram #{}: {}",
                        //     numerator_b.diagram_id,
                        //     numerator_b.canonized_numerator.as_ref().unwrap().clone()
                        // );
                        // println!(
                        //     "ratio from canonalized numerators:\n{}",
                        //     ratios
                        //         .iter()
                        //         .map(|av| av
                        //             .as_ref()
                        //             .map(|ra| ra.to_canonical_string())
                        //             .unwrap_or("None".into()))
                        //         .collect::<Vec<_>>()
                        //         .join("\n")
                        // );
                        if let Some(ratio) = analyze_ratios(&ratios) {
                            // debug!(
                            //     "Combining graph #{} with #{} using canonized numerators, with ratio #{}/#{}={}",
                            //     numerator_b.diagram_id,
                            //     numerator_a.diagram_id,
                            //     numerator_a.diagram_id,
                            //     numerator_b.diagram_id,
                            //     ratio
                            // );
                            return Some(ratio);
                        }
                    }
                }
                if grouping_options.number_of_numerical_samples > 1 {
                    if let (
                        (Some(sample_points_a), Some(evaluations_a)),
                        (Some(sample_points_b), Some(evaluations_b)),
                    ) = (
                        (
                            numerator_a.sample_points.as_ref(),
                            numerator_a.sample_evaluations.as_ref(),
                        ),
                        (
                            numerator_b.sample_points.as_ref(),
                            numerator_b.sample_evaluations.as_ref(),
                        ),
                    ) {
                        // Make sure the variables detected are the same to begin with
                        if compare_sample_points(sample_points_a, sample_points_b) {
                            // println!(
                            //     "Sample evaluations a:\n{}",
                            //     evaluations_a
                            //         .iter()
                            //         .map(|av| av.to_canonical_string())
                            //         .collect::<Vec<_>>()
                            //         .join("\n")
                            // );
                            // println!(
                            //     "Sample evaluations b:\n{}",
                            //     evaluations_b
                            //         .iter()
                            //         .map(|av| av.to_canonical_string())
                            //         .collect::<Vec<_>>()
                            //         .join("\n")
                            // );
                            let ratios = evaluations_a
                                .iter()
                                .zip(evaluations_b.iter())
                                .map(|(a, b)| {
                                    if a == b {
                                        Some(Atom::new_num(1))
                                    } else if *a == b * Atom::new_num(-1) {
                                        Some(Atom::new_num(-1))
                                    } else if b.is_zero() {
                                        None
                                    } else {
                                        Some((a / b).expand())
                                    }
                                })
                                .collect::<HashSet<_>>();
                            // println!(
                            //     "ratios from numerical evaluations when comparing diagram #{} and #{}:\n{}",
                            //     numerator_b.diagram_id,
                            //     numerator_a.diagram_id,
                            //     ratios
                            //         .iter()
                            //         .map(|av| av.to_canonical_string())
                            //         .collect::<Vec<_>>()
                            //         .join("\n")
                            // );
                            // println!(
                            //     "ratios from numerical evaluations when comparing diagram #{} and #{}:\n{}",
                            //         numerator_b.diagram_id,
                            //         numerator_a.diagram_id,
                            //         ratios
                            //             .iter()
                            //             .map(|av| av
                            //                 .as_ref()
                            //                 .map(|ra| ra.to_canonical_string())
                            //                 .unwrap_or("None".into()))
                            //             .collect::<Vec<_>>()
                            //             .join("\n")
                            // );
                            if let Some(ratio) = analyze_ratios(&ratios) {
                                //     debug!(
                                //     "Combining graph #{} with #{} using numerical evaluation, with ratio #{}/#{}={}",
                                //     numerator_b.diagram_id,
                                //     numerator_a.diagram_id,
                                //     numerator_a.diagram_id,
                                //     numerator_b.diagram_id,
                                //     ratio
                                // );
                                return Some(ratio);
                            }
                        } else {
                            debug!("Skipping comparison of numerical samples between diagrams #{} and #{} because their variables differ", numerator_b.diagram_id, numerator_a.diagram_id);
                            debug!(
                                "Sample points A:\n{}",
                                sample_points_a
                                    .first()
                                    .unwrap()
                                    .iter()
                                    .map(|(a, b)| format!("{} -> {}", a, b))
                                    .join("\n")
                            );
                            debug!(
                                "Sample points B:\n{}",
                                sample_points_b
                                    .first()
                                    .unwrap()
                                    .iter()
                                    .map(|(a, b)| format!("{} -> {}", a, b))
                                    .join("\n")
                            );
                        }
                    }
                }
                None
            }
            NumeratorAwareGraphGroupingOption::GroupIdenticalGraphUpToSign(grouping_options) => {
                if grouping_options.test_canonized_numerator {
                    if let (Some(canonized_num_a), Some(canonized_num_b)) = (
                        numerator_a.canonized_numerator.as_ref(),
                        numerator_b.canonized_numerator.as_ref(),
                    ) {
                        if let Some(ratio) = analyze_diff_and_sum(
                            canonized_num_a.as_view(),
                            canonized_num_b.as_view(),
                        ) {
                            //     debug!(
                            //     "Combining graph #{} with #{} using canonized numerators, with ratio #{}/#{}={}",
                            //     numerator_b.diagram_id,
                            //     numerator_a.diagram_id,
                            //     numerator_a.diagram_id,
                            //     numerator_b.diagram_id,
                            //     ratio
                            // );
                            return Some(ratio);
                        }
                    }
                }
                if grouping_options.number_of_numerical_samples > 1 {
                    if let (
                        (Some(sample_points_a), Some(evaluations_a)),
                        (Some(sample_points_b), Some(evaluations_b)),
                    ) = (
                        (
                            numerator_a.sample_points.as_ref(),
                            numerator_a.sample_evaluations.as_ref(),
                        ),
                        (
                            numerator_b.sample_points.as_ref(),
                            numerator_b.sample_evaluations.as_ref(),
                        ),
                    ) {
                        if compare_sample_points(sample_points_a, sample_points_b) {
                            // println!(
                            //     "Sample evaluations a:\n{}",
                            //     evaluations_a
                            //         .iter()
                            //         .map(|av| av.to_canonical_string())
                            //         .collect::<Vec<_>>()
                            //         .join("\n")
                            // );
                            // println!(
                            //     "Sample evaluations b:\n{}",
                            //     evaluations_b
                            //         .iter()
                            //         .map(|av| av.to_canonical_string())
                            //         .collect::<Vec<_>>()
                            //         .join("\n")
                            // );

                            let ratios = evaluations_a
                                .iter()
                                .zip(evaluations_b.iter())
                                .map(|(a, b)| analyze_diff_and_sum(a.as_view(), b.as_view()))
                                .collect::<HashSet<_>>();

                            // println!(
                            //     "ratios from numerical evaluations when comparing diagram #{} and #{}:\n{}",
                            //     numerator_b.diagram_id,
                            //     numerator_a.diagram_id,
                            //     ratios
                            //         .iter()
                            //         .map(|av| av.as_ref().unwrap().to_canonical_string())
                            //         .collect::<Vec<_>>()
                            //         .join("\n")
                            // );

                            if ratios.len() == 1 {
                                if let Some(ratio) = ratios.iter().next().unwrap().to_owned() {
                                    debug!(
                                    "Combining graph #{} with #{} using numerical evaluation, with ratio = {}",
                                    numerator_b.diagram_id,
                                    numerator_a.diagram_id,
                                    ratio
                                );
                                    return Some(ratio);
                                }
                            }
                        } else {
                            //println!("Skipping comparison of numerical samples between diagrams #{} and #{} because their variables differ", numerator_b.diagram_id, numerator_a.diagram_id);
                        }
                    }
                }
                None
            }
        }
    }

    pub fn substitute_color_factors(expr: AtomView) -> Atom {
        // To disable numerator-aware graph isomorphism specific to N_c = 3, uncomment below
        // return expr.to_owned();
        let replacements = vec![
            (parse!("Nc").unwrap(), Atom::new_num(3)),
            (parse!("TR").unwrap(), parse!("1/2").unwrap()),
            (parse!("CA").unwrap(), parse!("3").unwrap()),
            (parse!("CF").unwrap(), parse!("4/3").unwrap()),
        ];
        let mut res = expr.to_owned();
        for (src, trgt) in replacements {
            res = res.replace_all(&src.to_pattern(), trgt.to_pattern(), None, None);
        }
        res.expand()
    }
}

struct ProcessedNumeratorForComparison {
    diagram_id: usize,
    canonized_numerator: Option<Atom>,
    sample_points: Option<Vec<Vec<(Atom, Atom)>>>,
    sample_evaluations: Option<Vec<Atom>>,
}

impl ProcessedNumeratorForComparison {
    fn from_numerator_symbolic_expression<T: Copy + Default + ExpressionState>(
        diagram_id: usize,
        bare_graph: &BareGraph,
        numerator: Numerator<SymbolicExpression<T>>,
        numerator_aware_isomorphism_grouping: &NumeratorAwareGraphGroupingOption,
    ) -> Result<Self, FeynGenError> {
        // println!("----");
        // println!(
        //     "Numerator input for diagram        #{}: {}",
        //     diagram_id,
        //     numerator.get_single_atom().unwrap().0
        // );

        let default_processed_data = ProcessedNumeratorForComparison {
            diagram_id,
            canonized_numerator: None,
            sample_points: None,
            sample_evaluations: None,
        };
        let res = if let Some(group_options) = numerator_aware_isomorphism_grouping.get_options() {
            if group_options.test_canonized_numerator
                || group_options.number_of_numerical_samples > 1
            {
                let mut processed_numerator = numerator.clone();
                let mut lmb_replacements = bare_graph.generate_lmb_replacement_rules(
                    "Q(<i>,x<j>__)",
                    "K(<i>,x<j>__)",
                    "P(<i>,x<j>__)",
                );
                // // Flip the momentum direction of all antiparticle
                // for (i_edge, edge) in bare_graph.edges.iter().enumerate() {
                //     if edge.particle.is_antiparticle() {
                //         'find_rep: for rep in lmb_replacements.iter_mut() {
                //             if rep
                //                 .0
                //                 .pattern_match(
                //                     &Atom::parse(&format!("Q({},x__)", i_edge))
                //                         .unwrap()
                //                         .to_pattern(),
                //                     None,
                //                     None,
                //                 )
                //                 .next()
                //                 .is_some()
                //             {
                //                 rep.1 = (rep.1.clone() * -1).expand();
                //                 break 'find_rep;
                //             }
                //         }
                //     }
                // }
                // Force "final-state" momenta and pol vectors to be identical to external momenta
                for (i_ext, connection) in bare_graph.external_connections.iter().enumerate() {
                    if let (Some(left_external_node_pos), Some(right_external_node_pos)) =
                        connection
                    {
                        let left_edge = &bare_graph.edges
                            [bare_graph.vertices[*left_external_node_pos].edges[0]];
                        let right_edge = &bare_graph.edges
                            [bare_graph.vertices[*right_external_node_pos].edges[0]];
                        let connected_external_id = bare_graph.external_connections.len() + i_ext;
                        for rep in lmb_replacements.iter_mut() {
                            rep.1 = rep.1.replace_all(
                                &parse!(&format!("P({},x__)", connected_external_id))
                                    .unwrap()
                                    .to_pattern(),
                                parse!(&format!("P({},x__)", i_ext)).unwrap().to_pattern(),
                                None,
                                None,
                            );
                        }
                        let left_edge_pol = match left_edge.edge_type {
                            EdgeType::Incoming => left_edge.particle.in_pol_symbol(),
                            EdgeType::Outgoing => left_edge.particle.out_pol_symbol(),
                            _ => unreachable!(),
                        };
                        let right_edge_pol = match right_edge.edge_type {
                            EdgeType::Incoming => right_edge.particle.in_pol_symbol(),
                            EdgeType::Outgoing => right_edge.particle.out_pol_symbol(),
                            _ => unreachable!(),
                        };
                        if let (Some(left_edge_pol), Some(right_edge_pol)) =
                            (left_edge_pol, right_edge_pol)
                        {
                            lmb_replacements.push((
                                parse!(&format!(
                                    "{}({},x__)",
                                    right_edge_pol, connected_external_id
                                ))
                                .unwrap(),
                                parse!(&format!("{}({},x__)", left_edge_pol, i_ext)).unwrap(),
                            ));
                            // lmb_replacements.push((
                            //     parse!(&format!(
                            //         "{}({},xA__)*{}({},xB__)",
                            //         left_edge_pol, i_ext, right_edge_pol, connected_external_id,
                            //     ))
                            //     .unwrap(),
                            //     parse!("Metric(xA__,xB__)").unwrap(),
                            // ));
                        }
                    }
                }

                // Make sure to normalize the replacements
                lmb_replacements = lmb_replacements
                    .iter()
                    .map(|(src, trgt)| (src.expand(), trgt.expand()))
                    .collect::<Vec<_>>();

                //lmb_replacements.push((Atom::parse("MB").unwrap(), Atom::Zero));
                // println!(
                //     "BEFORE: {}",
                //     processed_numerator.get_single_atom().unwrap().0
                // );
                // println!(
                //     "REPLACEMENTS:\n{}",
                //     lmb_replacements
                //         .iter()
                //         .map(|(a, b)| format!("{} -> {}", a, b))
                //         .collect::<Vec<_>>()
                //         .join("\n")
                // );
                processed_numerator = processed_numerator.apply_reps(
                    lmb_replacements
                        .iter()
                        .map(|(a, b)| (a.as_view(), b.as_view()))
                        .collect::<Vec<_>>(),
                );
                // println!(
                //     "AFTER: {}",
                //     processed_numerator.get_single_atom().unwrap().0
                // );
                // processed_numerator = processed_numerator.apply_reps2(&lmb_replacements);
                // println!(
                //     "processed_numerator A:\n{}",
                //     processed_numerator.state.colorless
                // );
                // println!(
                //     "processed_numerator:\n{}",
                //     processed_numerator.get_single_atom().unwrap().0
                // );
                let canonized_numerator = if group_options.test_canonized_numerator {
                    Some(
                        processed_numerator
                            .canonize_lorentz()
                            .unwrap()
                            .get_single_atom()
                            .unwrap()
                            .0,
                    )
                } else {
                    None
                };

                let (sample_points, sample_evaluations) = if group_options
                    .number_of_numerical_samples
                    > 0
                {
                    // TODO: Once symbolica supports `collect_factors()`, substitute `collect_num()` below with it.
                    let decomposed_net = processed_numerator.state.colorless.map_data_ref(|data|
                            TensorNetwork::<MixedTensor<f64, AtomStructure>, SerializableAtom>::try_from(data.0.collect_num().as_atom_view()).unwrap()
                        );
                    // println!(
                    //     "Scalar part: {}",
                    //     decomposed_net
                    //         .iter_flat()
                    //         .map(|tn| format!("{}", tn.1.scalar.as_ref().unwrap().0))
                    //         .collect::<Vec<_>>()
                    //         .join(", ")
                    // );
                    // println!(
                    //     "NUMERATOR DOTs:\n{}",
                    //     decomposed_net
                    //         .iter_flat()
                    //         .map(|tn| format!("graph: {}", tn.1.rich_graph().dot()))
                    //         .collect::<Vec<_>>()
                    //         .join("\n ")
                    // );
                    // panic!("stop");

                    // println!("----");
                    if let Some(grouping_options) =
                        numerator_aware_isomorphism_grouping.get_options()
                    {
                        let mut prime_iterator = PrimeIteratorU64::new(1);
                        prime_iterator.nth(grouping_options.numerical_sample_seed as usize);

                        let sample_points_decomposed = (0..grouping_options
                            .number_of_numerical_samples)
                            .map(|_| {
                                Self::random_concretize_reps(
                                    &decomposed_net,
                                    Some(&mut prime_iterator),
                                    grouping_options
                                        .fully_numerical_substitution_when_comparing_numerators,
                                )
                            })
                            .collect::<Vec<_>>();

                        let decomposed_parametric_net =
                            decomposed_net.map_data(|tn| tn.to_fully_parametric());
                        let colored_tensor = processed_numerator.state.color.map_data_ref(|a| {
                            if grouping_options
                                .fully_numerical_substitution_when_comparing_numerators
                            {
                                FeynGen::substitute_color_factors(a.0.as_atom_view())
                            } else {
                                a.0.to_owned()
                            }
                        });
                        let sample_evaluations = sample_points_decomposed
                            .iter()
                            .map(|sp| {
                                let reps = sp
                                    .iter()
                                    .map(|(a, b)| (a.as_view(), b.as_view()))
                                    .collect::<Vec<_>>();
                                let res = Self::evaluate_with_replacements(
                                    &decomposed_parametric_net,
                                    &reps,
                                    grouping_options
                                        .fully_numerical_substitution_when_comparing_numerators,
                                );

                                res.map(|a| a.contract(&colored_tensor).unwrap().scalar().unwrap())
                            })
                            .collect::<Result<Vec<_>, _>>()?;

                        debug!(
                            "Sample evaluation for diagram #{}:\n{}",
                            diagram_id,
                            sample_evaluations
                                .iter()
                                .map(|av| av.to_string())
                                .collect::<Vec<_>>()
                                .join("\n")
                        );

                        (Some(sample_points_decomposed), Some(sample_evaluations))
                    } else {
                        (None, None)
                    }
                } else {
                    (None, None)
                };

                ProcessedNumeratorForComparison {
                    diagram_id,
                    canonized_numerator,
                    sample_points,
                    sample_evaluations,
                }
            } else {
                default_processed_data
            }
        } else {
            default_processed_data
        };
        Ok(res)
    }

    #[allow(clippy::type_complexity)]
    fn random_concretize_reps(
        decomposed_net: &DataTensor<
            TensorNetwork<
                ParamOrConcrete<
                    RealOrComplexTensor<
                        f64,
                        SmartShadowStructure<SerializableSymbol, Vec<SerializableAtom>>,
                    >,
                    SmartShadowStructure<SerializableSymbol, Vec<SerializableAtom>>,
                >,
                SerializableAtom,
            >,
        >,
        sample_iterator: Option<&mut PrimeIteratorU64>,
        fully_numerical_substitution: bool,
    ) -> Vec<(Atom, Atom)> {
        let prime_iterator = if let Some(iterator) = sample_iterator {
            iterator
        } else {
            &mut PrimeIteratorU64::new(1)
        };

        let mut prime = prime_iterator
            .map(|u| Atom::new_num(symbolica::domains::integer::Integer::new(u as i64)));

        let mut reps = HashSet::<_>::default();

        if !fully_numerical_substitution {
            let variable = function!(
                GS.f_,
                Atom::new_var(GS.y_),
                function!(symbol!("cind"), Atom::new_var(GS.x_))
            );
            let pat = variable.to_pattern();

            decomposed_net.iter_flat().for_each(|(_, tn)| {
                for (_n, d) in tn.graph.nodes.iter() {
                    if let Ok(param_tn) = d.clone().try_into_parametric() {
                        for (_, a) in param_tn.iter_flat() {
                            for m in a.pattern_match(&pat, None, None) {
                                {
                                    reps.insert(pat.replace_wildcards(&m));
                                }
                            }
                        }
                    }
                }
            });
        } else {
            for (_, tn) in decomposed_net.iter_flat() {
                for (_n, d) in tn.graph.nodes.iter() {
                    if let Ok(param_tn) = d.clone().try_into_parametric().to_owned() {
                        for (_, a) in param_tn.tensor.iter_flat() {
                            let res = a.replace_map(
                                &|view: AtomView, context: &Context, term: &mut Atom| {
                                    assert!(context.function_level == 0);
                                    match view {
                                        AtomView::Var(s) => {
                                            *term = function!(
                                                symbol!("MARKER_TO_REPLACE"),
                                                s.as_view().to_owned()
                                            );
                                            true
                                        }
                                        AtomView::Fun(f) => {
                                            *term = function!(
                                                symbol!("MARKER_TO_REPLACE"),
                                                f.as_view().to_owned()
                                            );
                                            true
                                        }
                                        AtomView::Pow(p) => {
                                            let (_, exp) = p.get_base_exp();
                                            match exp.to_owned() {
                                                Atom::Num(_) => false,
                                                _ => {
                                                    *term = function!(
                                                        symbol!("MARKER_TO_REPLACE"),
                                                        p.as_view().to_owned()
                                                    );
                                                    true
                                                }
                                            }
                                        }
                                        _ => false,
                                    }
                                },
                            );
                            for m in res.pattern_match(
                                &function!(symbol!("MARKER_TO_REPLACE"), Atom::new_var(GS.x_))
                                    .to_pattern(),
                                None,
                                None,
                            ) {
                                reps.insert(m.get(&GS.x_).unwrap().to_owned());
                            }
                        }
                    }
                }
            }
        }

        let mut reps = reps.iter().map(|a| a.to_owned()).collect::<Vec<_>>();
        reps.sort();
        reps.iter()
            .map(|a: &Atom| (a.clone(), prime.next().unwrap()))
            .collect()
    }

    fn evaluate_with_replacements(
        decomposed_net: &DataTensor<TensorNetwork<ParamTensor<AtomStructure>, SerializableAtom>>,
        replacements: &[(AtomView, AtomView)],
        fully_numerical_substitutions: bool,
    ) -> Result<DataTensor<Atom>, FeynGenError> {
        if !fully_numerical_substitutions {
            Self::apply_reps(decomposed_net, replacements).map_data_ref_mut_result(|tn| {
                tn.contract()
                    .map_err(|e| FeynGenError::NumeratorEvaluationError(e.to_string()))?;
                tn.clone()
                    .map_scalar(|a| a.0)
                    .result_scalar()
                    .map_err(|e| FeynGenError::NumeratorEvaluationError(e.to_string()))
            })
        } else {
            Self::apply_reps(decomposed_net, replacements).map_data_ref_mut_result(
                |tn| {

                    let mut tn_complex=TensorNetwork {
                        graph: tn.graph.map_nodes_ref(|(_, d)| {
                                d.map_data_ref_result::<_, FeynGenError>(|a| {
                                    let mut b = a.clone();
                                    for (src, trgt) in replacements.iter() {
                                        b = b.replace_all(&src.to_pattern(), trgt.to_pattern(), None, None);
                                    }
                                    b = b.expand();
                                    let mut re = Rational::zero();
                                    let mut im = Rational::zero();
                                    for (var, coeff) in b.coefficient_list::<u8,_>(&[Atom::new_var(Atom::I)]).iter() {
                                        let c = coeff.try_into().map_err(|e| {
                                            FeynGenError::NumeratorEvaluationError(format!(
                                                "Could not convert tensor coefficient to integer: error: {}, expresssion: {}",
                                                e, coeff
                                            ))
                                        })?;
                                        if *var == Atom::new_var(Atom::I) {
                                            re = c;
                                        } else if *var == Atom::new_num(1) {
                                            im = c;
                                        } else {
                                            return Err(FeynGenError::NumeratorEvaluationError(format!(
                                                "Could not convert the following tensor coefficient to a complex integer: {}",
                                                b
                                            )));
                                        }
                                    }
                                    Ok(Complex::<Rational>::new(re, im))
                                })
                                .unwrap()
                        }),
                        scalar: tn.scalar.clone().map(|a| a.0),
                    };
                    tn_complex.contract().map_err(|e| FeynGenError::NumeratorEvaluationError(e.to_string()))?;
                    //println!("tn_complex: {}", tn_complex);
                    match tn_complex.result() {
                        Ok((tn_res, tn_scalar)) => {
                            let processed = tn_res.to_bare_dense();
                            Ok(processed.scalar().map(|s| {
                                Atom::new_num(s.re) + Atom::new_num(s.im) * Atom::I
                            }).unwrap()*tn_scalar.unwrap_or(Atom::new_num(1)))
                        },
                        Err(spenso::network::TensorNetworkError::NoNodes) => {
                            let s = tn_complex
                            .scalar
                            .as_ref()
                            .ok_or(spenso::network::TensorNetworkError::NoScalar).map_err(|e| FeynGenError::NumeratorEvaluationError(e.to_string()))?
                            .clone();
                            Ok(s)
                        }
                        Err(e) => Err(FeynGenError::NumeratorEvaluationError(e.to_string())),
                    }
                },
            )
        }
    }

    fn apply_reps(
        decomposed_net: &DataTensor<TensorNetwork<ParamTensor<AtomStructure>, SerializableAtom>>,
        rep_atoms: &[(AtomView, AtomView)],
    ) -> DataTensor<TensorNetwork<ParamTensor<AtomStructure>, SerializableAtom>> {
        decomposed_net.map_data_ref(|data| {
            TensorNetwork {
                graph: data.graph.map_nodes_ref(|(_, d)| {
                    d.map_data_ref_self(|a| {
                        let mut b = a.clone();
                        for (src, trgt) in rep_atoms.iter() {
                            b = b.replace_all(&src.to_pattern(), trgt.to_pattern(), None, None);
                        }
                        b
                        //let b = a.replace_all_multiple(&reps);
                    })
                }),
                scalar: data.scalar.clone(),
            }
        })
    }
}<|MERGE_RESOLUTION|>--- conflicted
+++ resolved
@@ -843,7 +843,6 @@
         let amp_loop_count = self.options.amplitude_filters.get_loop_count_range();
         let n_particles = self.options.initial_pdgs.len();
 
-<<<<<<< HEAD
         todo!("fix HedgeGraph::From");
         disable! {
             let he_graph = HedgeGraph::<EdgeColor, NodeColor >::from(graph.clone()).map(
@@ -851,20 +850,6 @@
                 |_, d| d.map(|d| model.get_particle_from_pdg(d.pdg)),
             );
 
-            let mut s_set = AHashSet::new();
-            let mut t_set = vec![];
-
-            for (n, f) in he_graph.iter_nodes() {
-                let id = he_graph.id_from_hairs(n).unwrap();
-                match f.get_sign(n_particles) {
-                    SignOrZero::Plus => {
-                        s_set.insert(id);
-                    }
-                    SignOrZero::Minus => {
-                        t_set.push(id);
-                    }
-                    _ => {}
-=======
         let mut s_set = AHashSet::new();
         let mut t_set = AHashSet::new();
 
@@ -876,13 +861,9 @@
                 }
                 SignOrZero::Minus => {
                     t_set.insert(id);
->>>>>>> eaf5f78e
-                }
-            }
-<<<<<<< HEAD
-            if let (Some(&s), Some(&t)) = (s_set.iter().next(), t_set.first()) {
-                let cuts = he_graph.all_cuts(s, t);
-=======
+                }
+                _ => {}
+            }
         }
         if let (Some(&s), Some(&t)) = (s_set.iter().next(), t_set.iter().next()) {
             let cuts = he_graph.all_cuts(s, t);
@@ -901,21 +882,6 @@
                     &he_graph,
                 )
             });
->>>>>>> eaf5f78e
-
-                let pass_cut_filter = cuts.iter().any(|c| {
-                    is_valid_cut(
-                        c,
-                        &s_set,
-                        model,
-                        n_unresolved,
-                        unresolved_type,
-                        &particle_content,
-                        amp_couplings,
-                        amp_loop_count,
-                        &he_graph,
-                    )
-                });
 
                 pass_cut_filter
             } else {
