--- conflicted
+++ resolved
@@ -2,7 +2,6 @@
 use indicatif::ProgressBar;
 use indicatif::{ParallelProgressIterator, ProgressStyle};
 
-use linnet::half_edge::involution::Orientation;
 use rayon::iter::ParallelIterator;
 use rayon::prelude::*;
 use rayon::ThreadPoolBuilder;
@@ -33,8 +32,8 @@
 use ahash::AHashSet;
 use ahash::HashMap;
 use colored::Colorize;
-use log::info;
-use log::{debug, warn};
+use log::debug;
+use log::{info, warn};
 use smartstring::{LazyCompact, SmartString};
 use symbolica::atom::AtomCore;
 use symbolica::{parse, symbol};
@@ -63,7 +62,7 @@
 };
 use itertools::Itertools;
 use linnet::half_edge::involution::Flow;
-use linnet::half_edge::subgraph::{OrientedCut, SubGraph};
+use linnet::half_edge::subgraph::{InternalSubGraph, OrientedCut, SubGraph};
 use linnet::half_edge::HedgeGraph;
 use linnet::half_edge::NodeIndex;
 use symbolica::{atom::Atom, graph::Graph as SymbolicaGraph};
@@ -288,21 +287,21 @@
             "NumeratorIndependentSymmetryGrouping",
         ] {
             res = res.replace_all(
-                &function!(symb!(header), Atom::new_var(symb!("x_"))).to_pattern(),
-                Atom::new_var(symb!("x_")).to_pattern(),
+                &function!(symbol!(header), Atom::new_var(symbol!("x_"))).to_pattern(),
+                Atom::new_var(symbol!("x_")).to_pattern(),
                 None,
                 None,
             );
         }
         res = res.replace_all(
             &function!(
-                symb!("NumeratorDependentGrouping"),
-                Atom::new_var(symb!("GraphId_")),
-                Atom::new_var(symb!("ratio_")),
-                Atom::new_var(symb!("GraphSymmetryFactor_"))
+                symbol!("NumeratorDependentGrouping"),
+                Atom::new_var(symbol!("GraphId_")),
+                Atom::new_var(symbol!("ratio_")),
+                Atom::new_var(symbol!("GraphSymmetryFactor_"))
             )
             .to_pattern(),
-            (Atom::new_var(symb!("ratio_")) * Atom::new_var(symb!("GraphSymmetryFactor_")))
+            (Atom::new_var(symbol!("ratio_")) * Atom::new_var(symbol!("GraphSymmetryFactor_")))
                 .to_pattern(),
             None,
             None,
@@ -901,13 +900,8 @@
         #[allow(clippy::type_complexity)]
         fn is_valid_cut<NodeColor: NodeColorFunctions>(
             cut: &(BitVec, OrientedCut, BitVec),
-<<<<<<< HEAD
-            s_set: &AHashSet<NodeIndex>,
-            t_set: &AHashSet<NodeIndex>,
-=======
             blob_range: &RangeInclusive<usize>,
             spectator_range: &RangeInclusive<usize>,
->>>>>>> 8821d11b
             model: &Model,
             n_unresolved: usize,
             unresolved_type: &AHashSet<Arc<Particle>>,
@@ -923,14 +917,6 @@
             {
                 let cut_content: Vec<_> = cut
                     .1
-<<<<<<< HEAD
-                    .iter_edges(graph)
-                    .map(|(o, d)| {
-                        if matches!(o, Orientation::Reversed) {
-                            d.data.as_ref().get_anti_particle(model)
-                        } else {
-                            d.data.clone()
-=======
                     .iter_left_hedges()
                     .map(|h| {
                         let o = graph.flow(h);
@@ -938,7 +924,6 @@
                             graph[[&h]].as_ref().get_anti_particle(model)
                         } else {
                             graph[[&h]].clone()
->>>>>>> 8821d11b
                         }
                     })
                     .collect();
@@ -1045,17 +1030,10 @@
             }
         }
 
-<<<<<<< HEAD
-        fn is_s_channel<NodeColor>(
-            cut: &(BitVec, OrientedCut, BitVec),
-            s_set: &AHashSet<NodeIndex>,
-            t_set: &AHashSet<NodeIndex>,
-=======
         fn validate_connectivity<NodeColor>(
             subgraph: &BitVec,
             blob_range: &RangeInclusive<usize>,
             spectator_range: &RangeInclusive<usize>,
->>>>>>> 8821d11b
             graph: &HedgeGraph<Arc<Particle>, NodeColor>,
         ) -> bool {
             let components = graph.connected_components(subgraph);
@@ -1084,12 +1062,8 @@
             .unwrap();
 
         let n_particles = self.options.initial_pdgs.len();
-<<<<<<< HEAD
-
-        let he_graph = HedgeGraph::<EdgeColor, NodeColor>::from(graph.clone()).map(
-=======
+
         let mut he_graph = HedgeGraph::<EdgeColor, NodeColor>::from_sym(graph.clone()).map(
->>>>>>> 8821d11b
             |_, _, _, node_color| node_color,
             |_, _, _, d| d.map(|d| model.get_particle_from_pdg(d.pdg)),
         );
@@ -1117,33 +1091,6 @@
                 _ => {}
             }
         }
-<<<<<<< HEAD
-
-        let s_vec = s_set.clone().into_iter().collect_vec();
-        let t_vec = t_set.clone().into_iter().collect_vec();
-
-        let s_node = he_graph.combine_to_single_hedgenode(&s_vec);
-        let t_node = he_graph.combine_to_single_hedgenode(&t_vec);
-
-        let cuts = he_graph.all_cuts(s_node, t_node);
-
-        let pass_cut_filter = cuts.iter().any(|c| {
-            is_valid_cut(
-                c,
-                &s_set,
-                &t_set,
-                model,
-                n_unresolved,
-                unresolved_type,
-                &particle_content,
-                amp_couplings,
-                amp_loop_count,
-                &he_graph,
-            )
-        });
-
-        pass_cut_filter
-=======
 
         // info!("HI");
         if !s_set.is_empty() && !t_set.is_empty() {
@@ -1254,7 +1201,6 @@
             warn!("No external particles found");
             true //TODO still check the amplitude level filters in the case where there is no initial-state specified
         }
->>>>>>> 8821d11b
     }
 
     // This fast cut checker does not enumerate all cuts, but rather checks if the graph can contain a cut with the right particles
@@ -1575,7 +1521,7 @@
                     let new_symmetry_factor = if *count != 1 {
                         symmetry_factor
                             * function!(
-                                symb!("NumeratorIndependentSymmetryGrouping"),
+                                symbol!("NumeratorIndependentSymmetryGrouping"),
                                 Atom::new_num(*count as i64)
                             )
                     } else {
@@ -2836,7 +2782,7 @@
                 (
                     g.clone(),
                     Atom::new_num(1)
-                        / function!(symb!("AutG"), Atom::new_num(symmetry_factor.clone())),
+                        / function!(symbol!("AutG"), Atom::new_num(symmetry_factor.clone())),
                 )
             })
             .collect::<HashMap<_, _>>();
@@ -2889,18 +2835,14 @@
                             .map(|(colored_g, multiplicity)| {
                                 (
                                     colored_g.canonize().graph,
-<<<<<<< HEAD
-                                    (Atom::new_num(*multiplicity as i64) * symmetry_factor),
-=======
                                     if *multiplicity != 1 {
                                         function!(
-                                            symb!("CouplingsMultiplicity"),
+                                            symbol!("CouplingsMultiplicity"),
                                             Atom::new_num(*multiplicity as i64)
                                         ) * symmetry_factor
                                     } else {
                                         symmetry_factor.clone()
                                     },
->>>>>>> 8821d11b
                                 )
                             })
                             .collect::<Vec<_>>()
@@ -2955,11 +2897,7 @@
                     match self.count_closed_fermion_loops(g, model) {
                         Ok(n_closed_fermion_loops) => {
                             let new_symmetry_factor = if n_closed_fermion_loops % 2 == 1 {
-<<<<<<< HEAD
-                                Atom::new_num(-1) * symmetry_factor
-=======
-                                function!(symb!("InternalFermionLoopSign"), -1) * symmetry_factor
->>>>>>> 8821d11b
+                                function!(symbol!("InternalFermionLoopSign"), -1) * symmetry_factor
                             } else {
                                 symmetry_factor.clone()
                             };
@@ -3266,14 +3204,7 @@
             && !node_colors_for_canonicalization.is_empty()
         {
             processed_graphs = FeynGen::group_isomorphic_graphs_after_node_color_change(
-<<<<<<< HEAD
-                &processed_graphs
-                    .iter()
-                    .map(|(g, m)| (g.clone(), m.clone()))
-                    .collect::<HashMap<_, _>>(),
-=======
                 &processed_graphs.iter().cloned().collect::<HashMap<_, _>>(),
->>>>>>> 8821d11b
                 &node_colors_for_canonicalization,
                 &pool,
                 &progress_bar_style,
@@ -3358,7 +3289,7 @@
                                 && !self.options.symmetrize_final_states)
                         {
                             function!(
-                                symb!("ExternalFermionOrderingSign"),
+                                symbol!("ExternalFermionOrderingSign"),
                                 Atom::new_num(if is_external_fermion_flow_sign_negative {
                                     -1
                                 } else {
@@ -3389,8 +3320,8 @@
         // Combine duplicates
         let mut combined_canonized_processed_graphs = HashMap::default();
         let numerator_independent_symmetry_pattern = function!(
-            symb!("NumeratorIndependentSymmetryGrouping"),
-            Atom::new_var(symb!("x_"))
+            symbol!("NumeratorIndependentSymmetryGrouping"),
+            Atom::new_var(symbol!("x_"))
         )
         .to_pattern();
         for canonized_graph in canonized_processed_graphs {
@@ -3398,10 +3329,6 @@
             combined_canonized_processed_graphs
                 .entry(g_with_canonical_flows_clone)
                 .and_modify(|entry: &mut CanonizedGraphInfo| {
-<<<<<<< HEAD
-                    entry.symmetry_factor =
-                        (&entry.symmetry_factor + &canonized_graph.symmetry_factor).expand()
-=======
                     // NumeratorIndependentSymmetryGrouping
                     let ratio = (FeynGen::evaluate_overall_factor(
                         canonized_graph.symmetry_factor.as_view(),
@@ -3426,8 +3353,8 @@
                         entry.symmetry_factor = entry.symmetry_factor.replace_all(
                             &numerator_independent_symmetry_pattern,
                             function!(
-                                symb!("NumeratorIndependentSymmetryGrouping"),
-                                (Atom::new_var(symb!("x_")) + ratio).expand()
+                                symbol!("NumeratorIndependentSymmetryGrouping"),
+                                (Atom::new_var(symbol!("x_")) + ratio).expand()
                             )
                             .to_pattern(),
                             None,
@@ -3436,11 +3363,10 @@
                     } else {
                         entry.symmetry_factor = &entry.symmetry_factor
                             * function!(
-                                symb!("NumeratorIndependentSymmetryGrouping"),
+                                symbol!("NumeratorIndependentSymmetryGrouping"),
                                 (Atom::new_num(1) + ratio).expand()
                             );
                     }
->>>>>>> 8821d11b
                 })
                 .or_insert(canonized_graph);
         }
@@ -3590,7 +3516,7 @@
                                     .iter()
                                     .zip(color_b.iter())
                                     .map(|(a, b)| a.dual().kroneker_atom(&b.dual()))
-                                    .fold(Atom::parse("1").unwrap(), |acc, x| acc * x);
+                                    .fold(Atom::new_num(1), |acc, x| acc * x);
 
                                 numerator.state.color.map_data_mut(|a|{a.0 = &a.0*&color});
 
@@ -3702,32 +3628,6 @@
                                             FeynGen::compare_numerator_tensors(
                                                 numerator_aware_isomorphism_grouping,
                                                 numerator_data.as_ref().unwrap(),
-<<<<<<< HEAD
-                                                other_numerator.as_ref().unwrap(),
-                                            ) {
-                                                {
-                                                    let n_zeroes_color_value = n_zeroes_color.lock().unwrap();
-                                                    let n_zeroes_lorentz_value = n_zeroes_lorentz.lock().unwrap();
-                                                    let mut n_groupings_value =
-                                                        n_groupings.lock().unwrap();
-                                                    *n_groupings_value += 1;
-                                                    bar.set_message(format!("Final numerator-aware processing of remaining graphs ({} found: {} | {} found: {})...",
-                                                        "#zeros".green(),
-                                                        format!("{}",*n_zeroes_color_value+ *n_zeroes_lorentz_value).green().bold(),
-                                                        "#groupings".green(),
-                                                        format!("{}",n_groupings_value).green().bold(),
-                                                    ));
-                                                }
-
-                                                found_match = true;
-                                                other_graph.overall_factor = (&other_graph.overall_factor + ratio * &bare_graph.overall_factor).expand();
-
-                                                // TOFIX: Current version of symbolica (v0.14.0 rev: e534d9f7f8972e22d2a4fb7cd6cb5943373d3bb3)
-                                                // has a bug when cancelling terms where it does not yield 0. So this can be removed when updating to latest symbolica version.
-                                                if other_graph.overall_factor.is_zero() {
-                                                    other_graph.overall_factor = Atom::new_num(0);
-                                                }
-=======
                                                 reference_pooled_graph_data.numerator_data.as_ref().unwrap(),
                                             ).map(|ratio| {
                                                 (i_entry, PooledGraphData {
@@ -3751,7 +3651,6 @@
                                                     "#groupings".green(),
                                                     format!("{}",n_groupings_value).green().bold(),
                                                 ));
->>>>>>> 8821d11b
                                             }
                                             entry.get_mut()[i_entry].push(new_entry);
                                         } else {
@@ -3779,27 +3678,6 @@
         let mut bare_graphs: Vec<(usize, BareGraph)> = Vec::default();
         let mut pooled_bare_graphs_len = 0;
         let mut n_cancellations: i32 = 0;
-<<<<<<< HEAD
-        let (mut bare_graphs, pooled_bare_graphs_len) = {
-            let pooled_bare_graphs_lock = pooled_bare_graphs.lock().unwrap();
-
-            (
-                pooled_bare_graphs_lock
-                    .values()
-                    .flatten()
-                    .filter_map(|(graph_id, _numerator, graph)| {
-                        if graph.overall_factor.expand().is_zero() {
-                            n_cancellations += 1;
-                            None
-                        } else {
-                            Some((*graph_id, graph.clone()))
-                        }
-                    })
-                    .collect::<Vec<_>>(),
-                pooled_bare_graphs_lock.len(),
-            )
-        };
-=======
         for (_canonical_repr, pooled_graphs_lists_for_this_topology) in
             pooled_bare_graphs.lock().unwrap().iter()
         {
@@ -3821,7 +3699,7 @@
                         // These will here be computed as A/C = r_1 / r_3 and B/C = r_2 / r_3. In general `r_i / r_ref` always yield the desired ratio.
                         combined_overall_factor = combined_overall_factor
                             + function!(
-                                symb!("NumeratorDependentGrouping"),
+                                symbol!("NumeratorDependentGrouping"),
                                 Atom::new_num(graph_to_combine.graph_id as i64),
                                 (&graph_to_combine.ratio / &previous_reference_ratio).expand(),
                                 graph_to_combine.bare_graph.overall_factor.clone()
@@ -3842,7 +3720,6 @@
                 }
             }
         }
->>>>>>> 8821d11b
         bare_graphs.sort_by(|a: &(usize, BareGraph), b| (a.0).cmp(&b.0));
 
         let (n_zeroes_color_value, n_zeroes_lorentz_value, n_groupings_value) = {
@@ -4276,7 +4153,7 @@
         let sign = Sign::Negative.pow(n_external_fermion_loops + number_of_initial_antifermions);
 
         function!(
-            symb!("ExternalFermionOrderingSign"),
+            symbol!("ExternalFermionOrderingSign"),
             Atom::new_num(match sign {
                 Sign::Positive => 1,
                 Sign::Negative => -1,
