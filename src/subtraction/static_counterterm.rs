--- conflicted
+++ resolved
@@ -3,11 +3,8 @@
 use colored::Colorize;
 use itertools::Itertools;
 use ref_ops::RefNeg;
-<<<<<<< HEAD
+use serde::Serialize;
 use serde::{Deserialize, Serialize};
-=======
-use serde::Serialize;
->>>>>>> 4525b95a
 use spenso::complex::Complex;
 use symbolica::domains::float::{NumericalFloatLike, Real};
 
@@ -22,20 +19,13 @@
         },
         expression::CFFLimit,
     },
-<<<<<<< HEAD
+    debug_info::DEBUG_LOGGER,
     gammaloop_integrand::DefaultSample,
     graph::{Graph, LoopMomentumBasis},
     momentum::{FourMomentum, ThreeMomentum},
     numerator::NumeratorState,
-    utils::{self, FloatLike, F},
-    Settings,
-=======
-    debug_info::DEBUG_LOGGER,
-    graph::{Graph, LoopMomentumBasis},
-    momentum::{FourMomentum, ThreeMomentum},
     utils::{self, into_complex_ff64, FloatLike, F},
     RotationMethod, Settings,
->>>>>>> 4525b95a
 };
 
 use super::overlap::OverlapStructure;
@@ -316,12 +306,7 @@
                         *existing_esurface_id,
                     ),
                 );
-<<<<<<< HEAD
                 let loop_number = sample.loop_moms().len();
-=======
-
-                let loop_number = loop_momenta.len();
->>>>>>> 4525b95a
                 let (jacobian_ratio_plus, jacobian_ratio_minus) = (
                     (&positive_result.solution / &hemispherical_radius)
                         .pow(3 * loop_number as u64 - 1),
