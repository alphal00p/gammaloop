--- conflicted
+++ resolved
@@ -346,12 +346,9 @@
         force_radius: bool,
         is_momentum_space: bool,
         use_f128: bool,
-<<<<<<< HEAD
-    ) -> PyResult<String> {
-        let pt = pt.iter().map(|&x| F(x)).collect::<Vec<F<f64>>>();
-=======
     ) -> PyResult<(f64, f64)> {
->>>>>>> 3dfd1b2e
+
+      let pt = pt.iter().map(|&x| F(x)).collect::<Vec<F<f64>>>();
         match self.integrands.get_mut(integrand) {
             Some(integrand) => {
                 let settings = match integrand {
@@ -385,12 +382,8 @@
         result_path: &str,
         workspace_path: &str,
         target: Option<(f64, f64)>,
-<<<<<<< HEAD
-    ) -> PyResult<String> {
+    ) -> PyResult<Vec<(f64, f64)>> {
         let target = target.map(|(re, im)| (F(re), F(im)));
-=======
-    ) -> PyResult<Vec<(f64, f64)>> {
->>>>>>> 3dfd1b2e
         match self.integrands.get_mut(integrand) {
             Some(integrand_enum) => match integrand_enum {
                 Integrand::GammaLoopIntegrand(gloop_integrand) => {
