--- conflicted
+++ resolved
@@ -3,12 +3,7 @@
     ops::{Add, AddAssign, Index, Mul, MulAssign, Neg, Sub, SubAssign},
 };
 
-<<<<<<< HEAD
-=======
-use log::debug;
-
 use momtrop::vector::Vector;
->>>>>>> 2ccc02c8
 use serde::{Deserialize, Serialize};
 use spenso::{
     arithmetic::ScalarMul,
@@ -1245,7 +1240,7 @@
 
     pub fn boost(&self, boost_vector: &FourMomentum<T>) -> FourMomentum<T>
     where
-        T: Real + SingleFloat+PartialOrd,
+        T: Real + SingleFloat + PartialOrd,
     {
         let b2 = boost_vector.spatial.norm_squared();
         let one = b2.one();
