--- conflicted
+++ resolved
@@ -1,8 +1,4 @@
-<<<<<<< HEAD
-use symbolica::{printer::PrintOptions, representations::Atom};
-=======
 use rand::{rngs::SmallRng, Rng, SeedableRng};
->>>>>>> 7fee18fd
 
 use spenso::{complex::Complex, structure::HasStructure};
 use std::path::{Path, PathBuf};
@@ -550,25 +546,6 @@
     //     // "id(aind(coaf(3,3),cof(3,4)))*id(aind(coaf(3,5),cof(3,6)))*id(aind(coaf(3,10),cof(3,11)))*id(aind(coaf(3,15),cof(3,16)))*id(aind(coaf(3,17),cof(3,18)))*id(aind(coaf(3,22),cof(3,23)))*id(aind(cof(3,4),coaf(3,24)))*id(aind(cof(3,6),coaf(3,3)))*id(aind(cof(3,8),coaf(3,5)))*id(aind(cof(3,11),coaf(3,7)))*id(aind(cof(3,13),coaf(3,10)))*id(aind(cof(3,16),coaf(3,12)))*id(aind(cof(3,18),coaf(3,15)))*id(aind(cof(3,20),coaf(3,17)))*id(aind(cof(3,23),coaf(3,19)))*id(aind(cof(3,25),coaf(3,22)))*id(aind(coad(8,21),coad(8,9)))*id(aind(coad(8,26),coad(8,14)))",
     // "id(aind(coaf(3,3),cof(3,4)))*id(aind(coaf(3,5),cof(3,6)))*id(aind(coaf(3,10),cof(3,11)))*id(aind(coaf(3,15),cof(3,16)))*id(aind(coaf(3,17),cof(3,18)))*id(aind(coaf(3,22),cof(3,23)))*id(aind(cof(3,4),coaf(3,24)))*id(aind(cof(3,6),coaf(3,3)))*id(aind(cof(3,8),coaf(3,5)))*id(aind(cof(3,11),coaf(3,7)))*id(aind(cof(3,13),coaf(3,10)))*id(aind(cof(3,16),coaf(3,12)))*id(aind(cof(3,18),coaf(3,15)))*id(aind(cof(3,20),coaf(3,17)))*id(aind(cof(3,23),coaf(3,19)))*id(aind(cof(3,25),coaf(3,22)))*id(aind(coad(8,21),coad(8,9)))*id(aind(coad(8,26),coad(8,14)))")).unwrap();
 
-<<<<<<< HEAD
-    let should_be = Atom::parse("
-        16/81*ee^4*(MT*id(euc(4,173),euc(4,224))+(P0(lor(4,236))+P1(lor(4,236))+P2(lor(4,236))+K0(lor(4,236)))
-            *γ(lor(4,236),bis(4,173),bis(4,224)))
-        *(MT*id(euc(4,212),euc(4,172))+(P1(lor(4,233))+P2(lor(4,233))+K0(lor(4,233)))
-            *γ(lor(4,233),bis(4,212),bis(4,172)))
-        *(MT*id(euc(4,219),euc(4,211))+(P2(lor(4,234))+K0(lor(4,234)))
-            *γ(lor(4,234),bis(4,219),bis(4,211)))
-        *(MT*id(euc(4,225),euc(4,218))+γ(lor(4,235),bis(4,225),bis(4,218))*K0(lor(4,235)))
-        *complex(0,1)^4
-        *id(coaf(3,172),cof(3,173))
-        *id(coaf(3,211),cof(3,212))
-        *id(coaf(3,218),cof(3,219))
-        *id(coaf(3,224),cof(3,225))
-        *ϵ0(lor(4,174))*ϵ̅1(lor(4,213))*ϵ̅2(lor(4,220))*ϵ̅3(lor(4,226))
-        *γ(lor(4,174),bis(4,173),bis(4,172))*γ(lor(4,213),bis(4,212),bis(4,211))*γ(lor(4,220),bis(4,219),bis(4,218))*γ(lor(4,226),bis(4,225),bis(4,224))").unwrap();
-
-    assert_eq!(numerator, should_be);
-=======
     //     let mut color_num = Numerator {
     //         expression: color_expr,
     //         network: None,
@@ -579,7 +556,6 @@
     //             graph_name: "srt".into(),
     //         },
     //     };
->>>>>>> 7fee18fd
 
     //     color_num.process_color_simple();
 
