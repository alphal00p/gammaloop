--- conflicted
+++ resolved
@@ -1388,14 +1388,6 @@
     pub fn local_expr(
         &self,
         graph: &UVGraph,
-<<<<<<< HEAD
-        orientation_id: AmplitudeOrientationID,
-    ) -> Option<Atom> {
-        let mut sum = Atom::new_num(0);
-        for (_, n) in &self.dag.nodes {
-            sum = sum + n.data.local_expr(graph, orientation_id)?;
-        }
-=======
         cff: Atom,
         orientation: OrientationData,
     ) -> Option<Atom> {
@@ -1425,7 +1417,6 @@
                     mass = mass_map.get(&GS.x_).unwrap().clone();
                 };
             }
->>>>>>> 2ecdd308
 
             Atom::new()
         });
