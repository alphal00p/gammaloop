//! This module contains the GammaloopIntegrand struct, which represents the integrand for physical
//! amplitudes and Local Unitarity crosssections.

use core::panic;
use std::time::{Duration, Instant};

use crate::cross_section::{Amplitude, AmplitudeGraph, CrossSection, SuperGraph};
use crate::evaluation_result::{EvaluationMetaData, EvaluationResult};
use crate::graph::{EdgeType, Graph, LoopMomentumBasisSpecification};
use crate::integrands::{HasIntegrand, Integrand};
use crate::integrate::UserData;
use crate::momentum::{FourMomentum, ThreeMomentum};
use crate::subtraction::static_counterterm::CounterTerm;
use crate::utils::{
    self, format_for_compare_digits, get_n_dim_for_n_loop_momenta, global_parameterize, FloatLike,
    PrecisionUpgradable, F,
};
use crate::{
    DiscreteGraphSamplingSettings, Externals, IntegratedPhase, SamplingSettings, Settings,
};
use crate::{Precision, StabilityLevelSetting};
use colored::Colorize;
use itertools::Itertools;
use momtrop::vector::Vector;
use spenso::complex::Complex;
use spenso::contraction::IsZero;
use symbolica::domains::float::{NumericalFloatLike, Real};
use symbolica::numerical_integration::{ContinuousGrid, DiscreteGrid, Grid, Sample};

/// Trait to capture the common behaviour of amplitudes and cross sections
/// Mainly used to expose the properties of the underlying graph in both amplitudes and cross sections
trait GraphIntegrand {
    /// Get the underlying graph
    fn get_graph(&self) -> &Graph;

    fn get_mut_graph(&mut self) -> &mut Graph;

    /// Get the channels used for multi channeling
    fn get_multi_channeling_channels(&self) -> &[usize];

    /// Most basic form of evaluating the 3D representation of the underlying loop integral
    fn evaluate<T: FloatLike>(
        &mut self,
        sample: &DefaultSample<T>,
        rotate_overlap_centers: Option<usize>,
        settings: &Settings,
    ) -> Complex<F<T>>;

    /// Evaluate in a single LMB-channel
    fn evaluate_channel<T: FloatLike>(
        &mut self,
        channel_id: usize,
        sample: &DefaultSample<T>,
        alpha: f64,
        settings: &Settings,
    ) -> Complex<F<T>>;

    /// Evaluate a sum over LMB-channels
    fn evaluate_channel_sum<T: FloatLike>(
        &mut self,
        sample: &DefaultSample<T>,
        alpha: f64,
        settings: &Settings,
    ) -> Complex<F<T>>;

    /// Evaluate to use when tropical sampling, raises the power of the onshell energies in front of the 3D representation according to the chosen weights.
    fn evaluate_tropical<T: FloatLike>(
        &mut self,
        sample: &DefaultSample<T>,
        rotate_overlap_centers: Option<usize>,
        settings: &Settings,
    ) -> Complex<F<T>>;
}

impl GraphIntegrand for AmplitudeGraph {
    fn get_graph(&self) -> &Graph {
        &self.graph
    }

    fn get_mut_graph(&mut self) -> &mut Graph {
        &mut self.graph
    }

    fn get_multi_channeling_channels(&self) -> &[usize] {
        &self.multi_channeling_channels
    }

    #[inline]
    #[allow(unused_variables)]
    fn evaluate_channel<T: FloatLike>(
        &mut self,
        channel_id: usize,
        sample: &DefaultSample<T>,
        alpha: f64,
        settings: &Settings,
    ) -> Complex<F<T>> {
        let one = sample.one();
        let zero = sample.zero();
        // reference to the list of all lmbs
        let lmb_list = self
            .get_graph()
            .derived_data
            .loop_momentum_bases
            .clone()
            .unwrap();

        // if the channel list is empty, we use all channels.
        let channels = if !self.get_multi_channeling_channels().is_empty() {
            self.get_multi_channeling_channels().to_vec()
        } else {
            (0..lmb_list.len()).collect_vec()
        };

        //map the channel_id to the corresponding lmb
        let channel = channels[channel_id];
        let lmb_specification = LoopMomentumBasisSpecification::FromList(channel);
        let lmb = &lmb_list[channel]; // lmb_specification.basis(self.get_graph());

        let channels_lmbs = channels.iter().map(|&i| &lmb_list[i]);

        let rep3d = if settings.general.use_ltd {
            self.get_graph().evaluate_ltd_expression_in_lmb(
                &sample.loop_moms,
                &sample.external_moms,
                lmb,
            )
        } else {
<<<<<<< HEAD
            self.get_mut_graph().evaluate_cff_expression_in_lmb(
                sample,
                &lmb_specification,
                settings.general.debug,
            )
=======
            self.get_graph()
                .evaluate_cff_expression_in_lmb(sample, &lmb_specification, settings)
>>>>>>> 2ccc02c8
        };

        let onshell_energies = self.get_graph().bare_graph.compute_onshell_energies_in_lmb(
            &sample.loop_moms,
            &sample.external_moms,
            lmb,
        );

        let virtual_energies = self
            .get_graph()
            .bare_graph
            .edges
            .iter()
            .enumerate()
            .filter(|(_, e)| e.edge_type == EdgeType::Virtual)
            .map(|(i, _)| i);

        let energy_product = virtual_energies
            .map(|i| one.from_i64(2) * &onshell_energies[i])
            .fold(one.clone(), |acc, x| acc * x);

        let lmb_products = channels_lmbs.map(|basis| {
            basis
                .basis
                .iter()
                .fold(one.clone(), |acc, i| acc * &onshell_energies[*i])
        });

        let denominator = lmb_products
            .map(|x| x.powf(&-F::<T>::from_f64(alpha)) * &energy_product)
            .reduce(|acc, e| acc + &e)
            .unwrap_or(zero.clone());

        let multichanneling_numerator = Complex::new(
            lmb_list[channel]
                .basis
                .iter()
                .fold(one.clone(), |acc, i| acc * &onshell_energies[*i])
                .powf(&-F::<T>::from_f64(alpha)),
            sample.zero(),
        );

        multichanneling_numerator * rep3d / denominator
    }

    #[inline]
    fn evaluate_channel_sum<T: FloatLike>(
        &mut self,
        sample: &DefaultSample<T>,
        alpha: f64,
        settings: &Settings,
    ) -> Complex<F<T>> {
        let zero = sample.zero();

        // a bit annoying that this is duplicated from evaluate_channel
        let lmb_list = self
            .get_graph()
            .derived_data
            .loop_momentum_bases
            .as_ref()
            .unwrap();

        let channels = if !self.get_multi_channeling_channels().is_empty() {
            self.get_multi_channeling_channels().to_vec()
        } else {
            (0..lmb_list.len()).collect_vec()
        };

        channels
            .iter()
            .map(|&i| self.evaluate_channel(i, sample, alpha, settings))
            .reduce(|acc, e| acc + &e)
            .unwrap_or(zero.clone().into())
    }

    #[inline]
    fn evaluate<T: FloatLike>(
        &mut self,
        sample: &DefaultSample<T>,
        rotate_overlap_centers: Option<usize>,
        settings: &Settings,
    ) -> Complex<F<T>> {
        let zero_builder = &sample.loop_moms[0].px;

        let rep3d = if settings.general.use_ltd {
            self.get_graph()
                .evaluate_ltd_expression(&sample.loop_moms, &sample.external_moms)
        } else {
<<<<<<< HEAD
            self.get_mut_graph()
                .evaluate_cff_expression(sample, settings.general.debug)
=======
            self.get_graph().evaluate_cff_expression(sample, settings)
>>>>>>> 2ccc02c8
        };

        let energy_product = self
            .get_graph()
            .bare_graph
            .compute_energy_product(&sample.loop_moms, &sample.external_moms);

        let counter_terms = self.get_graph().derived_data.static_counterterm.as_ref();

        let counter_term_eval = match counter_terms {
            None => Complex::new(zero_builder.zero(), zero_builder.zero()),
            Some(counter_term) => counter_term.evaluate(
                &sample.loop_moms,
                &sample.external_moms,
                self.get_graph(),
                rotate_overlap_centers,
                settings,
            ),
        };

        rep3d / energy_product - counter_term_eval
    }

    #[inline]
    fn evaluate_tropical<T: FloatLike>(
        &mut self,
        sample: &DefaultSample<T>,
        rotate_overlap_centers: Option<usize>,
        settings: &Settings,
    ) -> Complex<F<T>> where {
        let one = sample.one();

        let rep3d = if settings.general.use_ltd {
            self.get_graph()
                .evaluate_ltd_expression(&sample.loop_moms, &sample.external_moms)
        } else {
<<<<<<< HEAD
            self.get_mut_graph()
                .evaluate_cff_expression(sample, settings.general.debug)
=======
            self.get_graph().evaluate_cff_expression(sample, settings)
>>>>>>> 2ccc02c8
        };

        let onshell_energies = self
            .get_graph()
            .bare_graph
            .compute_onshell_energies(&sample.loop_moms, &sample.external_moms);

        let tropical_subgraph_table = self.get_graph().get_tropical_subgraph_table();

        let virtual_loop_energies = self
            .get_graph()
            .bare_graph
            .get_loop_edges_iterator()
            .map(|(index, _)| onshell_energies[index].clone());

        let weight_iterator = tropical_subgraph_table.iter_edge_weights();

        let energy_product = virtual_loop_energies
            .zip(weight_iterator)
            .map(|(energy, weight)| energy.powf(&F::<T>::from_f64(2. * weight - 1.)))
            .fold(one.clone(), |acc, x| acc * x); // should we put Product and Sum in FloatLike?

        let tree_like_energies = self
            .get_graph()
            .bare_graph
            .get_tree_level_edges_iterator()
            .map(|(index, _)| onshell_energies[index].clone());

        let tree_product =
            tree_like_energies.fold(one.clone(), |acc, x| acc * F::<T>::from_f64(2.) * x);

        let counterterm = match &self.get_graph().derived_data.static_counterterm {
            Some(counterterm) => {
                counterterm.evaluate(
                    &sample.loop_moms,
                    &sample.external_moms,
                    self.get_graph(),
                    rotate_overlap_centers,
                    settings,
                ) * self
                    .graph
                    .bare_graph
                    .compute_energy_product(&sample.loop_moms, &sample.external_moms)
            }
            None => Complex::new(one.zero(), one.zero()),
        };

        (rep3d - counterterm) * energy_product / tree_product
    }
}

impl GraphIntegrand for SuperGraph {
    fn get_graph(&self) -> &Graph {
        &self.graph
    }

    fn get_mut_graph(&mut self) -> &mut Graph {
        &mut self.graph
    }

    fn get_multi_channeling_channels(&self) -> &[usize] {
        todo!()
    }

    #[allow(unused)]
    fn evaluate_channel<T: FloatLike>(
        &mut self,
        channel_id: usize,
        sample: &DefaultSample<T>,
        alpha: f64,
        settings: &Settings,
    ) -> Complex<F<T>> {
        // sum over cuts
        todo!()
    }

    #[allow(unused)]
    fn evaluate_channel_sum<T: FloatLike>(
        &mut self,
        sample: &DefaultSample<T>,
        alpha: f64,
        settings: &Settings,
    ) -> Complex<F<T>> {
        // sum over channels
        todo!()
    }

    #[allow(unused)]
    #[inline]
    fn evaluate<T: FloatLike>(
        &mut self,
        sample: &DefaultSample<T>,
        rotate_overlap_centers: Option<usize>,
        settings: &Settings,
    ) -> Complex<F<T>> {
        // sum over channels
        todo!()
    }

    #[allow(unused)]
    #[inline]
    fn evaluate_tropical<T: FloatLike>(
        &mut self,
        sample: &DefaultSample<T>,
        rotate_overlap_centers: Option<usize>,
        settings: &Settings,
    ) -> Complex<F<T>> {
        // sum over channels
        todo!()
    }
}

/// Get the number of different loop momentum bases (number of spanning trees)
fn get_lmb_count<T: GraphIntegrand>(graph_integrand: &T) -> usize {
    graph_integrand
        .get_graph()
        .derived_data
        .loop_momentum_bases
        .as_ref()
        .unwrap_or_else(|| panic!("Loop momentum bases not generated"))
        .len()
}

fn get_loop_count<T: GraphIntegrand>(graph_integrand: &T) -> usize {
    graph_integrand
        .get_graph()
        .bare_graph
        .loop_momentum_basis
        .basis
        .len()
}

/// Evaluate the sample correctly according to the sample type
#[inline]
fn evaluate<I: GraphIntegrand, T: FloatLike>(
    graph_integrands: &mut [I],
    sample: &GammaLoopSample<T>,
    rotate_overlap_centers: Option<usize>,
    settings: &Settings,
) -> Complex<F<T>> {
    let zero = sample.zero();
    match sample {
        GammaLoopSample::Default(sample) => graph_integrands
            .iter_mut()
            .map(|g| g.evaluate(sample, rotate_overlap_centers, settings))
            .reduce(|acc, e| acc + &e)
            .unwrap_or(zero.clone().into()),
        GammaLoopSample::MultiChanneling { alpha, sample } => graph_integrands
            .iter_mut()
            .map(|g| g.evaluate_channel_sum(sample, *alpha, settings))
            .reduce(|acc, e| acc + &e)
            .unwrap_or(zero.clone().into()),
        GammaLoopSample::DiscreteGraph { graph_id, sample } => {
            let graph = &mut graph_integrands[*graph_id];
            match sample {
                DiscreteGraphSample::Default(sample) => {
                    graph.evaluate(sample, rotate_overlap_centers, settings)
                }
                DiscreteGraphSample::MultiChanneling { alpha, sample } => {
                    graph.evaluate_channel_sum(sample, *alpha, settings)
                }
                DiscreteGraphSample::Tropical(sample) => {
                    graph.evaluate_tropical(sample, rotate_overlap_centers, settings)
                }
                DiscreteGraphSample::DiscreteMultiChanneling {
                    alpha,
                    channel_id,
                    sample,
                } => graph.evaluate_channel(*channel_id, sample, *alpha, settings),
            }
        }
    }
}

/// Create a havana grid for a single graph
fn create_grid<T: GraphIntegrand>(graph_integrand: &T, settings: &Settings) -> Grid<F<f64>> {
    let num_loops = get_loop_count(graph_integrand);

    let n_edges = graph_integrand
        .get_graph()
        .derived_data
        .tropical_subgraph_table
        .as_ref()
        .map(|t| t.get_num_edges());

    let continious_dimension = get_n_dim_for_n_loop_momenta(settings, num_loops, false, n_edges);

    let continous_grid = Grid::Continuous(ContinuousGrid::new(
        continious_dimension,
        settings.integrator.n_bins,
        settings.integrator.min_samples_for_update,
        settings.integrator.bin_number_evolution.clone(),
        settings.integrator.train_on_avg,
    ));

    match &settings.sampling {
        SamplingSettings::DiscreteGraphs(
            DiscreteGraphSamplingSettings::DiscreteMultiChanneling(_),
        ) => {
            // if the channel list is empty, we use all channels.
            let num_channels = if graph_integrand.get_multi_channeling_channels().is_empty() {
                get_lmb_count(graph_integrand)
            } else {
                graph_integrand.get_multi_channeling_channels().len()
            };

            let cont_grids = vec![Some(continous_grid); num_channels];

            Grid::Discrete(DiscreteGrid::new(
                cont_grids,
                settings.integrator.max_prob_ratio,
                settings.integrator.train_on_avg,
            ))
        }
        _ => continous_grid,
    }
}

/// Struct that represents a list of graph contirbuting to a single amplitude or cross-section.
#[derive(Clone)]
enum GraphIntegrands {
    Amplitude(Vec<AmplitudeGraph>),
    CrossSection(Vec<SuperGraph>),
}

/// GammaloopIntegrand contains a list of graphs and the settings.
#[derive(Clone)]
pub struct GammaLoopIntegrand {
    pub settings: Settings,
    graph_integrands: GraphIntegrands,
}

impl GraphIntegrands {
    /// Create a havana grid for a list of graphs
    fn create_grid(&self, settings: &Settings) -> Grid<F<f64>> {
        match settings.sampling {
            SamplingSettings::DiscreteGraphs(_) => match self {
                GraphIntegrands::Amplitude(graphs) => {
                    let grids = graphs
                        .iter()
                        .map(|g| Some(create_grid(g, settings)))
                        .collect();

                    Grid::Discrete(DiscreteGrid::new(
                        grids,
                        settings.integrator.max_prob_ratio,
                        settings.integrator.train_on_avg,
                    ))
                }
                GraphIntegrands::CrossSection(graphs) => {
                    let grids = graphs
                        .iter()
                        .map(|g| Some(create_grid(g, settings)))
                        .collect();

                    Grid::Discrete(DiscreteGrid::new(
                        grids,
                        settings.integrator.max_prob_ratio,
                        settings.integrator.train_on_avg,
                    ))
                }
            },
            _ => match self {
                GraphIntegrands::Amplitude(graphs) => create_grid(&graphs[0], settings),
                GraphIntegrands::CrossSection(graphs) => create_grid(&graphs[0], settings),
            },
        }
    }
}

impl HasIntegrand for GammaLoopIntegrand {
    fn create_grid(&self) -> Grid<F<f64>> {
        self.graph_integrands.create_grid(&self.settings)
    }

    #[allow(unused_variables)]
    fn evaluate_sample(
        &mut self,
        sample: &symbolica::numerical_integration::Sample<F<f64>>,
        wgt: F<f64>,
        iter: usize,
        use_f128: bool,
        max_eval: F<f64>,
    ) -> EvaluationResult {
        let start_evaluate_sample = Instant::now();

        // setup the evaluation of the integrand in the different stability levels
        let mut results_of_stability_levels =
            Vec::with_capacity(self.settings.stability.levels.len());

        // create an iterator containing the information for evaluation at each stability level
        let stability_iterator = self.create_stability_vec(use_f128);

        let before_parameterization = std::time::Instant::now();
        let sample_point_result = self.parameterize(sample);
        let sample_point = match sample_point_result {
            Ok(sample_point) => sample_point,
            Err(_) => {
                return EvaluationResult {
                    integrand_result: Complex::new_zero(),
                    integrator_weight: F(0.0),
                    event_buffer: vec![],
                    evaluation_metadata: EvaluationMetaData {
                        total_timing: Duration::ZERO,
                        rep3d_evaluation_time: Duration::ZERO,
                        parameterization_time: Duration::ZERO,
                        relative_instability_error: Complex::new_zero(),
                        highest_precision: Precision::Double,
                        is_nan: true,
                    },
                };
            }
        };

        let parameterization_time = before_parameterization.elapsed();

        // rotate the momenta for the stability tests.
        let rotated_sample_points = self
            .settings
            .stability
            .rotation_axis
            .iter()
            .enumerate()
            .map(|(func_index, f)| {
                (
                    sample_point.get_rotated_sample(f.rotation_function()),
                    Some(func_index),
                )
            });

        let samples = [(sample_point.clone(), None)]
            .into_iter()
            .chain(rotated_sample_points)
            .collect_vec();

        // 1 / (2 pi )^L
        let prefactor = F(self.compute_2pi_factor().inv());

        // iterate over the stability levels, break if the point is stable
        for stability_level in &stability_iterator {
            // evaluate the integrand at the current stability level
            let (results, duration) = self.evaluate_at_prec(&samples, stability_level.precision);
            let results_scaled = results
                .iter()
                .zip(samples.iter())
                .map(|(result, sample)| result * sample.0.get_default_sample().jacobian * prefactor)
                .collect_vec();

            // check for the stability
            let (avg_result, stable) = self.stability_check(
                &results_scaled,
                stability_level,
                self.settings.integrator.integrated_phase,
                max_eval,
                wgt,
            );

            results_of_stability_levels.push((
                avg_result,
                stable,
                stability_level.precision,
                duration,
            ));

            if stable {
                break;
            }
        }

        let (res, stable, precision, duration) = results_of_stability_levels.last().unwrap_or_else(
            || panic!("No evaluation was done, perhaps the final stability level has a non-negative escalation threshold?")
        );

        if self.settings.general.debug > 0 {
            println!("{}", "
            |  DEBUG -------------------------------------------------------------------------------------  |".green());
            println!();

            println!("{}", "sample from havana: ".blue());
            println!("\tsampled x: {:?}", sample);
            println!();

            println!("{}", "parametrisation result".blue());

            for (sample, rotation) in samples.iter() {
                let rotation_string = match rotation {
                    None => String::from("None"),
                    Some(index) => format!("{:?}", self.settings.stability.rotation_axis[*index]),
                };

                println!("\trotation: {}", rotation_string);
                println!("{}", "\tloop momenta: ".yellow());

                let loop_moms = &sample.get_default_sample().loop_moms;
                for (index, loop_mom) in loop_moms.iter().enumerate() {
                    println!("\t\tloop momentum {}: {:?}", index, loop_mom);
                }

                println!("{}", "\texternal momenta: ".yellow());

                let external_moms = &sample.get_default_sample().external_moms;
                for (index, external_mom) in external_moms.iter().enumerate() {
                    println!("\t\texternal momentum {}: {:?}", index, external_mom);
                }
            }

            let jacobian = sample_point.get_default_sample().jacobian;
            println!("\t{}: {:+e}", "jacobian".yellow(), jacobian);
            println!("\t{}: {:+e}", "2pi prefactor".yellow(), prefactor);
            println!();

            println!("{}", "evaluation result: ".blue());
            println!("{}: {:+e}", "\tresult: ".yellow(), res);
        }

        let mut integrand_result = *res;

        let is_nan = integrand_result.re.is_nan() || integrand_result.im.is_nan();

        if is_nan {
            integrand_result = Complex::new_zero();
        }

        let evaluation_metadata = EvaluationMetaData {
            rep3d_evaluation_time: *duration,
            parameterization_time,
            relative_instability_error: Complex::new_zero(),
            highest_precision: *precision,
            total_timing: start_evaluate_sample.elapsed(),
            is_nan,
        };

        EvaluationResult {
            integrand_result,
            integrator_weight: wgt,
            event_buffer: vec![],
            evaluation_metadata,
        }
    }

    fn get_integrator_settings(&self) -> crate::IntegratorSettings {
        self.settings.integrator.clone()
    }

    fn get_event_manager_mut(&mut self) -> &mut crate::observables::EventManager {
        todo!()
    }

    fn get_n_dim(&self) -> usize {
        match &self.graph_integrands {
            GraphIntegrands::Amplitude(graphs) => get_loop_count(&graphs[0]) * 3,
            GraphIntegrands::CrossSection(graphs) => get_loop_count(&graphs[0]) * 3,
        }
    }

    fn merge_results<I: HasIntegrand>(&mut self, _other: &mut I, _iter: usize) {}

    fn update_results(&mut self, _iter: usize) {}
}

impl GammaLoopIntegrand {
    #[inline]
    /// Evaluate the 3D representation of the integrand at a concrete floating-point precision.
    /// This function performs the evaluation twice, once for the original sample and once for the rotated sample.
    fn evaluate_at_prec(
        &mut self,
        samples: &[(GammaLoopSample<f64>, Option<usize>)],
        precision: Precision,
    ) -> (Vec<Complex<F<f64>>>, Duration) {
        // measure timing if we are below the max number if we are below the max number
        let start = std::time::Instant::now();
        // cast the momenta to the relevant precision
        let results: Vec<_> = match precision {
            Precision::Single => {
                unimplemented!("From<f64> for f32 can't be implemented")
            }
            Precision::Double => match &mut self.graph_integrands {
                GraphIntegrands::Amplitude(graph_integrands) => samples
                    .iter()
                    .map(|(sample, rotate_overlap_centers)| {
                        evaluate(
                            graph_integrands,
                            sample,
                            *rotate_overlap_centers,
                            &self.settings,
                        )
                    })
                    .collect(),
                GraphIntegrands::CrossSection(graph_integrands) => samples
                    .iter()
                    .map(|(sample, rotate_overlap_centers)| {
                        evaluate(
                            graph_integrands,
                            sample,
                            *rotate_overlap_centers,
                            &self.settings,
                        )
                    })
                    .collect(),
            },
            Precision::Quad => match &mut self.graph_integrands {
                GraphIntegrands::Amplitude(graph_integrands) => samples
                    .iter()
                    .map(|(sample, rotate_overlap_centers)| {
                        evaluate(
                            graph_integrands,
                            &sample.higher_precision(),
                            *rotate_overlap_centers,
                            &self.settings,
                        )
                        .lower()
                    })
                    .collect(),
                GraphIntegrands::CrossSection(graph_integrands) => samples
                    .iter()
                    .map(|(sample, rotate_overlap_centers)| {
                        evaluate(
                            graph_integrands,
                            &sample.higher_precision(),
                            *rotate_overlap_centers,
                            &self.settings,
                        )
                        .lower()
                    })
                    .collect(),
            },
            Precision::Arb(_prec) => {
                unimplemented!("need better traits to use arb prec")
            }
        };

        let duration = start.elapsed() / (samples.len() as u32);

        (results, duration)
    }

    /// Used to create the use_data_generator closure for havana_integrate
    pub fn user_data_generator(&self, num_cores: usize, _settings: &Settings) -> UserData {
        UserData {
            integrand: vec![Integrand::GammaLoopIntegrand(self.clone()); num_cores],
        }
    }

    /// Create an iterator which specifies the stability levels to be used for the evaluation
    #[inline]
    fn create_stability_vec(&self, use_f128: bool) -> Vec<StabilityLevelSetting> {
        if use_f128 {
            // overwrite the stability settings if use_f128 is enabled
            vec![StabilityLevelSetting {
                precision: Precision::Quad,
                required_precision_for_re: F(1e-5),
                required_precision_for_im: F(1e-5),
                escalate_for_large_weight_threshold: F(-1.),
            }]
        } else {
            self.settings.stability.levels.clone()
        }
    }

    /// Perform map from unit hypercube to 3-momenta
    #[inline]
    fn parameterize(&self, sample_point: &Sample<F<f64>>) -> Result<GammaLoopSample<f64>, String> {
        match &self.settings.sampling {
            SamplingSettings::Default => {
                let xs = unwrap_cont_sample(sample_point);
                Ok(GammaLoopSample::Default(self.default_parametrize(xs)))
            }
            SamplingSettings::MultiChanneling(multichanneling_settings) => {
                let xs = unwrap_cont_sample(sample_point);
                Ok(GammaLoopSample::MultiChanneling {
                    alpha: multichanneling_settings.alpha,
                    sample: self.default_parametrize(xs),
                })
            }
            SamplingSettings::DiscreteGraphs(discrete_graph_settings) => {
                match discrete_graph_settings {
                    DiscreteGraphSamplingSettings::Default => {
                        let (graph_id, xs) = unwrap_single_discrete_sample(sample_point);
                        Ok(GammaLoopSample::DiscreteGraph {
                            graph_id,
                            sample: DiscreteGraphSample::Default(self.default_parametrize(xs)),
                        })
                    }
                    DiscreteGraphSamplingSettings::MultiChanneling(multichanneling_settings) => {
                        let (graph_id, xs) = unwrap_single_discrete_sample(sample_point);
                        Ok(GammaLoopSample::DiscreteGraph {
                            graph_id,
                            sample: DiscreteGraphSample::MultiChanneling {
                                alpha: multichanneling_settings.alpha,
                                sample: self.default_parametrize(xs),
                            },
                        })
                    }
                    DiscreteGraphSamplingSettings::TropicalSampling(tropical_sampling_settings) => {
                        let (graph_id, xs) = unwrap_single_discrete_sample(sample_point);
                        let (external_moms, pdf) =
                            self.settings.kinematics.externals.get_externals(xs);

                        let graph = match &self.graph_integrands {
                            GraphIntegrands::Amplitude(graphs) => &graphs[graph_id].graph,
                            GraphIntegrands::CrossSection(graphs) => &graphs[graph_id].graph,
                        };

                        let sampler = graph.derived_data.tropical_subgraph_table.as_ref().unwrap();
                        let xs_f64 = xs.iter().map(|x| x.0).collect_vec();

                        let edge_data = graph
                            .get_loop_edges_iterator()
                            .map(|(edge_id, edge)| {
                                let mass = edge.particle.mass.value;
                                let mass_re = mass.map(|complex_mass| complex_mass.re.0);

                                let shift = utils::compute_shift_part(
                                    &graph.loop_momentum_basis.edge_signatures[edge_id].1,
                                    &external_moms,
                                );

                                let shift_momtrop = Vector::from_array([
                                    shift.spatial.px.0,
                                    shift.spatial.py.0,
                                    shift.spatial.pz.0,
                                ]);

                                (mass_re, shift_momtrop)
                            })
                            .collect_vec();

                        let sampling_result_result = sampler.generate_sample_from_x_space_point(
                            &xs_f64,
                            edge_data,
                            &tropical_sampling_settings
                                .into_tropical_sampling_settings(self.settings.general.debug),
                        );

                        let sampling_result = match sampling_result_result {
                            Ok(sampling_result) => sampling_result,
                            Err(_) => {
                                return Err(String::from("tropical sampling failed"));
                            }
                        };

                        let loop_moms = sampling_result
                            .loop_momenta
                            .into_iter()
                            .map(Into::<ThreeMomentum<F<f64>>>::into)
                            .collect_vec();

                        let default_sample = DefaultSample {
                            loop_moms,
                            external_moms,
                            jacobian: F(sampling_result.jacobian) * pdf,
                        };

                        Ok(GammaLoopSample::DiscreteGraph {
                            graph_id,
                            sample: DiscreteGraphSample::Tropical(default_sample),
                        })
                    }
                    DiscreteGraphSamplingSettings::DiscreteMultiChanneling(
                        multichanneling_settings,
                    ) => {
                        let (graph_id, (channel_id, xs)) =
                            unwrap_double_discrete_sample(sample_point);
                        Ok(GammaLoopSample::DiscreteGraph {
                            graph_id,
                            sample: DiscreteGraphSample::DiscreteMultiChanneling {
                                alpha: multichanneling_settings.alpha,
                                channel_id,
                                sample: self.default_parametrize(xs),
                            },
                        })
                    }
                }
            }
        }
    }

    /// Default parametrize is basically everything except tropical sampling.
    #[inline]
    fn default_parametrize(&self, xs: &[F<f64>]) -> DefaultSample<f64> {
        let (external_moms, pdf) = self.settings.kinematics.externals.get_externals(xs);
        let (loop_moms_vec, param_jacobian) = global_parameterize(
            xs,
            self.settings.kinematics.e_cm * self.settings.kinematics.e_cm,
            &self.settings,
            false,
        );

        let loop_moms = loop_moms_vec
            .into_iter()
            .map(ThreeMomentum::from)
            .collect_vec();

        let jacobian = param_jacobian * pdf;

        DefaultSample {
            loop_moms,
            external_moms,
            jacobian,
        }
    }

    /// Compute the average and check the accuracy of the result
    #[inline]
    fn stability_check(
        &self,
        results: &[Complex<F<f64>>],
        stability_settings: &StabilityLevelSetting,
        integrated_phase: IntegratedPhase,
        max_eval: F<f64>,
        wgt: F<f64>,
    ) -> (Complex<F<f64>>, bool) {
        if results.len() == 1 {
            return (results[0], true);
        }

        let average = results
            .iter()
            .fold(Complex::<F<f64>>::new_zero(), |acc, x| acc + x)
            / F(results.len() as f64);

        let (results_for_comparison, average_for_comparison, max_wgt_for_comparison) =
            match integrated_phase {
                IntegratedPhase::Real => (
                    results.iter().map(|r| r.re).collect_vec(),
                    average.re,
                    max_eval,
                ),
                IntegratedPhase::Imag => (
                    results.iter().map(|r| r.im).collect_vec(),
                    average.im,
                    max_eval,
                ),
                IntegratedPhase::Both => unimplemented!("integrated phase both not implemented"),
            };

        let mut errors = results_for_comparison.iter().map(|res| {
            if IsZero::is_zero(res) && IsZero::is_zero(&average_for_comparison) {
                F(0.)
            } else {
                ((res - average_for_comparison) / average_for_comparison).abs()
            }
        });

        let unstable_sample = match integrated_phase {
            IntegratedPhase::Real => {
                errors.position(|error| error > stability_settings.required_precision_for_re)
            }
            IntegratedPhase::Imag => {
                errors.position(|error| error > stability_settings.required_precision_for_im)
            }
            IntegratedPhase::Both => unimplemented!("integrated phase both not implemented"),
        };

        if self.settings.general.debug > 0 {
            if let Some(unstable_index) = unstable_sample {
                let unstable_point = results[unstable_index];
                let rotation_axis = format!(
                    "{:?}",
                    self.settings.stability.rotation_axis[unstable_index]
                );

                let (
                    (real_formatted, rotated_real_formatted),
                    (imag_formatted, rotated_imag_formatted),
                ) = (
                    format_for_compare_digits(average.re, unstable_point.re),
                    format_for_compare_digits(average.im, unstable_point.im),
                );

                println!("{}", "\nUnstable point detected:".red());
                println!("Rotation axis: {}", rotation_axis);
                println!("\taverage result: {} + {}i", real_formatted, imag_formatted,);
                println!(
                    "\trotated result: {} + {}i",
                    rotated_real_formatted, rotated_imag_formatted,
                );
            }
        }

        let stable = unstable_sample.is_none();

        let below_wgt_threshold = if stability_settings.escalate_for_large_weight_threshold > F(0.)
            && max_wgt_for_comparison.is_non_zero()
        {
            average_for_comparison.abs() * wgt
                < stability_settings.escalate_for_large_weight_threshold
                    * max_wgt_for_comparison.abs()
        } else {
            true
        };

        (average, stable && below_wgt_threshold)
    }

    #[inline]
    fn compute_2pi_factor(&self) -> f64 {
        let loop_number = match &self.graph_integrands {
            GraphIntegrands::Amplitude(graph_integrands) => get_loop_count(&graph_integrands[0]),
            GraphIntegrands::CrossSection(graph_integrands) => get_loop_count(&graph_integrands[0]),
        };
        (2. * std::f64::consts::PI).powi(loop_number as i32 * 3)
    }

    pub fn amplitude_integrand_constructor(mut amplitude: Amplitude, settings: Settings) -> Self {
        #[allow(irrefutable_let_patterns)]
        // for amplitudes we can construct counterterms beforehand if external momenta are constant
        if let Externals::Constant(_) = settings.kinematics.externals {
            let dummy = [];
            let (external_moms, _) = settings.kinematics.externals.get_externals(&dummy);

            for amplitude_graph in amplitude.amplitude_graphs.iter_mut() {
                let graph = &mut amplitude_graph.graph;

                // temporary fix, rederive esurface data
                graph
                    .generate_esurface_data()
                    .unwrap_or_else(|_| panic!("failed to generate esurface derived data"));

                let existing_esurfaces = graph.get_existing_esurfaces(
                    &external_moms,
                    settings.kinematics.e_cm,
                    settings.general.debug,
                );

                if settings.general.debug > 0 {
                    println!(
                        "#{} existing esurfaces for graph {}",
                        existing_esurfaces.len(),
                        graph.bare_graph.name
                    );
                }

                if !existing_esurfaces.is_empty() {
                    let maximal_overlap = graph.get_maximal_overlap(
                        &external_moms,
                        settings.kinematics.e_cm,
                        settings.general.debug,
                    );

                    let maximal_overlap_structure = maximal_overlap
                        .overlap_groups
                        .iter()
                        .map(|overlap_group| overlap_group.existing_esurfaces.len())
                        .collect_vec();

                    if settings.general.debug > 0 {
                        println!("maximal overlap structure: {:?}", maximal_overlap_structure);
                    }

                    let counter_term =
                        CounterTerm::construct(maximal_overlap, &existing_esurfaces, graph);

                    if settings.general.debug > 1 {
                        counter_term.print_debug_data(
                            &graph.get_cff().esurfaces,
                            &external_moms,
                            &graph.bare_graph.loop_momentum_basis,
                            &graph.bare_graph.get_real_mass_vector(),
                        );
                    }

                    graph.derived_data.static_counterterm = Some(counter_term);
                }
            }
        } else {
            panic!("Only constant external momenta are supported at the moment.")
        }

        Self {
            settings,
            graph_integrands: GraphIntegrands::Amplitude(amplitude.amplitude_graphs),
        }
    }

    pub fn cross_section_integrand_constructor(
        cross_section: CrossSection,
        settings: Settings,
    ) -> Self {
        Self {
            settings,
            graph_integrands: GraphIntegrands::CrossSection(cross_section.supergraphs),
        }
    }
}

/// Sample whose structure depends on the sampling settings, and enforces these settings.
#[derive(Debug, Clone)]
enum GammaLoopSample<T: FloatLike> {
    Default(DefaultSample<T>),
    MultiChanneling {
        alpha: f64,
        sample: DefaultSample<T>,
    },
    DiscreteGraph {
        graph_id: usize,
        sample: DiscreteGraphSample<T>,
    },
}

impl<T: FloatLike> GammaLoopSample<T> {
    pub fn zero(&self) -> F<T> {
        match self {
            GammaLoopSample::Default(sample) => sample.zero(),
            GammaLoopSample::MultiChanneling { sample, .. } => sample.zero(),
            GammaLoopSample::DiscreteGraph { sample, .. } => sample.zero(),
        }
    }

    #[allow(dead_code)]
    pub fn one(&self) -> F<T> {
        match self {
            GammaLoopSample::Default(sample) => sample.one(),
            GammaLoopSample::MultiChanneling { sample, .. } => sample.one(),
            GammaLoopSample::DiscreteGraph { sample, .. } => sample.one(),
        }
    }
    /// Rotation for stability checks
    #[inline]
    fn get_rotated_sample(
        &self,
        rotation_function: impl Fn(&ThreeMomentum<F<T>>) -> ThreeMomentum<F<T>>,
    ) -> Self {
        match self {
            GammaLoopSample::Default(sample) => {
                GammaLoopSample::Default(sample.get_rotated_sample(rotation_function))
            }
            GammaLoopSample::MultiChanneling { alpha, sample } => {
                GammaLoopSample::MultiChanneling {
                    alpha: *alpha,
                    sample: sample.get_rotated_sample(rotation_function),
                }
            }
            GammaLoopSample::DiscreteGraph { graph_id, sample } => GammaLoopSample::DiscreteGraph {
                graph_id: *graph_id,
                sample: sample.get_rotated_sample(rotation_function),
            },
        }
    }

    /// Cast the sample to a different precision
    #[allow(dead_code)]
    #[inline]
    fn cast_sample<T2: FloatLike>(&self) -> GammaLoopSample<T2>
    where
        F<T2>: From<F<T>>,
    {
        match self {
            GammaLoopSample::Default(sample) => GammaLoopSample::Default(sample.cast_sample()),
            GammaLoopSample::MultiChanneling { alpha, sample } => {
                GammaLoopSample::MultiChanneling {
                    alpha: *alpha,
                    sample: sample.cast_sample(),
                }
            }
            GammaLoopSample::DiscreteGraph { graph_id, sample } => GammaLoopSample::DiscreteGraph {
                graph_id: *graph_id,
                sample: sample.cast_sample(),
            },
        }
    }

    fn higher_precision(&self) -> GammaLoopSample<T::Higher>
    where
        T::Higher: FloatLike,
    {
        match self {
            GammaLoopSample::Default(sample) => GammaLoopSample::Default(sample.higher_precision()),
            GammaLoopSample::MultiChanneling { alpha, sample } => {
                GammaLoopSample::MultiChanneling {
                    alpha: *alpha,
                    sample: sample.higher_precision(),
                }
            }
            GammaLoopSample::DiscreteGraph { graph_id, sample } => GammaLoopSample::DiscreteGraph {
                graph_id: *graph_id,
                sample: sample.higher_precision(),
            },
        }
    }

    #[allow(dead_code)]
    fn lower_precision(&self) -> GammaLoopSample<T::Lower>
    where
        T::Lower: FloatLike,
    {
        match self {
            GammaLoopSample::Default(sample) => GammaLoopSample::Default(sample.lower_precision()),
            GammaLoopSample::MultiChanneling { alpha, sample } => {
                GammaLoopSample::MultiChanneling {
                    alpha: *alpha,
                    sample: sample.lower_precision(),
                }
            }
            GammaLoopSample::DiscreteGraph { graph_id, sample } => GammaLoopSample::DiscreteGraph {
                graph_id: *graph_id,
                sample: sample.lower_precision(),
            },
        }
    }

    /// Retrieve the default sample which is contained in all types
    #[inline]
    fn get_default_sample(&self) -> &DefaultSample<T> {
        match self {
            GammaLoopSample::Default(sample) => sample,
            GammaLoopSample::MultiChanneling { sample, .. } => sample,
            GammaLoopSample::DiscreteGraph { sample, .. } => sample.get_default_sample(),
        }
    }
}

/// Sample which contains loop momenta, external momenta and the jacobian of the parameterization.
/// External momenta are part of the sample in order to facilitate the use of non-constant externals.
#[derive(Debug, Clone)]
pub struct DefaultSample<T: FloatLike> {
    pub loop_moms: Vec<ThreeMomentum<F<T>>>,
    pub external_moms: Vec<FourMomentum<F<T>>>,
    pub jacobian: F<f64>,
}

impl<T: FloatLike> DefaultSample<T> {
    pub fn one(&self) -> F<T> {
        self.loop_moms[0].px.one()
    }

    pub fn zero(&self) -> F<T> {
        self.loop_moms[0].px.zero()
    }

    #[inline]
    /// Rotation for stability checks
    fn get_rotated_sample(
        &self,
        rotation_function: impl Fn(&ThreeMomentum<F<T>>) -> ThreeMomentum<F<T>>,
    ) -> Self {
        Self {
            loop_moms: self.loop_moms.iter().map(&rotation_function).collect_vec(),
            external_moms: self
                .external_moms
                .iter()
                .cloned()
                .map(|mut p| {
                    p.spatial = rotation_function(&p.spatial);
                    p
                })
                .collect_vec(),
            jacobian: self.jacobian,
        }
    }

    /// Cast the sample to a different precision
    #[inline]
    fn cast_sample<T2: FloatLike>(&self) -> DefaultSample<T2>
    where
        F<T2>: From<F<T>>,
    {
        DefaultSample {
            loop_moms: self.loop_moms.iter().map(ThreeMomentum::cast).collect_vec(),
            external_moms: self
                .external_moms
                .iter()
                .map(FourMomentum::cast)
                .collect_vec(),
            jacobian: self.jacobian,
        }
    }

    fn higher_precision(&self) -> DefaultSample<T::Higher>
    where
        T::Higher: FloatLike,
    {
        DefaultSample {
            loop_moms: self
                .loop_moms
                .iter()
                .map(ThreeMomentum::higher)
                .collect_vec(),
            external_moms: self
                .external_moms
                .iter()
                .map(FourMomentum::higher)
                .collect_vec(),
            jacobian: self.jacobian,
        }
    }

    fn lower_precision(&self) -> DefaultSample<T::Lower>
    where
        T::Lower: FloatLike,
    {
        DefaultSample {
            loop_moms: self
                .loop_moms
                .iter()
                .map(ThreeMomentum::lower)
                .collect_vec(),
            external_moms: self
                .external_moms
                .iter()
                .map(FourMomentum::lower)
                .collect_vec(),
            jacobian: self.jacobian,
        }
    }
}

/// This sample is used when importance sampling over graphs is used.
#[derive(Debug, Clone)]
enum DiscreteGraphSample<T: FloatLike> {
    Default(DefaultSample<T>),
    MultiChanneling {
        alpha: f64,
        sample: DefaultSample<T>,
    },
    /// This variant is equivalent to Default, but needs to be handled differently in the evaluation.
    Tropical(DefaultSample<T>),
    DiscreteMultiChanneling {
        alpha: f64,
        channel_id: usize,
        sample: DefaultSample<T>,
    },
}

impl<T: FloatLike> DiscreteGraphSample<T> {
    pub fn zero(&self) -> F<T> {
        match self {
            DiscreteGraphSample::Default(sample) => sample.zero(),
            DiscreteGraphSample::MultiChanneling { sample, .. } => sample.zero(),
            DiscreteGraphSample::Tropical(sample) => sample.zero(),
            DiscreteGraphSample::DiscreteMultiChanneling { sample, .. } => sample.zero(),
        }
    }

    pub fn one(&self) -> F<T> {
        match self {
            DiscreteGraphSample::Default(sample) => sample.one(),
            DiscreteGraphSample::MultiChanneling { sample, .. } => sample.one(),
            DiscreteGraphSample::Tropical(sample) => sample.one(),
            DiscreteGraphSample::DiscreteMultiChanneling { sample, .. } => sample.one(),
        }
    }
    /// Rotation for stability checks
    #[inline]
    fn get_rotated_sample(
        &self,
        rotation_function: impl Fn(&ThreeMomentum<F<T>>) -> ThreeMomentum<F<T>>,
    ) -> Self {
        match self {
            DiscreteGraphSample::Default(sample) => {
                DiscreteGraphSample::Default(sample.get_rotated_sample(rotation_function))
            }
            DiscreteGraphSample::MultiChanneling { alpha, sample } => {
                DiscreteGraphSample::MultiChanneling {
                    alpha: *alpha,
                    sample: sample.get_rotated_sample(rotation_function),
                }
            }
            DiscreteGraphSample::Tropical(sample) => {
                DiscreteGraphSample::Tropical(sample.get_rotated_sample(rotation_function))
            }
            DiscreteGraphSample::DiscreteMultiChanneling {
                alpha,
                channel_id,
                sample,
            } => DiscreteGraphSample::DiscreteMultiChanneling {
                alpha: *alpha,
                channel_id: *channel_id,
                sample: sample.get_rotated_sample(rotation_function),
            },
        }
    }

    /// Cast the sample to a different precision
    #[inline]
    fn cast_sample<T2: FloatLike>(&self) -> DiscreteGraphSample<T2>
    where
        F<T2>: From<F<T>>,
    {
        match self {
            DiscreteGraphSample::Default(sample) => {
                DiscreteGraphSample::Default(sample.cast_sample())
            }
            DiscreteGraphSample::MultiChanneling { alpha, sample } => {
                DiscreteGraphSample::MultiChanneling {
                    alpha: *alpha,
                    sample: sample.cast_sample(),
                }
            }
            DiscreteGraphSample::Tropical(sample) => {
                DiscreteGraphSample::Tropical(sample.cast_sample())
            }
            DiscreteGraphSample::DiscreteMultiChanneling {
                alpha,
                channel_id,
                sample,
            } => DiscreteGraphSample::DiscreteMultiChanneling {
                alpha: *alpha,
                channel_id: *channel_id,
                sample: sample.cast_sample(),
            },
        }
    }

    fn higher_precision(&self) -> DiscreteGraphSample<T::Higher>
    where
        T::Higher: FloatLike,
    {
        match self {
            DiscreteGraphSample::Default(sample) => {
                DiscreteGraphSample::Default(sample.higher_precision())
            }
            DiscreteGraphSample::MultiChanneling { alpha, sample } => {
                DiscreteGraphSample::MultiChanneling {
                    alpha: *alpha,
                    sample: sample.higher_precision(),
                }
            }
            DiscreteGraphSample::Tropical(sample) => {
                DiscreteGraphSample::Tropical(sample.higher_precision())
            }
            DiscreteGraphSample::DiscreteMultiChanneling {
                alpha,
                channel_id,
                sample,
            } => DiscreteGraphSample::DiscreteMultiChanneling {
                alpha: *alpha,
                channel_id: *channel_id,
                sample: sample.higher_precision(),
            },
        }
    }

    fn lower_precision(&self) -> DiscreteGraphSample<T::Lower>
    where
        T::Lower: FloatLike,
    {
        match self {
            DiscreteGraphSample::Default(sample) => {
                DiscreteGraphSample::Default(sample.lower_precision())
            }
            DiscreteGraphSample::MultiChanneling { alpha, sample } => {
                DiscreteGraphSample::MultiChanneling {
                    alpha: *alpha,
                    sample: sample.lower_precision(),
                }
            }
            DiscreteGraphSample::Tropical(sample) => {
                DiscreteGraphSample::Tropical(sample.lower_precision())
            }
            DiscreteGraphSample::DiscreteMultiChanneling {
                alpha,
                channel_id,
                sample,
            } => DiscreteGraphSample::DiscreteMultiChanneling {
                alpha: *alpha,
                channel_id: *channel_id,
                sample: sample.lower_precision(),
            },
        }
    }

    /// Retrieve the default sample which is contained in all types
    #[inline]
    fn get_default_sample(&self) -> &DefaultSample<T> {
        match self {
            DiscreteGraphSample::Default(sample) => sample,
            DiscreteGraphSample::MultiChanneling { sample, .. } => sample,
            DiscreteGraphSample::Tropical(sample) => sample,
            DiscreteGraphSample::DiscreteMultiChanneling { sample, .. } => sample,
        }
    }
}

// helper functions can maybe moved to utils
#[inline]
fn unwrap_cont_sample(sample: &Sample<F<f64>>) -> &[F<f64>] {
    if let Sample::Continuous(_, xs) = sample {
        xs
    } else {
        panic!("Invalid sample structure")
    }
}

#[inline]
fn unwrap_single_discrete_sample(sample: &Sample<F<f64>>) -> (usize, &[F<f64>]) {
    if let Sample::Discrete(_, index, Some(cont_sample)) = sample {
        (*index, unwrap_cont_sample(cont_sample))
    } else {
        panic!("Invalid sample structure")
    }
}

#[inline]
fn unwrap_double_discrete_sample(sample: &Sample<F<f64>>) -> (usize, (usize, &[F<f64>])) {
    if let Sample::Discrete(_, index, Some(discrete_sample)) = sample {
        (*index, unwrap_single_discrete_sample(discrete_sample))
    } else {
        panic!("Invalid sample structure")
    }
}<|MERGE_RESOLUTION|>--- conflicted
+++ resolved
@@ -125,16 +125,11 @@
                 lmb,
             )
         } else {
-<<<<<<< HEAD
             self.get_mut_graph().evaluate_cff_expression_in_lmb(
                 sample,
                 &lmb_specification,
-                settings.general.debug,
+                settings,
             )
-=======
-            self.get_graph()
-                .evaluate_cff_expression_in_lmb(sample, &lmb_specification, settings)
->>>>>>> 2ccc02c8
         };
 
         let onshell_energies = self.get_graph().bare_graph.compute_onshell_energies_in_lmb(
@@ -223,12 +218,8 @@
             self.get_graph()
                 .evaluate_ltd_expression(&sample.loop_moms, &sample.external_moms)
         } else {
-<<<<<<< HEAD
             self.get_mut_graph()
-                .evaluate_cff_expression(sample, settings.general.debug)
-=======
-            self.get_graph().evaluate_cff_expression(sample, settings)
->>>>>>> 2ccc02c8
+                .evaluate_cff_expression(sample, settings)
         };
 
         let energy_product = self
@@ -265,12 +256,8 @@
             self.get_graph()
                 .evaluate_ltd_expression(&sample.loop_moms, &sample.external_moms)
         } else {
-<<<<<<< HEAD
             self.get_mut_graph()
-                .evaluate_cff_expression(sample, settings.general.debug)
-=======
-            self.get_graph().evaluate_cff_expression(sample, settings)
->>>>>>> 2ccc02c8
+                .evaluate_cff_expression(sample, settings)
         };
 
         let onshell_energies = self
@@ -878,13 +865,15 @@
                         let xs_f64 = xs.iter().map(|x| x.0).collect_vec();
 
                         let edge_data = graph
+                            .bare_graph
                             .get_loop_edges_iterator()
                             .map(|(edge_id, edge)| {
                                 let mass = edge.particle.mass.value;
                                 let mass_re = mass.map(|complex_mass| complex_mass.re.0);
 
                                 let shift = utils::compute_shift_part(
-                                    &graph.loop_momentum_basis.edge_signatures[edge_id].1,
+                                    &graph.bare_graph.loop_momentum_basis.edge_signatures[edge_id]
+                                        .1,
                                     &external_moms,
                                 );
 
@@ -1093,7 +1082,7 @@
                 let existing_esurfaces = graph.get_existing_esurfaces(
                     &external_moms,
                     settings.kinematics.e_cm,
-                    settings.general.debug,
+                    &settings,
                 );
 
                 if settings.general.debug > 0 {
@@ -1108,7 +1097,7 @@
                     let maximal_overlap = graph.get_maximal_overlap(
                         &external_moms,
                         settings.kinematics.e_cm,
-                        settings.general.debug,
+                        &settings,
                     );
 
                     let maximal_overlap_structure = maximal_overlap
