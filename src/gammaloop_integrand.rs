--- conflicted
+++ resolved
@@ -6,16 +6,10 @@
 use std::sync::LazyLock;
 use std::time::{Duration, Instant};
 
-<<<<<<< HEAD
 use crate::cross_section::{Amplitude, AmplitudeGraph, CrossSection, IsPolarizable, SuperGraph};
-use crate::evaluation_result::{EvaluationMetaData, EvaluationResult};
-use crate::graph::{BareGraph, EdgeType, Graph, LoopMomentumBasisSpecification};
-=======
-use crate::cross_section::{Amplitude, AmplitudeGraph, CrossSection, SuperGraph};
 use crate::debug_info::{EvalState, DEBUG_LOGGER};
 use crate::evaluation_result::{EvaluationMetaData, EvaluationResult};
-use crate::graph::{EdgeType, Graph, LoopMomentumBasisSpecification, SerializableGraph};
->>>>>>> 4525b95a
+use crate::graph::{BareGraph, EdgeType, Graph, LoopMomentumBasisSpecification, SerializableGraph};
 use crate::integrands::{HasIntegrand, Integrand};
 use crate::integrate::UserData;
 use crate::momentum::{
@@ -29,12 +23,8 @@
     PrecisionUpgradable, F,
 };
 use crate::{
-<<<<<<< HEAD
-    DiscreteGraphSamplingSettings, Externals, IntegratedPhase, Polarizations, SamplingSettings,
-=======
-    DiscreteGraphSamplingSettings, Externals, IntegratedPhase, RotationMethod, SamplingSettings,
->>>>>>> 4525b95a
-    Settings,
+    DiscreteGraphSamplingSettings, Externals, IntegratedPhase, Polarizations, RotationMethod,
+    SamplingSettings, Settings,
 };
 use crate::{Precision, StabilityLevelSetting};
 use colored::Colorize;
@@ -196,14 +186,12 @@
             sample.zero(),
         );
 
-<<<<<<< HEAD
         let prefactor = if let Some(p) = settings.general.amplidude_prefactor {
             p.map(|x| F::from_ff64(x))
         } else {
             Complex::new(one, zero)
         };
-        prefactor * (multichanneling_numerator * rep3d / denominator)
-=======
+
         let multichanneling_prefactor = &multichanneling_numerator / &denominator;
 
         if settings.general.debug > 0 {
@@ -215,8 +203,7 @@
             DEBUG_LOGGER.write("rep3d", &rep3d);
         }
 
-        multichanneling_prefactor * rep3d
->>>>>>> 4525b95a
+        multichanneling_prefactor * rep3d * prefactor
     }
 
     #[inline]
@@ -283,7 +270,6 @@
 
         let counter_term_eval = match counter_terms {
             None => Complex::new(zero_builder.zero(), zero_builder.zero()),
-<<<<<<< HEAD
             Some(counter_term) => {
                 counter_term.evaluate(sample, self.get_graph(), rotate_overlap_centers, settings)
             }
@@ -293,21 +279,6 @@
             p.map(|x| F::from_ff64(x))
         } else {
             Complex::new(zero_builder.one(), zero_builder.zero())
-        };
-
-        // println!("rep3d: {}", rep3d);
-        // println!("energy_product: {}", energy_product);
-        // println!("counter_term_eval: {}", counter_term_eval);
-
-        prefactor * (rep3d / energy_product - counter_term_eval)
-=======
-            Some(counter_term) => counter_term.evaluate(
-                &sample.loop_moms,
-                &sample.external_moms,
-                self.get_graph(),
-                rotation_for_overlap,
-                settings,
-            ),
         };
 
         if settings.general.debug > 0 {
@@ -317,8 +288,7 @@
             DEBUG_LOGGER.write("counter_terms", &counter_term_eval);
         }
 
-        rep3d / energy_product - counter_term_eval
->>>>>>> 4525b95a
+        prefactor * (rep3d / energy_product - counter_term_eval)
     }
 
     #[inline]
@@ -375,23 +345,11 @@
             .static_counterterm
         {
             Some(counterterm) => {
-<<<<<<< HEAD
-                counterterm.evaluate(sample, self.get_graph(), rotate_overlap_centers, settings)
+                counterterm.evaluate(sample, self.get_graph(), rotation_for_overlap, settings)
                     * self
                         .graph
                         .bare_graph
                         .compute_energy_product(&sample.loop_moms(), &sample.external_moms())
-=======
-                counterterm.evaluate(
-                    &sample.loop_moms,
-                    &sample.external_moms,
-                    self.get_graph(),
-                    rotation_for_overlap,
-                    settings,
-                ) * self
-                    .graph
-                    .compute_energy_product(&sample.loop_moms, &sample.external_moms)
->>>>>>> 4525b95a
             }
             None => Complex::new(one.zero(), one.zero()),
         };
@@ -507,13 +465,8 @@
     let zero = sample.zero();
     match sample {
         GammaLoopSample::Default(sample) => graph_integrands
-<<<<<<< HEAD
             .iter_mut()
-            .map(|g| g.evaluate(sample, rotate_overlap_centers, settings))
-=======
-            .iter()
             .map(|g| g.evaluate(sample, rotation_for_overlap, settings))
->>>>>>> 4525b95a
             .reduce(|acc, e| acc + &e)
             .unwrap_or(zero.clone().into()),
         GammaLoopSample::MultiChanneling { alpha, sample } => graph_integrands
@@ -712,19 +665,13 @@
             .rotations
             .iter()
             .enumerate()
-<<<<<<< HEAD
             .zip(self.global_data.rotated_externals.iter().cloned())
             .zip(self.global_data.rotated_polarizations.iter().cloned())
             .map(|(((func_index, r), e), p)| {
-                (sample_point.get_rotated_sample(r, e, p), Some(func_index))
+                (sample_point.get_rotated_sample(r, e, p), *func_index)
             });
 
-        let samples = [(sample_point.clone(), None)]
-=======
-            .map(|(func_index, f)| (sample_point.get_rotated_sample(f.rotation_function()), *f));
-
         let samples = [(sample_point.clone(), RotationMethod::None)]
->>>>>>> 4525b95a
             .into_iter()
             .chain(rotated_sample_points)
             .collect_vec();
@@ -777,54 +724,8 @@
             || panic!("No evaluation was done, perhaps the final stability level has a non-negative escalation threshold?")
         );
 
-<<<<<<< HEAD
-        if self.global_data.settings.general.debug > 0 {
-            println!("{}", "
-            |  DEBUG -------------------------------------------------------------------------------------  |".green());
-            println!();
-
-            println!("{}", "sample from havana: ".blue());
-            println!("\tsampled x: {:?}", sample);
-            println!();
-
-            println!("{}", "parametrisation result".blue());
-
-            for (sample, rotation) in samples.iter() {
-                let rotation_string = match rotation {
-                    None => String::from("None"),
-                    Some(index) => format!(
-                        "{:?}",
-                        self.global_data.settings.stability.rotation_axis[*index]
-                    ),
-                };
-
-                println!("\trotation: {}", rotation_string);
-                println!("{}", "\tloop momenta: ".yellow());
-
-                let loop_moms = &sample.get_default_sample().loop_moms();
-                for (index, loop_mom) in loop_moms.iter().enumerate() {
-                    println!("\t\tloop momentum {}: {:?}", index, loop_mom);
-                }
-
-                println!("{}", "\texternal momenta: ".yellow());
-
-                let external_moms = &sample.get_default_sample().external_moms();
-                for (index, external_mom) in external_moms.iter().enumerate() {
-                    println!("\t\texternal momentum {}: {:?}", index, external_mom);
-                }
-            }
-
-            let jacobian = sample_point.get_default_sample().jacobian();
-            println!("\t{}: {:+e}", "jacobian".yellow(), jacobian);
-            println!("\t{}: {:+e}", "2pi prefactor".yellow(), prefactor);
-            println!();
-
-            println!("{}", "evaluation result: ".blue());
-            println!("{}: {:+e}", "\tresult: ".yellow(), res);
-=======
         if self.settings.general.debug > 0 {
             DEBUG_LOGGER.write("final_result", res);
->>>>>>> 4525b95a
         }
 
         let mut integrand_result = *res;
@@ -877,13 +778,8 @@
     /// Evaluate the 3D representation of the integrand at a concrete floating-point precision.
     /// This function performs the evaluation twice, once for the original sample and once for the rotated sample.
     fn evaluate_at_prec(
-<<<<<<< HEAD
         &mut self,
-        samples: &[(GammaLoopSample<f64>, Option<usize>)],
-=======
-        &self,
         samples: &[(GammaLoopSample<f64>, RotationMethod)],
->>>>>>> 4525b95a
         precision: Precision,
     ) -> (Vec<Complex<F<f64>>>, Duration) {
         // measure timing if we are below the max number if we are below the max number
@@ -1083,15 +979,10 @@
                         let sampling_result_result = sampler.generate_sample_from_x_space_point(
                             &xs_f64,
                             edge_data,
-<<<<<<< HEAD
                             &tropical_sampling_settings.into_tropical_sampling_settings(
                                 self.global_data.settings.general.debug,
                             ),
-=======
-                            &tropical_sampling_settings
-                                .into_tropical_sampling_settings(self.settings.general.debug),
                             &DEBUG_LOGGER,
->>>>>>> 4525b95a
                         );
 
                         let sampling_result = match sampling_result_result {
