#![allow(unused_imports)]
use crate::cff::esurface::{
    get_existing_esurfaces, Esurface, EsurfaceID, ExistingEsurfaceId, ExistingEsurfaces,
};
use crate::cff::generation::generate_cff_expression;
use crate::cross_section::{Amplitude, OutputMetaData, OutputType};
use crate::gammaloop_integrand::DefaultSample;
use crate::graph::{
    Edge, EdgeType, HasVertexInfo, InteractionVertexInfo, SerializableGraph, VertexInfo,
};
use crate::model::Model;
use crate::momentum::{FourMomentum, ThreeMomentum};
use crate::numerator::Numerator;
use crate::subtraction::overlap::{self, find_center, find_maximal_overlap};
use crate::subtraction::static_counterterm;
use crate::utils::{
    assert_approx_eq, compute_momentum, compute_three_momentum_from_four, PrecisionUpgradable,
};
use crate::utils::{f128, F};
use ahash::AHashMap;
use colored::Colorize;
use itertools::{FormatWith, Itertools};
//use libc::__c_anonymous_ptrace_syscall_info_exit;
use lorentz_vector::LorentzVector;
use petgraph::algo::greedy_matching;
use petgraph::graph;
use rayon::prelude::IndexedParallelIterator;
use serde;
use spenso::complex::Complex;
use statrs::function::evaluate;
use std::fs::File;
use std::path::Path;
use std::{clone, env};
use symbolica;
use symbolica::atom::Atom;
use symbolica::domains::float::{Complex as SymComplex, NumericalFloatLike};
use symbolica::evaluate::CompileOptions;

#[allow(unused)]
const LTD_COMPARISON_TOLERANCE: F<f64> = F(1.0e-12);

pub fn kinematics_builder(n_indep_externals: usize, n_loops: usize) -> DefaultSample<f64> {
    let mut external_moms = vec![];

    for i in 0..n_indep_externals {
        external_moms.push(FourMomentum::from_args(
            F(i as f64),
            F(i as f64 + 0.25),
            F(i as f64 + 0.5),
            F(i as f64 + 0.75),
        ));
    }

    let mut loop_moms = vec![];

    for i in n_indep_externals..n_indep_externals + n_loops {
        loop_moms.push(ThreeMomentum::new(
            F(i as f64),
            F(i as f64 + 0.33),
            F(i as f64 + 0.66),
        ));
    }

    let jacobian = F(1.0);

    DefaultSample {
        loop_moms,
        external_moms,
        jacobian,
    }
}

pub fn load_amplitude_output(output_path: &str, load_generic_model: bool) -> (Model, Amplitude) {
    let output_dir = if let Ok(pytest_output_path) = env::var("PYTEST_OUTPUT_PATH_FOR_RUST") {
        pytest_output_path
    } else {
        String::from("./src/test_resources")
    };
    let path = Path::new(&output_dir).join(output_path);
    let output_meta_data: OutputMetaData = serde_yaml::from_reader(
        File::open(path.join("output_metadata.yaml")).unwrap_or_else(|e| {
            panic!(
                "Could not open file '{:?}'. Error: {:?}",
                path.join("output_metadata.yaml"),
                e
            )
        }),
    )
    .unwrap();
    assert_eq!(output_meta_data.output_type, OutputType::Amplitudes);
    assert_eq!(output_meta_data.contents.len(), 1);

    let model = if load_generic_model {
        Model::from_file(String::from(
            Path::new(&output_dir)
                .join(format!(
                    "gammaloop_models/{}.yaml",
                    output_meta_data.model_name.as_str()
                ))
                .to_str()
                .unwrap(),
        ))
        .unwrap()
    } else {
        Model::from_file(String::from(
            path.join(format!(
                "sources/model/{}.yaml",
                output_meta_data.model_name
            ))
            .to_str()
            .unwrap(),
        ))
        .unwrap()
    };

    let amplitude = Amplitude::from_file(
        &model,
        String::from(
            path.join(format!(
                "sources/amplitudes/{}/amplitude.yaml",
                output_meta_data.contents[0]
            ))
            .to_str()
            .unwrap(),
        ),
    )
    .unwrap();
    (model, amplitude)
}

#[cfg(test)]
mod tests_scalar_massless_triangle {
    use core::panic;

    use lorentz_vector::LorentzVector;
    use nalgebra::coordinates::X;
    use rayon::prelude::IndexedParallelIterator;
    use smartstring::SmartString;
    use spenso::complex::Complex;
    use symbolica::{
        domains::float::{Complex as SymComplex, NumericalFloatLike},
        evaluate::{CompileOptions, ExportedCode},
    };

    use crate::{
        gammaloop_integrand::DefaultSample,
        graph::EdgeType,
        momentum::{FourMomentum, ThreeMomentum},
        observables::AFBSettings,
        utils::F,
    };

    use super::*;

    #[test]
    fn pytest_massless_scalar_triangle() {
        let _ = symbolica::LicenseManager::set_license_key("GAMMALOOP_USER");

        let (model, amplitude) =
            load_amplitude_output("TEST_AMPLITUDE_massless_scalar_triangle/GL_OUTPUT", true);

        assert_eq!(model.name, "scalars");
        assert!(amplitude.amplitude_graphs.len() == 1);
        assert!(amplitude.amplitude_graphs[0].graph.bare_graph.edges.len() == 6);
        assert!(
            amplitude.amplitude_graphs[0]
                .graph
                .bare_graph
                .external_connections
                .len()
                == 3
        );

        let mut graph = amplitude.amplitude_graphs[0].graph.clone();
        graph.generate_loop_momentum_bases();

        graph.generate_cff();
        graph.process_numerator(&model);
        graph.numerator_substitute_model_params(&model);
        // graph.evaluate_model_params(&model);
        graph.process_numerator(&model);
        assert_eq!(
            graph
                .derived_data
                .cff_expression
                .as_ref()
                .unwrap()
                .get_num_trees(),
            6
        );
        assert_eq!(
            graph
                .derived_data
                .cff_expression
                .as_ref()
                .unwrap()
                .esurfaces
                .len(),
            6
        );

        let p1 = FourMomentum::from_args(F(1.), F(3.), F(4.0), F(5.0));
        let p2 = FourMomentum::from_args(F(1.), F(6.0), F(7.), F(8.));

        let k = ThreeMomentum::new(F(1.), F(2.), F(3.));

        let energy_product = graph.bare_graph.compute_energy_product(&[k], &[p1, p2]);

        let sample = DefaultSample {
            loop_moms: vec![k],
            external_moms: vec![p1, p2],
            jacobian: F(1.0),
        };

        let cff_res = graph.evaluate_cff_expression(&sample, 0) / energy_product;

        let before_in_house = std::time::Instant::now();
        for _ in 0..1000 {
            graph.evaluate_cff_expression(&sample, 0);
        }
        let in_house_elapsed = before_in_house.elapsed();
        println!("in house eval: {} ns", in_house_elapsed.as_nanos() / 1000);

        // println!("res = {:+e}", res);

        // test the lmb generation;;
        assert_eq!(
            graph
                .derived_data
                .loop_momentum_bases
                .as_ref()
                .unwrap()
                .len(),
            3
        );

        let absolute_truth = Complex::new(F(0.0), F(4.531238289663331e-6));

        graph.generate_ltd();

        let ltd_res = graph.evaluate_ltd_expression(&[k], &[p1, p2]) / energy_product;

        println!("cff_res = {:+e}", cff_res);
        println!("ltd_res = {:+e}", ltd_res);
        println!("cltd_m = {:+e}", absolute_truth);

        assert_approx_eq(&cff_res.re, &absolute_truth.re, &LTD_COMPARISON_TOLERANCE);
        assert_approx_eq(&cff_res.im, &absolute_truth.im, &LTD_COMPARISON_TOLERANCE);
        assert_approx_eq(&ltd_res.re, &absolute_truth.re, &LTD_COMPARISON_TOLERANCE);
        assert_approx_eq(&ltd_res.im, &absolute_truth.im, &LTD_COMPARISON_TOLERANCE);

        let propagator_groups = graph.bare_graph.group_edges_by_signature();
        assert_eq!(propagator_groups.len(), 3);

        let generate_data = graph.generate_esurface_data();

        if let Err(e) = generate_data {
            panic!("Error: {}", e);
        }

        let existing = get_existing_esurfaces(
            &graph
                .derived_data
                .cff_expression
                .as_ref()
                .unwrap()
                .esurfaces,
            graph.derived_data.esurface_derived_data.as_ref().unwrap(),
            &[p1, p2],
            &graph.bare_graph.loop_momentum_basis,
            0,
            F(2.0),
        );

        assert_eq!(existing.len(), 0);

        let cff = graph.get_cff();
        let unfolded = cff.expand_terms();

        assert_eq!(unfolded.len(), 6);

        for term in unfolded.iter() {
            assert_eq!(term.len(), 2);
        }

        let graph_cff = graph.get_cff();
<<<<<<< HEAD
        let mut evaluator = graph_cff
            .build_joint_symbolica_evaluator::<f64>(&graph.bare_graph.build_params_for_cff());
=======
        let mut evaluator =
            graph_cff.build_joint_symbolica_evaluator::<f64>(&graph.build_params_for_cff(), 1);
>>>>>>> acfe3942

        let energy_cache = graph.bare_graph.compute_onshell_energies(&[k], &[p1, p2]);

        let mut out = vec![F(0.0); 6];
        evaluator.evaluate_multiple(&energy_cache, &mut out);

        let sum = out.into_iter().reduce(|acc, x| acc + x).unwrap() / energy_product;
        assert_approx_eq(&sum, &absolute_truth.im, &LTD_COMPARISON_TOLERANCE);
    }
}

#[test]
fn pytest_scalar_fishnet_2x2() {
    let (model, amplitude) =
        load_amplitude_output("TEST_AMPLITUDE_scalar_fishnet_2x2/GL_OUTPUT", true);

    assert_eq!(model.name, "scalars");
    assert!(amplitude.amplitude_graphs.len() == 1);
    assert!(amplitude.amplitude_graphs[0].graph.bare_graph.edges.len() == 16);
    assert!(
        amplitude.amplitude_graphs[0]
            .graph
            .bare_graph
            .vertices
            .len()
            == 13
    );
    assert!(
        amplitude.amplitude_graphs[0]
            .graph
            .bare_graph
            .external_connections
            .len()
            == 4
    );

    let mut graph = amplitude.amplitude_graphs[0].graph.clone();
    let cff = generate_cff_expression(&graph.bare_graph).unwrap();
    assert!(!cff.esurfaces.is_empty());

    // println!("basis size: {:?}", graph.bare_graph.loop_momentum_basis.basis);
    graph.generate_loop_momentum_bases();

    let k1 = ThreeMomentum::new(F(2. / 3.), F(3. / 5.), F(5. / 7.));
    let k2 = ThreeMomentum::new(F(7. / 11.), F(11. / 13.), F(13. / 17.));
    let k3 = ThreeMomentum::new(F(17. / 19.), F(19. / 23.), F(23. / 29.));
    let k4: ThreeMomentum<F<f64>> = ThreeMomentum::new(29. / 31., 31. / 37., 37. / 41.).into();
    let p1 = FourMomentum::from_args(79. / 83., 41. / 43., 43. / 47., 47. / 53.).into();
    let p2 = FourMomentum::from_args(83. / 89., 53. / 59., 59. / 61., 61. / 67.).into();
    let p3 = FourMomentum::from_args(89. / 97., 67. / 71., 71. / 73., 73. / 79.).into();

    let emr = graph
        .bare_graph
        .compute_emr(&[k1, k2, k3, k4], &[p1, p2, p3]);
    let n_lmb = graph
        .clone()
        .derived_data
        .loop_momentum_bases
        .unwrap()
        .len();
    assert_eq!(n_lmb, 192);
    //println!("number of lmbs: {}", n_lmb);

    graph.generate_cff();
    graph.process_numerator(&model);
    graph.numerator_substitute_model_params(&model);
    // graph.evaluate_model_params(&model);
    graph.process_numerator(&model);
    graph.generate_ltd();

    for basis in graph
        .derived_data
        .loop_momentum_bases
        .as_ref()
        .unwrap()
        .iter()
    {
        let momenta_in_basis = basis.basis.iter().map(|index| emr[*index]).collect_vec();
        let new_emr = basis
            .edge_signatures
            .iter()
            .map(|s| compute_three_momentum_from_four(s, &momenta_in_basis, &[p1, p2, p3]))
            .collect_vec();
        assert_eq!(emr.len(), new_emr.len());

        for (e1, e2) in emr.iter().zip(new_emr.iter()) {
            assert_approx_eq(&e1.px, &e2.px, &LTD_COMPARISON_TOLERANCE);
            assert_approx_eq(&e1.py, &e2.py, &LTD_COMPARISON_TOLERANCE);
            assert_approx_eq(&e1.pz, &e2.pz, &LTD_COMPARISON_TOLERANCE);
        }
    }

    //println!("lmb consistency check passed");

    let k1_f128: ThreeMomentum<F<f128>> = k1.cast().higher();
    let k2_f128: ThreeMomentum<F<f128>> = k2.cast().higher();
    let k3_f128: ThreeMomentum<F<f128>> = k3.cast().higher();
    let k4_f128: ThreeMomentum<F<f128>> = k4.cast().higher();
    let p1_f128: FourMomentum<F<f128>> = p1.cast().higher();
    let p2_f128: FourMomentum<F<f128>> = p2.cast().higher();
    let p3_f128: FourMomentum<F<f128>> = p3.cast().higher();

    let loop_moms_f128 = vec![k1_f128, k2_f128, k3_f128, k4_f128];
    let externals_f128 = vec![p1_f128, p2_f128, p3_f128];

    let energy_product = graph
        .bare_graph
        .compute_energy_product(&loop_moms_f128, &externals_f128);

    let ltd_res = graph.evaluate_ltd_expression(&loop_moms_f128, &externals_f128) / &energy_product;
    let sample = DefaultSample {
        loop_moms: loop_moms_f128,
        external_moms: externals_f128,
        jacobian: F(1.0),
    };

    let cff_res = graph.evaluate_cff_expression(&sample, 0) / &energy_product;

    let absolute_truth: Complex<F<f128>> = Complex::new(
        F::<f128>::from_f64(0.000019991301832169422),
        F::<f128>::from_f64(0.0),
    );

    let ltd_comparison_tolerance128 = F::<f128>::from_ff64(LTD_COMPARISON_TOLERANCE);

    assert_approx_eq(
        &cff_res.re,
        &absolute_truth.re,
        &ltd_comparison_tolerance128,
    );
    assert_approx_eq(
        &cff_res.im,
        &absolute_truth.im,
        &ltd_comparison_tolerance128,
    );
    assert_approx_eq(
        &ltd_res.re,
        &absolute_truth.re,
        &ltd_comparison_tolerance128,
    );

    assert_approx_eq(
        &ltd_res.im,
        &absolute_truth.im,
        &ltd_comparison_tolerance128,
    );

    let propagator_groups = graph.bare_graph.group_edges_by_signature();
    assert_eq!(propagator_groups.len(), 12);
    // TODO: @Mathijs, you can put your own checks there
}

#[test]
fn pytest_scalar_sunrise() {
    let (model, amplitude) = load_amplitude_output("TEST_AMPLITUDE_scalar_sunrise/GL_OUTPUT", true);

    assert_eq!(model.name, "scalars");
    assert!(amplitude.amplitude_graphs.len() == 1);
    assert!(amplitude.amplitude_graphs[0].graph.bare_graph.edges.len() == 5);
    assert!(
        amplitude.amplitude_graphs[0]
            .graph
            .bare_graph
            .vertices
            .len()
            == 4
    );
    assert!(
        amplitude.amplitude_graphs[0]
            .graph
            .bare_graph
            .external_connections
            .len()
            == 2
    );

    let k1 = ThreeMomentum::new(F(2. / 3.), F(3. / 5.), F(5. / 7.));
    let k2 = ThreeMomentum::new(F(7. / 11.), F(11. / 13.), F(13. / 17.));

    let p1 = FourMomentum::from_args(F(0.), F(0.), F(0.), F(0.));

    let absolute_truth = Complex::new(F(0.24380172488169907), F(0.));

    let mut graph = amplitude.amplitude_graphs[0].graph.clone();
    graph.generate_loop_momentum_bases();
    graph.generate_cff();
    graph.process_numerator(&model);
    graph.numerator_substitute_model_params(&model);
    // graph.evaluate_model_params(&model);
    graph.process_numerator(&model);
    graph.generate_ltd();

    let energy_product = graph.bare_graph.compute_energy_product(&[k1, k2], &[p1]);

    let sample = DefaultSample {
        loop_moms: vec![k1, k2],
        external_moms: vec![p1],
        jacobian: F(1.0),
    };

    let cff_res = graph.evaluate_cff_expression(&sample, 0) / energy_product;
    let ltd_res = graph.evaluate_ltd_expression(&[k1, k2], &[p1]) / energy_product;

    println!("cff_res = {:+e}", cff_res);
    println!("ltd_res = {:+e}", ltd_res);

    assert_approx_eq(&cff_res.re, &absolute_truth.re, &LTD_COMPARISON_TOLERANCE);
    assert_approx_eq(&cff_res.im, &absolute_truth.im, &LTD_COMPARISON_TOLERANCE);
    println!("cff correct");
    assert_approx_eq(&ltd_res.re, &absolute_truth.re, &LTD_COMPARISON_TOLERANCE);
    assert_approx_eq(&ltd_res.im, &absolute_truth.im, &LTD_COMPARISON_TOLERANCE);
    println!("ltd correct");

    let propagator_groups = graph.bare_graph.group_edges_by_signature();
    assert_eq!(propagator_groups.len(), 3);
}

#[test]
fn pytest_scalar_fishnet_2x3() {
    let (model, mut amplitude) =
        load_amplitude_output("TEST_AMPLITUDE_scalar_fishnet_2x3/GL_OUTPUT", true);

    assert_eq!(model.name, "scalars");
    assert!(amplitude.amplitude_graphs.len() == 1);
    assert!(amplitude.amplitude_graphs[0].graph.bare_graph.edges.len() == 21);
    assert!(
        amplitude.amplitude_graphs[0]
            .graph
            .bare_graph
            .vertices
            .len()
            == 16
    );
    assert!(
        amplitude.amplitude_graphs[0]
            .graph
            .bare_graph
            .external_connections
            .len()
            == 4
    );

    // generate cff
    amplitude.amplitude_graphs[0].graph.generate_cff();
    amplitude.amplitude_graphs[0]
        .graph
        .process_numerator(&model);
    amplitude.amplitude_graphs[0]
        .graph
        .numerator_substitute_model_params(&model);
    // graph.evaluate_model_params(&model);
    amplitude.amplitude_graphs[0]
        .graph
        .process_numerator(&model);
    amplitude.amplitude_graphs[0].graph.generate_ltd();

    let externals: Vec<FourMomentum<F<f128>>> = (0..3)
        .map(|i| {
            FourMomentum::from_args(
                F(1.),
                F(i as f64) + F(2.),
                F(i as f64) + F(3.),
                F(i as f64) + F(4.0),
            )
            .cast()
            .higher()
        })
        .collect_vec();

    let loop_moms: Vec<ThreeMomentum<F<f128>>> = (0..6)
        .map(|i| {
            ThreeMomentum::new(
                F(i as f64) - F(2.),
                F(i as f64) + F(3.5),
                F(i as f64) + F(4.5001),
            )
            .cast()
            .higher()
        })
        .collect_vec();

    // let before_cff = std::time::Instant::now();

    let sample = DefaultSample {
        loop_moms: loop_moms.clone(),
        external_moms: externals.clone(),
        jacobian: F(1.0),
    };

    let cff_res = amplitude.amplitude_graphs[0]
        .graph
        .evaluate_cff_expression(&sample, 0);

    // let cff_duration = before_cff.elapsed();
    // println!("cff_duration: {}", cff_duration.as_micros());

    // let before_ltd = std::time::Instant::now();
    let ltd_res = amplitude.amplitude_graphs[0]
        .graph
        .evaluate_ltd_expression(&loop_moms, &externals);

    // let ltd_duration = before_ltd.elapsed();
    // println!("ltd_duration: {}", ltd_duration.as_micros());

    let ltd_comparison_tolerance128 = F::<f128>::from_ff64(LTD_COMPARISON_TOLERANCE);

    assert_approx_eq(&cff_res.re, &ltd_res.re, &ltd_comparison_tolerance128);

    assert_approx_eq(&cff_res.im, &ltd_res.im, &ltd_comparison_tolerance128);

    let propagator_groups = amplitude.amplitude_graphs[0]
        .graph
        .bare_graph
        .group_edges_by_signature();
    assert_eq!(propagator_groups.len(), 17);

    // TODO: @Mathijs, you can put your own checks there
}

#[test]
fn pytest_scalar_cube() {
    let (model, amplitude) = load_amplitude_output("TEST_AMPLITUDE_scalar_cube/GL_OUTPUT", true);

    assert_eq!(model.name, "scalars");
    assert!(amplitude.amplitude_graphs.len() == 1);
    assert!(amplitude.amplitude_graphs[0].graph.bare_graph.edges.len() == 20);
    assert!(
        amplitude.amplitude_graphs[0]
            .graph
            .bare_graph
            .vertices
            .len()
            == 16
    );
    assert!(
        amplitude.amplitude_graphs[0]
            .graph
            .bare_graph
            .external_connections
            .len()
            == 8
    );

    let mut graph = amplitude.amplitude_graphs[0].graph.clone();
    graph.generate_loop_momentum_bases();
    graph.generate_cff();
    graph.generate_ltd();
    graph.process_numerator(&model);
    graph.numerator_substitute_model_params(&model);
    // graph.evaluate_model_params(&model);
    graph.process_numerator(&model);

    let ext = graph
        .bare_graph
        .edges
        .iter()
        .filter(|e| e.edge_type != EdgeType::Virtual)
        .count();

    assert_eq!(ext, 8);

    let mut external_momenta: Vec<FourMomentum<F<f128>>> = Vec::with_capacity(7);
    for i in 0..7 {
        external_momenta.push(
            FourMomentum::from_args(
                F(1.),
                F(3.) + F(i as f64),
                F(5.0) + F(i as f64),
                F(4.0) + F(i as f64),
            )
            .cast()
            .higher(),
        );
    }

    assert_eq!(
        graph.bare_graph.loop_momentum_basis.edge_signatures[0]
            .1
            .len(),
        8
    );

    assert_eq!(
        graph.bare_graph.loop_momentum_basis.edge_signatures[0]
            .0
            .len(),
        5
    );

    let mut loop_momenta: Vec<ThreeMomentum<F<f128>>> = Vec::with_capacity(5);
    for i in 0..5 {
        loop_momenta.push(
            ThreeMomentum::new(
                F(1.) + F(i as f64),
                F(2.) + F(i as f64),
                F(3.) + F(i as f64),
            )
            .cast()
            .higher(),
        );
    }

    let sample = DefaultSample {
        loop_moms: loop_momenta.clone(),
        external_moms: external_momenta.clone(),
        jacobian: F(1.0),
    };

    let ltd_res = graph.evaluate_ltd_expression(&loop_momenta, &external_momenta);
    let cff_res = graph.evaluate_cff_expression(&sample, 0);
    let ltd_comparison_tolerance128 = F::<f128>::from_ff64(LTD_COMPARISON_TOLERANCE);
    assert_approx_eq(&cff_res.re, &ltd_res.re, &ltd_comparison_tolerance128);

    assert_approx_eq(&cff_res.im, &ltd_res.im, &ltd_comparison_tolerance128);

    let propagator_groups = graph.bare_graph.group_edges_by_signature();
    assert_eq!(propagator_groups.len(), 12);
}

#[test]
fn pytest_scalar_bubble() {
    let (model, amplitude) = load_amplitude_output("TEST_AMPLITUDE_scalar_bubble/GL_OUTPUT", true);

    assert_eq!(model.name, "scalars");
    assert!(amplitude.amplitude_graphs.len() == 1);
    assert!(amplitude.amplitude_graphs[0].graph.bare_graph.edges.len() == 4);
    assert!(
        amplitude.amplitude_graphs[0]
            .graph
            .bare_graph
            .vertices
            .len()
            == 4
    );
    assert!(
        amplitude.amplitude_graphs[0]
            .graph
            .bare_graph
            .external_connections
            .len()
            == 2
    );

    let mut graph = amplitude.amplitude_graphs[0].graph.clone();

    let p1 = FourMomentum::from_args(F(17. / 19.), F(7. / 11.), F(11. / 13.), F(13. / 17.));
    let k = ThreeMomentum::new(F(2. / 3.), F(3. / 5.), F(5. / 7.));

    let onshell_energies = graph.bare_graph.compute_onshell_energies(&[k], &[p1, p1]);

    assert_eq!(onshell_energies.len(), 4);

    graph.generate_ltd();
    graph.generate_cff();
    graph.process_numerator(&model);
    graph.numerator_substitute_model_params(&model);
    // graph.evaluate_model_params(&model);
    graph.process_numerator(&model);

    let energy_product = graph.bare_graph.compute_energy_product(&[k], &[p1, p1]);

    let ltd_res = graph.evaluate_ltd_expression(&[k], &[p1]) / energy_product;

    let sample = DefaultSample {
        loop_moms: vec![k],
        external_moms: vec![p1],
        jacobian: F(1.0),
    };

    let cff_res = graph.evaluate_cff_expression(&sample, 0) / energy_product;

    let absolute_truth = Complex::new(F(0.), -F(0.052955801144924944));

    assert_approx_eq(&cff_res.re, &absolute_truth.re, &LTD_COMPARISON_TOLERANCE);
    assert_approx_eq(&cff_res.im, &absolute_truth.im, &LTD_COMPARISON_TOLERANCE);
    assert_approx_eq(&ltd_res.re, &absolute_truth.re, &LTD_COMPARISON_TOLERANCE);
    assert_approx_eq(&ltd_res.im, &absolute_truth.im, &LTD_COMPARISON_TOLERANCE);

    let propagator_groups = graph.bare_graph.group_edges_by_signature();
    assert_eq!(propagator_groups.len(), 2);
}

#[test]
fn pytest_scalar_massless_box() {
    let (model, amplitude) =
        load_amplitude_output("TEST_AMPLITUDE_scalar_massless_box/GL_OUTPUT", true);

    assert_eq!(model.name, "scalars");
    assert!(amplitude.amplitude_graphs.len() == 1);
    assert!(amplitude.amplitude_graphs[0].graph.bare_graph.edges.len() == 8);
    assert!(
        amplitude.amplitude_graphs[0]
            .graph
            .bare_graph
            .vertices
            .len()
            == 8
    );
    assert!(
        amplitude.amplitude_graphs[0]
            .graph
            .bare_graph
            .external_connections
            .len()
            == 4
    );

    let mut graph = amplitude.amplitude_graphs[0].graph.clone();

    graph.generate_ltd();
    graph.generate_cff();
    graph.process_numerator(&model);
    graph.numerator_substitute_model_params(&model);
    // graph.evaluate_model_params(&model);
    graph.process_numerator(&model);

    let p1: FourMomentum<F<f128>> =
        FourMomentum::from_args(79. / 83., 41. / 43., 43. / 47., 47. / 53.)
            .cast()
            .higher();
    let p2: FourMomentum<F<f128>> =
        FourMomentum::from_args(83. / 89., 53. / 59., 59. / 61., 61. / 67.)
            .cast()
            .higher();
    let p3: FourMomentum<F<f128>> =
        FourMomentum::from_args(89. / 97., 67. / 71., 71. / 73., 73. / 79.)
            .cast()
            .higher();

    let externals = vec![p1, p2, p3];

    let absolute_truth = Complex::new(
        F::<f128>::from_f64(0.0),
        F::<f128>::from_f64(-1.5735382832053006e-6),
    );

    let k: ThreeMomentum<F<f128>> = ThreeMomentum::new(
        F::<f128>::from_f64(1.),
        F::<f128>::from_f64(2.),
        F::<f128>::from_f64(3.),
    )
    .cast();

    let loop_moms = vec![k];

    let energy_product = graph
        .bare_graph
        .compute_energy_product(&loop_moms, &externals);

    let ltd_res = graph.evaluate_ltd_expression(&loop_moms, &externals) / &energy_product;
    let sample = DefaultSample {
        loop_moms,
        external_moms: externals,
        jacobian: F(1.0),
    };

    let cff_res = graph.evaluate_cff_expression(&sample, 0) / &energy_product;

    let ltd_comparison_tolerance128 = F::<f128>::from_ff64(LTD_COMPARISON_TOLERANCE);

    assert_approx_eq(
        &cff_res.re,
        &absolute_truth.re,
        &ltd_comparison_tolerance128,
    );
    assert_approx_eq(
        &cff_res.im,
        &absolute_truth.im,
        &ltd_comparison_tolerance128,
    );
    assert_approx_eq(
        &ltd_res.re,
        &absolute_truth.re,
        &ltd_comparison_tolerance128,
    );
    assert_approx_eq(
        &ltd_res.im,
        &absolute_truth.im,
        &ltd_comparison_tolerance128,
    );

    let propagator_groups = graph.bare_graph.group_edges_by_signature();
    assert_eq!(propagator_groups.len(), 4);
    graph.generate_esurface_data().unwrap();

    let box4_e = [
        FourMomentum::from_args(F(14.0), F(-6.6), F(-40.0), F(0.0)),
        FourMomentum::from_args(F(43.0), F(-15.2), F(-33.0), F(0.0)),
        FourMomentum::from_args(F(17.9), F(50.0), F(-11.8), F(0.0)),
    ];

    let esurfaces = &graph
        .derived_data
        .cff_expression
        .as_ref()
        .unwrap()
        .esurfaces;

    let existing = get_existing_esurfaces(
        esurfaces,
        graph.derived_data.esurface_derived_data.as_ref().unwrap(),
        &box4_e,
        &graph.bare_graph.loop_momentum_basis,
        0,
        F(57.0),
    );

    let edge_masses = graph
        .bare_graph
        .edges
        .iter()
        .map(|edge| edge.particle.mass.value)
        .collect_vec();

    find_maximal_overlap(
        &graph.bare_graph.loop_momentum_basis,
        &existing,
        esurfaces,
        &edge_masses,
        &box4_e,
        0,
    );

    assert_eq!(existing.len(), 4);

    let maximal_overlap = find_maximal_overlap(
        &graph.bare_graph.loop_momentum_basis,
        &existing,
        esurfaces,
        &edge_masses,
        &box4_e,
        0,
    );

    assert_eq!(maximal_overlap.overlap_groups.len(), 4);
    for overlap in maximal_overlap.overlap_groups.iter() {
        assert_eq!(overlap.existing_esurfaces.len(), 2);
    }
}

#[test]
fn pytest_scalar_double_triangle() {
    let _ = symbolica::LicenseManager::set_license_key("GAMMALOOP_USER");

    let (model, amplitude) =
        load_amplitude_output("TEST_AMPLITUDE_scalar_double_triangle/GL_OUTPUT", true);

    assert_eq!(model.name, "scalars");
    assert!(amplitude.amplitude_graphs.len() == 1);
    assert!(amplitude.amplitude_graphs[0].graph.bare_graph.edges.len() == 7);
    assert!(
        amplitude.amplitude_graphs[0]
            .graph
            .bare_graph
            .vertices
            .len()
            == 6
    );
    assert!(
        amplitude.amplitude_graphs[0]
            .graph
            .bare_graph
            .external_connections
            .len()
            == 2
    );

    let mut graph = amplitude.amplitude_graphs[0].graph.clone();

    graph.generate_ltd();
    graph.generate_cff();
    graph.process_numerator(&model);
    graph.numerator_substitute_model_params(&model);
    // graph.evaluate_model_params(&model);
    graph.process_numerator(&model);

    let absolute_truth = Complex::new(F(0.00009115369712210525), F(0.)).higher();

    let p1 = FourMomentum::from_args(53. / 59., 41. / 43., 43. / 47., 47. / 53.)
        .cast()
        .higher();

    let k0: ThreeMomentum<F<f128>> = ThreeMomentum::new(F(2. / 3.), F(3. / 5.), F(5. / 7.))
        .cast()
        .higher();
    let k1 = ThreeMomentum::new(F(7. / 11.), F(11. / 13.), F(13. / 17.))
        .cast()
        .higher();

    let loop_moms = vec![k0, k1];
    let externals = vec![p1];

    let energy_product = graph
        .bare_graph
        .compute_energy_product(&loop_moms, &externals);

    let ltd_res = graph.evaluate_ltd_expression(&loop_moms, &externals) / &energy_product;
    let sample = DefaultSample {
        loop_moms,
        external_moms: externals,
        jacobian: F(1.0),
    };

    let cff_res = graph.evaluate_cff_expression(&sample, 0) / &energy_product;

    let ltd_comparison_tolerance128 = F::<f128>::from_ff64(LTD_COMPARISON_TOLERANCE);

    assert_approx_eq(
        &cff_res.re,
        &absolute_truth.re,
        &ltd_comparison_tolerance128,
    );
    assert_approx_eq(
        &cff_res.im,
        &absolute_truth.im,
        &ltd_comparison_tolerance128,
    );

    assert_approx_eq(
        &ltd_res.re,
        &absolute_truth.re,
        &ltd_comparison_tolerance128,
    );
    assert_approx_eq(
        &ltd_res.im,
        &absolute_truth.im,
        &ltd_comparison_tolerance128,
    );

    let propagator_groups = graph.bare_graph.group_edges_by_signature();
    assert_eq!(propagator_groups.len(), 5);

    let loop_moms_f64 = sample
        .loop_moms
        .iter()
        .map(ThreeMomentum::lower)
        .collect_vec();

    let externals_f64 = sample
        .external_moms
        .iter()
        .map(FourMomentum::lower)
        .collect_vec();

    let mut evaluator = graph
        .get_cff()
<<<<<<< HEAD
        .build_joint_symbolica_evaluator::<f64>(&graph.bare_graph.build_params_for_cff());
=======
        .build_joint_symbolica_evaluator::<f64>(&graph.build_params_for_cff(), 1);
>>>>>>> acfe3942

    let mut out_f = vec![F(0.0); graph.get_cff().get_num_trees()];
    let ose = graph
        .bare_graph
        .compute_onshell_energies(&loop_moms_f64, &externals_f64);
    evaluator.evaluate_multiple(&ose, &mut out_f);
    let symbolica_sum =
        out_f.iter().fold(out_f[0].zero(), |acc, x| acc + x) / energy_product.lower();

    assert_approx_eq(
        &symbolica_sum,
        &absolute_truth.re.lower(),
        &LTD_COMPARISON_TOLERANCE,
    );
}

#[test]
fn pytest_scalar_mercedes() {
    let (model, amplitude) =
        load_amplitude_output("TEST_AMPLITUDE_scalar_mercedes/GL_OUTPUT", true);

    assert_eq!(model.name, "scalars");
    assert!(amplitude.amplitude_graphs.len() == 1);
    assert!(amplitude.amplitude_graphs[0].graph.bare_graph.edges.len() == 9);
    assert!(
        amplitude.amplitude_graphs[0]
            .graph
            .bare_graph
            .vertices
            .len()
            == 7
    );
    assert!(
        amplitude.amplitude_graphs[0]
            .graph
            .bare_graph
            .external_connections
            .len()
            == 3
    );

    let mut graph = amplitude.amplitude_graphs[0].graph.clone();

    graph.generate_ltd();
    graph.generate_cff();
    graph.process_numerator(&model);
    graph.numerator_substitute_model_params(&model);
    // graph.evaluate_model_params(&model);
    graph.process_numerator(&model);

    let absolute_truth = Complex::new(F(0.0), F(2.3081733247975594e-13)).higher();

    let k0: ThreeMomentum<F<f128>> = ThreeMomentum::new(3., 4., 5.).cast().higher();
    let k1: ThreeMomentum<F<f128>> = ThreeMomentum::new(7., 7., 9.).cast().higher();
    let k2: ThreeMomentum<F<f128>> = ThreeMomentum::new(9., 3., 1.).cast().higher();

    let p1: FourMomentum<F<f128>> = FourMomentum::from_args(1., 12., 13., 14.).cast().higher();
    let p2: FourMomentum<F<f128>> = FourMomentum::from_args(2., 15., 17., 19.).cast().higher();

    let loop_moms = vec![k0, k1, k2];
    let externals = vec![p1, p2];

    let energy_product = graph
        .bare_graph
        .compute_energy_product(&loop_moms, &externals);
    let ltd_res = graph.evaluate_ltd_expression(&loop_moms, &externals) / &energy_product;

    let sample = DefaultSample {
        loop_moms,
        external_moms: externals,
        jacobian: F(1.0),
    };
    let cff_res = graph.evaluate_cff_expression(&sample, 0) / &energy_product;

    let ltd_comparison_tolerance128 = F::<f128>::from_ff64(LTD_COMPARISON_TOLERANCE);

    assert_approx_eq(
        &cff_res.re,
        &absolute_truth.re,
        &ltd_comparison_tolerance128,
    );

    assert_approx_eq(
        &cff_res.im,
        &absolute_truth.im,
        &ltd_comparison_tolerance128,
    );

    assert_approx_eq(
        &ltd_res.re,
        &absolute_truth.re,
        &ltd_comparison_tolerance128,
    );

    assert_approx_eq(
        &ltd_res.im,
        &absolute_truth.im,
        &ltd_comparison_tolerance128,
    );

    let propagator_groups = graph.bare_graph.group_edges_by_signature();
    assert_eq!(propagator_groups.len(), 6);
}

#[test]
fn pytest_scalar_triangle_box() {
    let (model, amplitude) =
        load_amplitude_output("TEST_AMPLITUDE_scalar_triangle_box/GL_OUTPUT", true);

    assert_eq!(model.name, "scalars");
    assert!(amplitude.amplitude_graphs.len() == 1);
    assert!(amplitude.amplitude_graphs[0].graph.bare_graph.edges.len() == 9);
    assert!(
        amplitude.amplitude_graphs[0]
            .graph
            .bare_graph
            .vertices
            .len()
            == 8
    );
    assert!(
        amplitude.amplitude_graphs[0]
            .graph
            .bare_graph
            .external_connections
            .len()
            == 3
    );

    let mut graph = amplitude.amplitude_graphs[0].graph.clone();

    graph.generate_ltd();
    graph.generate_cff();
    graph.process_numerator(&model);

    graph.numerator_substitute_model_params(&model);
    // graph.evaluate_model_params(&model);
    // graph.process_numerator(&model);

    let absolute_truth = Complex::new(
        F::<f128>::from_f64(-1.264_354_742_167_213_3e-7),
        F::<f128>::from_f64(0.),
    );

    let p1: FourMomentum<F<f128>> =
        FourMomentum::from_args(53. / 59., 41. / 43., 43. / 47., 47. / 53.)
            .cast()
            .higher();

    let p2: FourMomentum<F<f128>> = FourMomentum::from_args(2., 15., 17., 19.).cast().higher();

    let k0: ThreeMomentum<F<f128>> = ThreeMomentum::new(F(2. / 3.), F(3. / 5.), F(5. / 7.))
        .cast()
        .higher();
    let k1: ThreeMomentum<F<f128>> = ThreeMomentum::new(F(7. / 11.), F(11. / 13.), F(13. / 17.))
        .cast()
        .higher();

    let loop_moms = vec![k0, k1];
    let externals = vec![p1, p2];

    let energy_product = graph
        .bare_graph
        .compute_energy_product(&loop_moms, &externals);
    let ltd_res = graph.evaluate_ltd_expression(&loop_moms, &externals) / &energy_product;
    let sample = DefaultSample {
        loop_moms,
        external_moms: externals,
        jacobian: F(1.0),
    };

    let cff_res = graph.evaluate_cff_expression(&sample, 0) / &energy_product;

    let ltd_comparison_tolerance128 = F::<f128>::from_ff64(LTD_COMPARISON_TOLERANCE);

    assert_approx_eq(
        &cff_res.re,
        &absolute_truth.re,
        &ltd_comparison_tolerance128,
    );

    assert_approx_eq(
        &cff_res.im,
        &absolute_truth.im,
        &ltd_comparison_tolerance128,
    );

    assert_approx_eq(
        &ltd_res.re,
        &absolute_truth.re,
        &ltd_comparison_tolerance128,
    );

    assert_approx_eq(
        &ltd_res.im,
        &absolute_truth.im,
        &ltd_comparison_tolerance128,
    );

    let propagator_groups = graph.bare_graph.group_edges_by_signature();
    assert_eq!(propagator_groups.len(), 6);
}

#[test]
fn pytest_scalar_isopod() {
    let (model, amplitude) = load_amplitude_output("TEST_AMPLITUDE_scalar_isopod/GL_OUTPUT", true);

    assert_eq!(model.name, "scalars");
    assert!(amplitude.amplitude_graphs.len() == 1);
    assert!(amplitude.amplitude_graphs[0].graph.bare_graph.edges.len() == 12);
    assert!(
        amplitude.amplitude_graphs[0]
            .graph
            .bare_graph
            .vertices
            .len()
            == 10
    );
    assert!(
        amplitude.amplitude_graphs[0]
            .graph
            .bare_graph
            .external_connections
            .len()
            == 3
    );

    let mut graph = amplitude.amplitude_graphs[0].graph.clone();

    graph.generate_ltd();
    graph.generate_cff();
    graph.process_numerator(&model);
    graph.numerator_substitute_model_params(&model);
    // graph.evaluate_model_params(&model);
    graph.process_numerator(&model);

    let absolute_truth = Complex::new(F(0.0), F(-2.9299520787585056e-23)).higher();

    let p1: FourMomentum<F<f128>> =
        FourMomentum::from_args(53. / 59., 41. / 43., 43. / 47., 47. / 53.)
            .cast()
            .higher();

    let p2: FourMomentum<F<f128>> = FourMomentum::from_args(2., 15., 17., 19.).cast().higher();

    let k0: ThreeMomentum<F<f128>> = ThreeMomentum::new(F(2. / 3.), F(3. / 5.), F(5. / 7.))
        .cast()
        .higher();
    let k1: ThreeMomentum<F<f128>> = ThreeMomentum::new(F(7. / 11.), F(11. / 13.), F(13. / 17.))
        .cast()
        .higher();

    let k2: ThreeMomentum<F<f128>> = ThreeMomentum::new(8., 9., 10.).cast().higher();

    let loop_moms = [k0, k1, k2];
    let externals = [p1, p2];

    let energy_product = graph
        .bare_graph
        .compute_energy_product(&loop_moms, &externals);

    let ltd_res = graph.evaluate_ltd_expression(&loop_moms, &externals) / &energy_product;
    let sample = DefaultSample {
        loop_moms: loop_moms.to_vec(),
        external_moms: externals.to_vec(),
        jacobian: F(1.0),
    };

    let cff_res = graph.evaluate_cff_expression(&sample, 0) / &energy_product;

    println!("cff_res = {:+e}", cff_res);
    println!("ltd_res = {:+e}", ltd_res);

    let ltd_comparison_tolerance128 = F::<f128>::from_ff64(LTD_COMPARISON_TOLERANCE);

    println!("cff_res.re = {:+e}", cff_res.re);
    assert_approx_eq(
        &cff_res.re,
        &absolute_truth.re,
        &ltd_comparison_tolerance128,
    );

    assert_approx_eq(
        &cff_res.im,
        &absolute_truth.im,
        &ltd_comparison_tolerance128,
    );

    assert_approx_eq(
        &ltd_res.re,
        &absolute_truth.re,
        &ltd_comparison_tolerance128,
    );

    assert_approx_eq(
        &ltd_res.im,
        &absolute_truth.im,
        &ltd_comparison_tolerance128,
    );

    let propagator_groups = graph.bare_graph.group_edges_by_signature();
    assert_eq!(propagator_groups.len(), 9);
}

#[test]
fn pytest_scalar_raised_triangle() {
    let (model, amplitude) =
        load_amplitude_output("TEST_AMPLITUDE_scalar_raised_triangle/GL_OUTPUT", true);

    assert_eq!(model.name, "scalars");
    assert!(amplitude.amplitude_graphs.len() == 1);

    let graph = amplitude.amplitude_graphs[0].graph.clone();

    let propagator_groups = graph.bare_graph.group_edges_by_signature();
    assert_eq!(propagator_groups.len(), 5);
}

#[test]
fn pytest_scalar_hexagon() {
    let (model, amplitude) = load_amplitude_output("TEST_AMPLITUDE_scalar_hexagon/GL_OUTPUT", true);

    assert_eq!(model.name, "scalars");
    assert!(amplitude.amplitude_graphs.len() == 1);

    let mut graph = amplitude.amplitude_graphs[0].graph.clone();
    graph.generate_ltd();
    graph.generate_cff();
    graph.generate_loop_momentum_bases();
    graph.generate_esurface_data().unwrap();

    let esurfaces = &graph
        .derived_data
        .cff_expression
        .as_ref()
        .unwrap()
        .esurfaces;

    let kinematics = [
        FourMomentum::from_args(F(24.), F(-21.2), F(71.), F(0.)),
        FourMomentum::from_args(F(50.4), F(15.8), F(-18.8), F(0.)),
        FourMomentum::from_args(F(-0.2), F(46.2), F(8.6), F(0.)),
        -FourMomentum::from_args(F(-33.2), F(2.6), F(-70.8), F(0.)),
        -FourMomentum::from_args(F(-80.), F(-5.6), F(-40.0), F(0.0)),
    ];

    let existing_esurface = get_existing_esurfaces(
        esurfaces,
        graph.derived_data.esurface_derived_data.as_ref().unwrap(),
        &kinematics,
        &graph.bare_graph.loop_momentum_basis,
        0,
        F(75.),
    );

    assert_eq!(existing_esurface.len(), 6);

    let edge_masses = graph
        .bare_graph
        .edges
        .iter()
        .map(|edge| edge.particle.mass.value)
        .collect_vec();

    let now = std::time::Instant::now();
    let maximal_overlap = find_maximal_overlap(
        &graph.bare_graph.loop_momentum_basis,
        &existing_esurface,
        esurfaces,
        &edge_masses,
        &kinematics,
        0,
    );
    let duration = now.elapsed();
    println!("duration: {}", duration.as_micros());

    assert_eq!(maximal_overlap.overlap_groups.len(), 4);
    assert_eq!(
        maximal_overlap.overlap_groups[0].existing_esurfaces.len(),
        3
    );
    assert_eq!(
        maximal_overlap.overlap_groups[1].existing_esurfaces.len(),
        3
    );
    assert_eq!(
        maximal_overlap.overlap_groups[2].existing_esurfaces.len(),
        3
    );
    assert_eq!(
        maximal_overlap.overlap_groups[3].existing_esurfaces.len(),
        2
    );

    let hexagon_10_e = [
        FourMomentum::from_args(F(-80.), F(29.), F(-70.), F(0.)),
        FourMomentum::from_args(F(83.5), F(14.0), F(70.0), F(0.0)),
        FourMomentum::from_args(F(88.5), F(6.5), F(-6.), F(0.)),
        -FourMomentum::from_args(F(36.5), F(-71.), F(97.5), F(0.)),
        -FourMomentum::from_args(F(12.5), F(-83.5), F(-57.5), F(0.)),
    ];

    let existing_esurfaces = get_existing_esurfaces(
        esurfaces,
        graph.derived_data.esurface_derived_data.as_ref().unwrap(),
        &hexagon_10_e,
        &graph.bare_graph.loop_momentum_basis,
        0,
        F(88.),
    );

    assert_eq!(existing_esurfaces.len(), 10);

    let now = std::time::Instant::now();
    let maximal_overlap = find_maximal_overlap(
        &graph.bare_graph.loop_momentum_basis,
        &existing_esurfaces,
        esurfaces,
        &edge_masses,
        &hexagon_10_e,
        0,
    );
    let duration = now.elapsed();
    println!("duration: {}", duration.as_micros());

    assert_eq!(maximal_overlap.overlap_groups.len(), 4);
    assert_eq!(
        maximal_overlap.overlap_groups[0].existing_esurfaces.len(),
        8
    );
    assert_eq!(
        maximal_overlap.overlap_groups[1].existing_esurfaces.len(),
        8
    );
    assert_eq!(
        maximal_overlap.overlap_groups[2].existing_esurfaces.len(),
        7
    );
    assert_eq!(
        maximal_overlap.overlap_groups[3].existing_esurfaces.len(),
        7
    );
}

#[test]
fn pytest_scalar_ltd_topology_c() {
    let (model, amplitude) =
        load_amplitude_output("TEST_AMPLITUDE_scalar_ltd_topology_c/GL_OUTPUT", true);

    assert_eq!(model.name, "scalars");
    assert!(amplitude.amplitude_graphs.len() == 1);

    let mut graph = amplitude.amplitude_graphs[0].graph.clone();
    graph.generate_ltd();
    graph.generate_cff();
    graph.generate_loop_momentum_bases();
    graph.generate_esurface_data().unwrap();

    let esurfaces = &graph
        .derived_data
        .cff_expression
        .as_ref()
        .unwrap()
        .esurfaces;

    let kinematics = [
        FourMomentum::from_args(F(9.0), F(0.0), F(0.0), F(8.94427190999916)),
        FourMomentum::from_args(F(9.0), F(0.0), F(0.0), F(-8.94427190999916)),
        -FourMomentum::from_args(
            F(1.83442509122858),
            F(-0.383828222192743),
            F(0.69085529916260),
            F(-1.31653190094982),
        ),
        -FourMomentum::from_args(
            F(5.78920098524940),
            F(-1.80358221330469),
            F(-5.24375913342836),
            F(1.328506453),
        ),
        -FourMomentum::from_args(F(2.82869), F(-1.83886), F(-1.6969477), F(0.8605192)),
    ];

    let _edge_masses = graph
        .bare_graph
        .edges
        .iter()
        .map(|edge| edge.particle.mass.value)
        .map(|mass| {
            if let Some(value) = mass {
                if value.re.0 == 0.0 {
                    None
                } else {
                    Some(value)
                }
            } else {
                mass
            }
        })
        .collect_vec();

    let existing_esurfaces = get_existing_esurfaces(
        esurfaces,
        graph.derived_data.esurface_derived_data.as_ref().unwrap(),
        &kinematics,
        &graph.bare_graph.loop_momentum_basis,
        2,
        F(18.),
    );

    let overlap = find_maximal_overlap(
        &graph.bare_graph.loop_momentum_basis,
        &existing_esurfaces,
        esurfaces,
        &_edge_masses,
        &kinematics,
        0,
    );

    assert_eq!(overlap.overlap_groups.len(), 9);
    assert_eq!(overlap.overlap_groups[0].existing_esurfaces.len(), 22);
    assert_eq!(overlap.overlap_groups[1].existing_esurfaces.len(), 21);
    assert_eq!(overlap.overlap_groups[2].existing_esurfaces.len(), 21);
    assert_eq!(overlap.overlap_groups[3].existing_esurfaces.len(), 21);
    assert_eq!(overlap.overlap_groups[4].existing_esurfaces.len(), 21);
    assert_eq!(overlap.overlap_groups[5].existing_esurfaces.len(), 21);
    assert_eq!(overlap.overlap_groups[6].existing_esurfaces.len(), 20);
    assert_eq!(overlap.overlap_groups[7].existing_esurfaces.len(), 17);
    assert_eq!(overlap.overlap_groups[8].existing_esurfaces.len(), 17);
}

#[test]
fn pytest_scalar_massless_pentabox() {
    let (_model, amplitude) =
        load_amplitude_output("TEST_AMPLITUDE_scalar_massless_pentabox/GL_OUTPUT", true);

    let mut graph = amplitude.amplitude_graphs[0].graph.clone();
    graph.generate_ltd();
    graph.generate_cff();
    graph.generate_loop_momentum_bases();
    graph.generate_esurface_data().unwrap();

    let rescaling = F(1.0e-3);
    let kinematics = [
        &FourMomentum::from_args(
            F(5.980_260_048_915_123e2),
            F(0.0),
            F(0.0),
            F(5.724_562_014_045_295e2),
        ) * &rescaling,
        &FourMomentum::from_args(
            F(5.980_260_048_915_123e2),
            F(0.0),
            F(0.0),
            F(-5.724_562_014_045_295e2),
        ) * &rescaling,
        &FourMomentum::from_args(
            F(-5.394_473_213_122_507e2),
            F(-1.971_081_698_462_961e2),
            F(-4.416_135_519_343_869e2),
            F(2.250_822_886_064_787e2),
        ) * &rescaling,
        &FourMomentum::from_args(
            F(-2.255_538_754_188_549e2),
            F(1.757_868_459_829_899e2),
            F(3.716_353_112_335_996e1),
            F(-1.013_763_093_935_658e2),
        ) * &rescaling,
    ];

    let edge_masses = graph
        .bare_graph
        .edges
        .iter()
        .map(|edge| edge.particle.mass.value)
        .map(|mass| {
            if let Some(value) = mass {
                if value.re.0 == 0.0 {
                    None
                } else {
                    Some(value)
                }
            } else {
                mass
            }
        })
        .collect_vec();

    let existing_esurfaces = get_existing_esurfaces(
        &graph
            .derived_data
            .cff_expression
            .as_ref()
            .unwrap()
            .esurfaces,
        graph.derived_data.esurface_derived_data.as_ref().unwrap(),
        &kinematics,
        &graph.bare_graph.loop_momentum_basis,
        0,
        F(1.0),
    );

    assert_eq!(existing_esurfaces.len(), 17);

    let maximal_overlap = find_maximal_overlap(
        &graph.bare_graph.loop_momentum_basis,
        &existing_esurfaces,
        &graph
            .derived_data
            .cff_expression
            .as_ref()
            .unwrap()
            .esurfaces,
        &edge_masses,
        &kinematics,
        0,
    );

    assert_eq!(maximal_overlap.overlap_groups.len(), 3);

    assert_eq!(
        maximal_overlap.overlap_groups[0].existing_esurfaces.len(),
        16
    );
    assert_eq!(
        maximal_overlap.overlap_groups[1].existing_esurfaces.len(),
        13
    );
    assert_eq!(
        maximal_overlap.overlap_groups[2].existing_esurfaces.len(),
        13
    );
}

#[test]
fn pytest_scalar_massless_3l_pentabox() {
    let (_model, amplitude) =
        load_amplitude_output("TEST_AMPLITUDE_scalar_massless_3l_pentabox/GL_OUTPUT", true);

    let mut graph = amplitude.amplitude_graphs[0].graph.clone();
    graph.generate_ltd();
    graph.generate_cff();
    graph.generate_loop_momentum_bases();
    graph.generate_esurface_data().unwrap();

    let rescaling = F(1.0e0);
    let kinematics = [
        &FourMomentum::from_args(
            F(0.149500000000000E+01),
            F(0.000000000000000E+00),
            F(0.000000000000000E+00),
            F(0.149165176901313E+01),
        ) * &rescaling,
        &FourMomentum::from_args(
            F(0.150500000000000E+01),
            F(0.000000000000000E+00),
            F(0.000000000000000E+00),
            F(-0.149165176901313E+01),
        ) * &rescaling,
        &FourMomentum::from_args(
            F(-0.126041949101381e+01),
            F(-0.452362952912639e+00),
            F(-0.101350243653045e+01),
            F(0.516563513332600e+00),
        ) * &rescaling,
        &FourMomentum::from_args(
            F(-0.105098730574850e+01),
            F(0.489324061520790e-01),
            F(0.928212188578101e+00),
            F(-0.283905035967510e+00),
        ) * &rescaling,
    ];

    let edge_masses = graph
        .bare_graph
        .edges
        .iter()
        .map(|edge| edge.particle.mass.value)
        .map(|mass| {
            if let Some(value) = mass {
                if value.re.0 == 0.0 {
                    None
                } else {
                    Some(value)
                }
            } else {
                mass
            }
        })
        .collect_vec();

    let existing_esurfaces = get_existing_esurfaces(
        &graph
            .derived_data
            .cff_expression
            .as_ref()
            .unwrap()
            .esurfaces,
        graph.derived_data.esurface_derived_data.as_ref().unwrap(),
        &kinematics,
        &graph.bare_graph.loop_momentum_basis,
        0,
        F(1.0),
    );

    assert_eq!(graph.bare_graph.loop_momentum_basis.basis.len(), 3);
    assert_eq!(existing_esurfaces.len(), 28);

    let now = std::time::Instant::now();
    let maximal_overlap = find_maximal_overlap(
        &graph.bare_graph.loop_momentum_basis,
        &existing_esurfaces,
        &graph
            .derived_data
            .cff_expression
            .as_ref()
            .unwrap()
            .esurfaces,
        &edge_masses,
        &kinematics,
        0,
    );
    let _elapsed = now.elapsed();

    assert_eq!(maximal_overlap.overlap_groups.len(), 2);
    assert_eq!(
        maximal_overlap.overlap_groups[0].existing_esurfaces.len(),
        27
    );
    assert_eq!(
        maximal_overlap.overlap_groups[1].existing_esurfaces.len(),
        26
    );
}

#[test]
fn pytest_lbl_box() {
    let (model, amplitude) = load_amplitude_output("TEST_AMPLITUDE_lbl_box/GL_OUTPUT", true);

    let mut graph = amplitude.amplitude_graphs[0].graph.clone();
    graph.generate_cff();
    graph.process_numerator(&model);
}

#[test]
#[allow(non_snake_case)]
fn pytest_physical_3L_6photons_topology_A_inspect() {
    // env_logger::init();
    let (model, amplitude) = load_amplitude_output(
        "TEST_AMPLITUDE_physical_3L_6photons_topology_A/GL_OUTPUT",
        true,
    );

    let mut graph = amplitude.amplitude_graphs[0].graph.clone();

    graph.generate_cff();
    graph.generate_numerator();

    graph.process_numerator(&model);

    let _sample = kinematics_builder(5, 3);

    // graph.evaluate_cff_expression(&sample, 3);
    // println!(
    //     "{}",
    //     graph.derived_data.numerator.as_ref().unwrap().expression
    // );

    // println!(
    //     "{}",
    //     graph.derived_data.numerator.unwrap().network.unwrap().dot()
    // );
    // let mut onlycolor = Numerator {
    //     expression: Atom::parse("T(aind(coad(8,9),cof(3,8),coaf(3,7)))*T(aind(coad(8,14),cof(3,13),coaf(3,12)))*T(aind(coad(8,21),cof(3,20),coaf(3,19)))*T(aind(coad(8,26),cof(3,25),coaf(3,24)))*id(aind(coaf(3,3),cof(3,4)))*id(aind(coaf(3,4),cof(3,24)))*id(aind(coaf(3,5),cof(3,6)))*id(aind(coaf(3,6),cof(3,3)))*id(aind(coaf(3,8),cof(3,5)))*id(aind(coaf(3,10),cof(3,11)))*id(aind(coaf(3,11),cof(3,7)))*id(aind(coaf(3,13),cof(3,10)))*id(aind(coaf(3,15),cof(3,16)))*id(aind(coaf(3,16),cof(3,12)))*id(aind(coaf(3,17),cof(3,18)))*id(aind(coaf(3,18),cof(3,15)))*id(aind(coaf(3,20),cof(3,17)))*id(aind(coaf(3,22),cof(3,23)))*id(aind(coaf(3,23),cof(3,19)))*id(aind(coaf(3,25),cof(3,22)))*id(aind(coad(8,21),coad(8,9)))*id(aind(coad(8,26),coad(8,14)))").unwrap(),
    //     network: None,
    //     const_map: AHashMap::new(),
    // };

    // onlycolor.fill_network();
    // println!("{}", onlycolor.network.as_ref().unwrap().dot());

    // onlycolor.process_color_simple();
    // println!("{}", onlycolor.expression);
    // let a = graph
    //     .derived_data
    //     .numerator
    //     .as_ref()
    //     .unwrap()
    //     .network
    //     .as_ref()
    //     .unwrap();

    // println!("{}", a.dot_nodes());
}

#[test]
#[allow(non_snake_case)]
fn pytest_physical_1L_6photons() {
    env_logger::init();
    let (model, amplitude) =
        load_amplitude_output("TEST_AMPLITUDE_physical_1L_6photons/GL_OUTPUT", true);

    let mut graph = amplitude.amplitude_graphs[0].graph.clone();

    graph.generate_cff();
    graph.generate_numerator();

    graph.process_numerator(&model);

    let sample = kinematics_builder(5, 1);
    graph.evaluate_cff_expression(&sample, 3);
}

#[test]
#[allow(non_snake_case)]
fn pytest_physical_2L_6photons() {
    // env_logger::init();
    let (model, amplitude) =
        load_amplitude_output("TEST_AMPLITUDE_physical_2L_6photons/GL_OUTPUT", true);

    let mut graph = amplitude.amplitude_graphs[0].graph.clone();

    graph.generate_cff();
    graph.generate_numerator();

    graph.process_numerator(&model);

    let sample = kinematics_builder(5, 2);
    graph.evaluate_cff_expression(&sample, 3);
}<|MERGE_RESOLUTION|>--- conflicted
+++ resolved
@@ -284,13 +284,8 @@
         }
 
         let graph_cff = graph.get_cff();
-<<<<<<< HEAD
-        let mut evaluator = graph_cff
-            .build_joint_symbolica_evaluator::<f64>(&graph.bare_graph.build_params_for_cff());
-=======
         let mut evaluator =
             graph_cff.build_joint_symbolica_evaluator::<f64>(&graph.build_params_for_cff(), 1);
->>>>>>> acfe3942
 
         let energy_cache = graph.bare_graph.compute_onshell_energies(&[k], &[p1, p2]);
 
@@ -1037,11 +1032,7 @@
 
     let mut evaluator = graph
         .get_cff()
-<<<<<<< HEAD
-        .build_joint_symbolica_evaluator::<f64>(&graph.bare_graph.build_params_for_cff());
-=======
         .build_joint_symbolica_evaluator::<f64>(&graph.build_params_for_cff(), 1);
->>>>>>> acfe3942
 
     let mut out_f = vec![F(0.0); graph.get_cff().get_num_trees()];
     let ose = graph
