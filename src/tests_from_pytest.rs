#![allow(unused_imports)]
use crate::cff::esurface::{
    get_existing_esurfaces, Esurface, EsurfaceCollection, EsurfaceDerivedData, EsurfaceID,
    ExistingEsurfaceId, ExistingEsurfaces,
};
use crate::cff::expression;
use crate::cff::generation::generate_cff_expression;
use crate::cff::hsurface::HsurfaceCollection;
use crate::cross_section::{Amplitude, OutputMetaData, OutputType};
use crate::gammaloop_integrand::{DefaultSample, GammaLoopIntegrand};
use crate::graph::{
    BareGraph, DerivedGraphData, EdgeType, Graph, HasVertexInfo, InteractionVertexInfo,
    LoopMomentumBasisSpecification, SerializableGraph, VertexInfo,
};
use crate::model::{LorentzStructure, Model};
use crate::momentum::{
    Dep, ExternalMomenta, FourMomentum, Helicity, Rotation, SignOrZero, Signature, ThreeMomentum,
};
use crate::momentum_sample::{ExternalFourMomenta, ExternalIndex, LoopMomenta, MomentumSample};
use crate::numerator::{
    ContractionSettings, EvaluatorOptions, Evaluators, GammaAlgebraMode, GlobalPrefactor, Gloopoly,
    IterativeOptions, Numerator, NumeratorCompileOptions, NumeratorEvaluateFloat,
    NumeratorEvaluatorOptions, NumeratorParseMode, NumeratorSettings, NumeratorState, PolySplit,
    PythonState, UnInit,
};
use crate::signature::ExternalSignature;
use crate::subtraction::overlap::{self, find_center, find_maximal_overlap};
use crate::tests::load_default_settings;
use crate::utils::{self, dummy_hedge_graph, f128, F};
use crate::utils::{ApproxEq, FloatLike, PrecisionUpgradable};
use crate::{
    cff, ltd, DependentMomentaConstructor, Externals, GeneralSettings, Integrand, Polarizations,
    RotationSetting,
};
use crate::{
    inspect::inspect, GammaloopCompileOptions, ProcessSettings, Settings,
    TropicalSubgraphTableSettings,
};
use ahash::AHashMap;
use bincode::{Decode, Encode};
use brotli::CompressorWriter;
use clarabel::solver::default;
use colored::Colorize;
use indexmap::set::Iter;
use itertools::{FormatWith, Itertools};
use nalgebra::Point;
use rand::distributions::Standard;
use rand::prelude::Distribution;
use ref_ops::RefNeg;
use spenso::data::GetTensorData;
use symbolica::domains::rational::{Rational, Q};
use symbolica::poly::Variable;
//use libc::__c_anonymous_ptrace_syscall_info_exit;
use core::f64;
use lorentz_vector::LorentzVector;
use petgraph::algo::greedy_matching;
use petgraph::graph;
use rayon::prelude::IndexedParallelIterator;
use rayon::vec;
use serde::{self, Deserialize, Serialize};
use spenso::complex::{Complex, SymbolicaComplex};
use spenso::network::TensorNetwork;
use spenso::structure::{representation::Minkowski, representation::RepName, slot::IsAbstractSlot};
use statrs::function::evaluate;
use std::borrow::Borrow;
use std::collections::HashMap;
use std::f32::consts::E;
use std::fs::{self, File};
use std::io::{BufReader, BufWriter, Cursor};
use std::path::{Path, PathBuf};
use std::sync::{Arc, Mutex};
use std::time::Instant;
use std::{clone, env};
use symbolica::atom::{Atom, AtomView, FunctionBuilder};
use symbolica::domains::float::{Complex as SymComplex, NumericalFloatLike, Real};
use symbolica::evaluate::{CompileOptions, ExpressionEvaluator, FunctionMap, OptimizationSettings};
use symbolica::id::{
    AtomMatchIterator, Condition, Match, MatchSettings, MatchStack, Pattern, Replacement,
};
use symbolica::state::{State, Workspace};
use symbolica::{self, function, symbol};
use typed_index_collections::TiVec;

#[allow(unused)]
const LTD_COMPARISON_TOLERANCE: F<f64> = F(1.0e-11);

#[allow(unused)]
const PHASEONE: F<f64> = F(0.);

#[allow(unused)]
const PHASEI: F<f64> = F(f64::consts::FRAC_PI_2);

#[allow(unused)]
const PHASEMINUSONE: F<f64> = F(f64::consts::PI);

#[allow(unused)]
const PHASEMINUSI: F<f64> = F(-f64::consts::FRAC_PI_2);

pub fn test_export_settings() -> ProcessSettings {
    ProcessSettings {
        compile_cff: true,
        numerator_settings: NumeratorSettings {
            eval_settings: NumeratorEvaluatorOptions::Joint(EvaluatorOptions {
                cpe_rounds: Some(1),
                compile_options: NumeratorCompileOptions::Compiled,
            }),
            dump_expression: None,
            global_numerator: None,
            global_prefactor: Default::default(),
            parse_mode: NumeratorParseMode::Polynomial,
            gamma_algebra: GammaAlgebraMode::Concrete,
        },
        cpe_rounds_cff: Some(1),
        compile_separate_orientations: false,
        tropical_subgraph_table_settings: TropicalSubgraphTableSettings {
            target_omega: 1.0,
            panic_on_fail: false,
        },
        gammaloop_compile_options: GammaloopCompileOptions {
            inline_asm: env::var("NO_ASM").is_err(),
            optimization_level: 3,
            fast_math: true,
            unsafe_math: true,
            compiler: "g++".to_string(),
            custom: vec![],
        },
    }
}

use rand::rngs::SmallRng;
use rand::{Rng, SeedableRng};

// Create small, cheap to initialize and fast RNG with a random seed.
// The randomness is supplied by the operating system.

pub fn sample_generator<T: FloatLike>(
    seed: u64,
    bare_graph: &BareGraph,
    helicities: Option<Vec<Helicity>>,
) -> MomentumSample<T>
where
    Standard: Distribution<T> + Distribution<f64>,
{
    let mut rng = SmallRng::seed_from_u64(seed);

    let n_loops = bare_graph.loop_momentum_basis.basis.len();
    let n_indep_externals = bare_graph.external_edges.len() - 1;
    let mut external_moms: Vec<ExternalMomenta<F<f64>>> = vec![];
    for _ in 0..n_indep_externals {
        external_moms.push(ExternalMomenta::Independent([
            F(rng.gen::<f64>()),
            F(rng.gen::<f64>()),
            F(rng.gen::<f64>()),
            F(rng.gen::<f64>()),
        ]));
    }

    external_moms.push(ExternalMomenta::Dependent(Dep::Dep));

    let mut loop_moms = vec![];

    for _ in 0..n_loops {
        loop_moms.push(ThreeMomentum::new(F(rng.gen()), F(rng.gen()), F(rng.gen())));
    }

    let loop_moms = LoopMomenta::from(loop_moms);

    let jacobian = F::from_f64(1.0);

    let helicities = if let Some(hel) = helicities {
        if hel.len() != n_indep_externals + 1 {
            panic!("Helicities must have the same length as the number of external edges")
        }
        hel
    } else {
        vec![Helicity::Plus; n_indep_externals + 1]
    };

    let externals = Externals::Constant {
        momenta: external_moms,
        helicities,
    };

    let external_signature = bare_graph.external_in_or_out_signature();

    MomentumSample::new(
        loop_moms,
        &externals,
        jacobian,
        &externals.generate_polarizations(
            &bare_graph.external_particles(),
            DependentMomentaConstructor::Amplitude(&external_signature),
        ),
        DependentMomentaConstructor::Amplitude(&external_signature),
    )
}

pub fn kinematics_builder(
    n_indep_externals: usize,
    n_loops: usize,
    bare_graph: &BareGraph,
) -> MomentumSample<f64> {
    let mut external_moms = vec![];

    for i in 0..n_indep_externals {
        external_moms.push(ExternalMomenta::Independent([
            F(i as f64),
            F(i as f64 + 0.25),
            F(i as f64 + 0.5),
            F(i as f64 + 0.75),
        ]));
    }

    external_moms.push(ExternalMomenta::Dependent(Dep::Dep));

    let mut loop_moms = vec![];

    for i in n_indep_externals..n_indep_externals + n_loops {
        loop_moms.push(ThreeMomentum::new(
            F(i as f64),
            F(i as f64 + 0.33),
            F(i as f64 + 0.66),
        ));
    }

    let loop_moms = LoopMomenta::from(loop_moms);

    let jacobian = F(1.0);

    let helicities = vec![Helicity::Plus; n_indep_externals + 1];

    let externals = Externals::Constant {
        momenta: external_moms,
        helicities,
    };

    let external_signature = bare_graph.external_in_or_out_signature();

    MomentumSample::new(
        loop_moms,
        &externals,
        jacobian,
        &externals.generate_polarizations(
            &bare_graph.external_particles(),
            DependentMomentaConstructor::Amplitude(&external_signature),
        ),
        DependentMomentaConstructor::Amplitude(&external_signature),
    )
}
pub fn load_generic_model(name: &str) -> Model {
    Model::from_file(String::from(
        Path::new(&output_dir())
            .join(format!("gammaloop_models/{}.yaml", name))
            .to_str()
            .unwrap(),
    ))
    .unwrap()
}

<<<<<<< HEAD
pub fn load_generic_model(name: &str) -> Model {
    Model::from_file(String::from(
        Path::new(&output_dir())
            .join(format!("gammaloop_models/{}.yaml", name))
            .to_str()
            .unwrap(),
    ))
    .unwrap()
}

fn output_dir() -> String {
    if let Ok(pytest_output_path) = env::var("PYTEST_OUTPUT_PATH_FOR_RUST") {
=======
fn output_dir() -> String {
    if let Ok(pytest_output_path) = env::var("PYTEST_OUTPUT_PATH_FOR_RUST") {
        pytest_output_path
    } else {
        String::from("./src/test_resources")
    }
}
pub fn load_amplitude_output(
    output_path: &str,
    load_generic_model: bool,
) -> (Model, Amplitude<UnInit>, PathBuf) {
    let output_dir = if let Ok(pytest_output_path) = env::var("PYTEST_OUTPUT_PATH_FOR_RUST") {
>>>>>>> e0b63363
        pytest_output_path
    } else {
        String::from("./src/test_resources")
    }
}

pub fn load_amplitude_output(
    output_path: &str,
    generic_model: bool,
) -> (Model, Amplitude<UnInit>, PathBuf) {
    let output_dir = output_dir();
    let path = Path::new(&output_dir).join(output_path);
    let output_meta_data: OutputMetaData = serde_yaml::from_reader(
        File::open(path.join("output_metadata.yaml")).unwrap_or_else(|e| {
            panic!(
                "Could not open file '{:?}'. Error: {:?}",
                path.join("output_metadata.yaml"),
                e
            )
        }),
    )
    .unwrap();
    assert_eq!(output_meta_data.output_type, OutputType::Amplitudes);
    assert_eq!(output_meta_data.contents.len(), 1);

    let model = if generic_model {
        load_generic_model(&output_meta_data.model_name)
    } else {
        Model::from_file(String::from(
            path.join(format!(
                "sources/model/{}.yaml",
                output_meta_data.model_name
            ))
            .to_str()
            .unwrap(),
        ))
        .unwrap()
    };

    let amplitude = Amplitude::from_file(
        &model,
        String::from(
            path.join(format!(
                "sources/amplitudes/{}/amplitude.yaml",
                output_meta_data.contents[0]
            ))
            .to_str()
            .unwrap(),
        ),
    )
    .unwrap();

    let out_path = Path::new(&path)
        .join("sources")
        .join("amplitudes")
        .join(amplitude.name.as_str());
    (model, amplitude, out_path)
}

pub enum SampleType<T: FloatLike> {
    Random(u64),
    Kinematic,
    RandomWithHelicity(u64, Vec<Helicity>),
    Custom(MomentumSample<T>),
}

pub struct AmplitudeCheck {
    pub name: &'static str,
    pub sample: SampleType<f64>,
    pub model_name: &'static str,
    pub n_edges: usize,
    pub n_external_connections: usize,
    pub n_cff_trees: usize,
    pub n_esurfaces: usize,
    pub n_vertices: usize,
    pub n_lmb: usize,
    pub cff_phase: F<f64>,
    pub cff_norm: Option<F<f64>>,
    pub n_prop_groups: usize,
    pub n_existing_esurfaces: usize,
    pub n_expanded_terms: usize,
    pub n_terms_unfolded: usize,
    pub n_overlap_groups: usize,
    pub n_existing_per_overlap: Option<usize>,
    pub tolerance: F<f64>,
    pub fail_lower_prec: bool,
}

#[allow(unused)]
fn check_load(amp_check: &AmplitudeCheck) -> (Model, Amplitude<UnInit>, PathBuf) {
    let (model, amplitude, path) = load_amplitude_output(
        &("TEST_AMPLITUDE_".to_string() + amp_check.name + "/GL_OUTPUT"),
        true,
    );

    assert_eq!(model.name, amp_check.model_name, "Model name mismatch");
    assert_eq!(
        amplitude.amplitude_graphs.len(),
        1,
        "Number of graphs should be 1"
    );
    assert_eq!(
        amplitude.amplitude_graphs[0].graph.bare_graph.edges.len(),
        amp_check.n_edges,
        "Graph should have {} edges, but has {}. Note: this includes external edges",
        amp_check.n_edges,
        amplitude.amplitude_graphs[0].graph.bare_graph.edges.len()
    );
    assert_eq!(
        amplitude.amplitude_graphs[0]
            .graph
            .bare_graph
            .vertices
            .len(),
        amp_check.n_vertices,
        "Graph should have {} vertices, but has {}. Note we count the external vertices",
        amp_check.n_vertices,
        amplitude.amplitude_graphs[0]
            .graph
            .bare_graph
            .vertices
            .len()
    );
    assert_eq!(
        amplitude.amplitude_graphs[0]
            .graph
            .bare_graph
            .external_connections
            .len(),
        amp_check.n_external_connections,
        "Graph should have {} external connections, but has {}",
        amp_check.n_external_connections,
        amplitude.amplitude_graphs[0]
            .graph
            .bare_graph
            .external_connections
            .len()
    );
    (model, amplitude, path)
}

use color_eyre::{Report, Result};
use eyre::{eyre, Context};

#[allow(unused)]
fn check_cff_generation<N: NumeratorState>(
    mut graph: Graph<N>,
    amp_check: &AmplitudeCheck,
) -> Result<Graph<N>> {
    graph.generate_cff();
    let cff = graph
        .derived_data
        .as_ref()
        .ok_or(eyre!("No derived data"))?
        .cff_expression
        .as_ref()
        .ok_or(eyre!("No cff expression"))?;

    assert!(!cff.esurfaces.is_empty());

    let num_trees = cff.get_num_trees();
    let esurfaces = cff.esurfaces.len();
    assert_eq!(
        num_trees, amp_check.n_cff_trees,
        "Graph should have {} cff trees, but has {}",
        amp_check.n_cff_trees, num_trees
    );
    assert_eq!(
        esurfaces, amp_check.n_esurfaces,
        "Graph should have {} esurfaces, but has {}",
        amp_check.n_esurfaces, esurfaces
    );
    let unfolded = cff.expand_terms();

    assert_eq!(unfolded.len(), amp_check.n_expanded_terms);

    for term in unfolded.iter() {
        assert_eq!(term.len(), amp_check.n_terms_unfolded);
    }
    Ok(graph)
}

#[allow(unused)]
fn check_lmb_generation<N: NumeratorState>(
    mut graph: Graph<N>,
    sample: &MomentumSample<f64>,
    amp_check: &AmplitudeCheck,
) -> Result<Graph<N>> {
    graph.generate_loop_momentum_bases();
    let lmb = graph
        .derived_data
        .as_ref()
        .ok_or(eyre!("No derived data"))?
        .loop_momentum_bases
        .as_ref()
        .ok_or(eyre!("No lmbs"))?;

    let emr = graph
        .bare_graph
        .compute_emr(sample.loop_moms(), sample.external_moms());

    for basis in lmb {
        let momenta_in_basis = basis
            .basis
            .iter()
            .map(|index| emr[Into::<usize>::into(*index)])
            .collect();

        let new_emr = basis
            .edge_signatures
            .borrow()
            .into_iter()
            .map(|(_, s)| {
                s.compute_three_momentum_from_four(&momenta_in_basis, sample.external_moms())
            })
            .collect_vec();
        assert_eq!(emr.len(), new_emr.len());

        for (e1, e2) in emr.iter().zip(new_emr.iter()) {
            F::assert_approx_eq(&e1.px, &e2.px, &LTD_COMPARISON_TOLERANCE);
            F::assert_approx_eq(&e1.py, &e2.py, &LTD_COMPARISON_TOLERANCE);
            F::assert_approx_eq(&e1.pz, &e2.pz, &LTD_COMPARISON_TOLERANCE);
        }
    }

    let num_lmbs = lmb.len();
    assert_eq!(
        num_lmbs, amp_check.n_lmb,
        "Graph should have {} loop momentum bases, but has {}",
        amp_check.n_lmb, num_lmbs
    );
    Ok(graph)
}

#[allow(unused)]
fn check_sample(bare_graph: &BareGraph, amp_check: &AmplitudeCheck) -> MomentumSample<f64> {
    let n_loops = amp_check.n_edges - amp_check.n_vertices + 1; //circuit rank=n_loops

    match &amp_check.sample {
        SampleType::Random(seed) => sample_generator(*seed, bare_graph, None),
        SampleType::Kinematic => {
            kinematics_builder(amp_check.n_external_connections - 1, n_loops, bare_graph)
        }
        SampleType::RandomWithHelicity(seed, helicities) => {
            sample_generator(*seed, bare_graph, Some(helicities.clone()))
        }
        SampleType::Custom(sample) => sample.clone(),
    }
}

fn check_rotations<T: FloatLike>(
    sample: &MomentumSample<T>,
    graph: &mut Graph,
    amp_check: &AmplitudeCheck,
) -> Result<()> {
    let default_settings = load_default_settings();
    let cff_res: Complex<F<T>> = graph.evaluate_cff_expression(sample, &default_settings);

    let rotation: Rotation = RotationSetting::Pi2X.rotation_method().into();
    let rotated_sample = sample.get_rotated_sample(&rotation);
    let rotated_cff_res: Complex<F<T>> =
        graph.evaluate_cff_expression(&rotated_sample, &default_settings);

    let cff_norm = <Complex<F<T>> as Real>::norm(&cff_res).re;

    let rot_cff_norm = <Complex<F<T>> as Real>::norm(&rotated_cff_res).re;
    let tol = F::<T>::from_ff64(amp_check.tolerance);
    F::approx_eq_res(&cff_norm, &rot_cff_norm, &tol).wrap_err("rotated value does not match")?;

    Ok(())
}

#[allow(unused)]
fn compare_cff_to_ltd<T: FloatLike>(
    sample: &MomentumSample<T>,
    graph: &mut Graph,
    amp_check: &AmplitudeCheck,
) -> Result<()> {
    let default_settings = load_default_settings();
    let lmb_specification =
        LoopMomentumBasisSpecification::Literal(&graph.bare_graph.loop_momentum_basis);

    let cff_res: Complex<F<T>> = graph.evaluate_cff_expression(sample, &default_settings);
    graph.generate_ltd();
    let ltd_res = graph.evaluate_ltd_expression(sample, &default_settings);

    let cff_norm = <Complex<F<T>> as Real>::norm(&cff_res).re;
    let cff_phase_actual = <Complex<F<T>> as SymbolicaComplex>::arg(&cff_res);

    let ltd_norm = <Complex<F<T>> as Real>::norm(&ltd_res).re;
    // let ltd_phase = ltd_res.arg();

    let ltd_comparison_tolerance = F::<T>::from_ff64(amp_check.tolerance);

    F::approx_eq_res(&cff_norm, &ltd_norm, &ltd_comparison_tolerance).wrap_err(format!(
        "cff: {} and ltd: {} norms do not match",
        cff_res, ltd_res
    ))?;

    if let Some(truth) = amp_check.cff_norm {
        let energy_product = graph
            .bare_graph
            .compute_energy_product(sample.loop_moms(), sample.external_moms());
        F::approx_eq_res(
            &(cff_norm / &energy_product),
            &F::<T>::from_ff64(truth),
            &ltd_comparison_tolerance,
        )
        .wrap_err("Normalised cff is not what was expected")?;
    }

    F::approx_eq_res(
        &F::<T>::from_ff64(amp_check.cff_phase),
        &cff_phase_actual,
        &ltd_comparison_tolerance,
    )
    .wrap_err(format!(
        "Phase does not match expected, orig values: \nltd:{}\ncff:{}",
        ltd_res, cff_res
    ))?;
    Ok(())
}

#[allow(unused)]
fn check_graph(graph: &BareGraph, n_prop_groups: usize) {
    let propagator_groups = graph.group_edges_by_signature();
    assert_eq!(
        propagator_groups.len(),
        n_prop_groups,
        "Expected {} propagator groups, but found {}",
        n_prop_groups,
        propagator_groups.len()
    );
}

#[allow(unused)]
fn check_esurface_existance<N: NumeratorState>(
    graph: &mut Graph<N>,
    sample: &MomentumSample<f64>,
    n_existing_esurfaces: usize,
    n_overlap_groups: usize,
    n_existing_per_overlap: Option<usize>,
) -> Result<()> {
    graph.generate_esurface_data().unwrap();

    let cff = graph
        .derived_data
        .as_ref()
        .ok_or(eyre!("derived data missing"))?
        .cff_expression
        .as_ref()
        .ok_or(eyre!("No cff expression"))?;
    let existing = get_existing_esurfaces(
        &cff.esurfaces,
        graph
            .derived_data
            .as_ref()
            .ok_or(eyre!("derived data missing"))?
            .esurface_derived_data
            .as_ref()
            .ok_or(eyre!("no esurface derived data"))?,
        sample.external_moms(),
        &graph.bare_graph.loop_momentum_basis,
        0,
        F(2.),
    );

    let edge_masses = graph
        .bare_graph
        .edges
        .iter()
        .map(|edge| edge.particle.mass.value)
        .collect_vec();

    let dummy_hedge_graph = utils::dummy_hedge_graph(graph.bare_graph.edges.len());

    let edge_masses = dummy_hedge_graph
        .new_hedgevec_from_iter(edge_masses)
        .unwrap();

    let settings = Settings::default();
    find_maximal_overlap(
        &graph.bare_graph.loop_momentum_basis,
        &existing,
        &cff.esurfaces,
        &edge_masses,
        sample.external_moms(),
        &settings,
    );

    let maximal_overlap = find_maximal_overlap(
        &graph.bare_graph.loop_momentum_basis,
        &existing,
        &cff.esurfaces,
        &edge_masses,
        sample.external_moms(),
        &settings,
    );

    assert_eq!(
        maximal_overlap.overlap_groups.len(),
        n_overlap_groups,
        "Number of overlap groups mismatch"
    );
    for overlap in maximal_overlap.overlap_groups.iter() {
        if let Some(n_existing_per_overlap) = n_existing_per_overlap {
            assert_eq!(
                overlap.existing_esurfaces.len(),
                n_existing_per_overlap,
                "Number of existing surfaces per overlap mismatch"
            );
        }
    }

    assert_eq!(
        existing.len(),
        n_existing_esurfaces,
        "Number of existing surfaces mismatch"
    );
    Ok(())
}

#[allow(unused)]
fn check_amplitude(amp_check: AmplitudeCheck) {
    let (model, amplitude, path) = check_load(&amp_check);

    let mut graph = amplitude.amplitude_graphs[0].graph.clone();

    check_graph(&graph.bare_graph, amp_check.n_prop_groups);
    let sample = check_sample(&graph.bare_graph, &amp_check);

    graph = check_lmb_generation(graph, &sample, &amp_check).unwrap();
    graph = check_cff_generation(graph, &amp_check).unwrap();

    let sample_quad = sample.higher_precision();

    let export_settings = test_export_settings();

    println!(
        "numerator:{}",
        graph
            .clone()
            .apply_feynman_rules(&export_settings)
            .derived_data
            .unwrap()
            .numerator
            .export()
    );
    let mut graph =
        graph.process_numerator(&model, ContractionSettings::Normal, path, &export_settings);

    let f64_check_1 = compare_cff_to_ltd(&sample, &mut graph, &amp_check)
        .wrap_err("combined num f64 cff and ltd failed");

    check_rotations(&sample, &mut graph, &amp_check)
        .wrap_err("rotation does not match")
        .unwrap();

    graph
        .derived_data
        .as_mut()
        .unwrap()
        .numerator
        .disable_combined();

    let f64_check_2 = compare_cff_to_ltd(&sample, &mut graph, &amp_check)
        .wrap_err("separate num f64 cff and ltd failed");

    if amp_check.fail_lower_prec {
        assert!(f64_check_1.is_err(), "expected failure for f64");
        assert!(f64_check_2.is_err(), "expected failure for f64");
    } else {
        f64_check_1.unwrap();
        f64_check_2.unwrap();
    }

    graph
        .derived_data
        .as_mut()
        .unwrap()
        .numerator
        .enable_combined(None);

    compare_cff_to_ltd(&sample.higher_precision(), &mut graph, &amp_check)
        .wrap_err("f128 cff and ltd failed")
        .unwrap();

    check_esurface_existance(
        &mut graph,
        &sample,
        amp_check.n_existing_esurfaces,
        amp_check.n_overlap_groups,
        amp_check.n_existing_per_overlap,
    )
    .unwrap();
}

#[allow(unused)]
fn init() {
    let _ = env_logger::builder().is_test(true).try_init();
}
#[test]
fn pytest_scalar_massless_triangle() {
    init();

    let p1 = FourMomentum::from_args(F(1.), F(3.), F(4.0), F(5.0));
    let p2 = FourMomentum::from_args(F(1.), F(6.0), F(7.), F(8.));

    let k = ThreeMomentum::new(F(1.), F(2.), F(3.));

    let externals = Externals::Constant {
        momenta: vec![
            ExternalMomenta::Independent(p1.into()),
            ExternalMomenta::Independent(p2.into()),
            ExternalMomenta::Dependent(Dep::Dep),
        ],
        helicities: vec![Helicity::Plus, Helicity::Plus, Helicity::Plus],
    };

    let sample = MomentumSample::new(
        LoopMomenta::from(vec![k]),
        &externals,
        F(1.),
        &crate::Polarizations::None,
        DependentMomentaConstructor::Amplitude(&ExternalSignature::from_iter([1i8, 1, -1])),
    );
    let amp_check = AmplitudeCheck {
        name: "massless_scalar_triangle",
        sample: SampleType::Custom(sample),
        model_name: "scalars",
        n_edges: 6,
        n_external_connections: 3,
        n_cff_trees: 6,
        n_esurfaces: 6,
        n_vertices: 6,
        n_lmb: 3,
        cff_phase: PHASEI, //(0.).PI(),
        cff_norm: Some(F(4.531238289663331e-6)),
        n_prop_groups: 3,
        n_existing_esurfaces: 0,
        n_expanded_terms: 6,
        n_terms_unfolded: 2,
        n_existing_per_overlap: Some(1),
        n_overlap_groups: 0,
        tolerance: LTD_COMPARISON_TOLERANCE,
        fail_lower_prec: false,
    };
    check_amplitude(amp_check);
}

#[test]
fn pytest_scalar_fishnet_2x2() {
    init();

    let k1 = ThreeMomentum::new(F(2. / 3.), F(3. / 5.), F(5. / 7.));
    let k2 = ThreeMomentum::new(F(7. / 11.), F(11. / 13.), F(13. / 17.));
    let k3 = ThreeMomentum::new(F(17. / 19.), F(19. / 23.), F(23. / 29.));
    let k4: ThreeMomentum<F<f64>> = ThreeMomentum::new(29. / 31., 31. / 37., 37. / 41.).into();
    let p1: FourMomentum<F<f64>> =
        FourMomentum::from_args(79. / 83., 41. / 43., 43. / 47., 47. / 53.).into();
    let p2: FourMomentum<F<f64>> =
        FourMomentum::from_args(83. / 89., 53. / 59., 59. / 61., 61. / 67.).into();
    let p3: FourMomentum<F<f64>> =
        FourMomentum::from_args(89. / 97., 67. / 71., 71. / 73., 73. / 79.).into();

    let sample = MomentumSample::new(
        LoopMomenta::from(vec![k1, k2, k3, k4]),
        &Externals::Constant {
            momenta: vec![
                ExternalMomenta::Independent(p1.into()),
                ExternalMomenta::Independent(p2.into()),
                ExternalMomenta::Independent(p3.into()),
                ExternalMomenta::Dependent(Dep::Dep),
            ],
            helicities: vec![
                Helicity::Zero,
                Helicity::Zero,
                Helicity::Zero,
                Helicity::Zero,
            ],
        },
        F(1.),
        &Polarizations::None,
        DependentMomentaConstructor::Amplitude(&ExternalSignature::from_iter([1i8, 1, -1, -1])),
    );

    let amp_check = AmplitudeCheck {
        name: "scalar_fishnet_2x2",
        model_name: "scalars",
        sample: SampleType::Custom(sample),
        n_edges: 16,
        n_vertices: 13,
        n_external_connections: 4,
        n_lmb: 192,
        n_cff_trees: 2398,
        n_prop_groups: 12,
        n_esurfaces: 97,
        cff_norm: Some(F(0.000019991301832169422)),
        cff_phase: PHASEI,
        n_existing_esurfaces: 0,
        n_expanded_terms: 22852,
        n_terms_unfolded: 8,

        tolerance: LTD_COMPARISON_TOLERANCE,
        n_existing_per_overlap: Some(0),
        n_overlap_groups: 0,
        fail_lower_prec: true,
    };

    check_amplitude(amp_check);
}

#[test]
fn pytest_scalar_sunrise() {
    init();
    let amp_check = AmplitudeCheck {
        name: "scalar_sunrise",
        model_name: "scalars",
        sample: SampleType::Kinematic,
        n_edges: 5,
        n_vertices: 4,
        n_external_connections: 2,
        cff_phase: PHASEMINUSI,
        cff_norm: Some(F(3.808857767867812e-3)),
        n_prop_groups: 3,
        n_cff_trees: 2,
        n_esurfaces: 2,
        n_lmb: 3,
        n_existing_esurfaces: 0,
        n_expanded_terms: 2,
        n_terms_unfolded: 1,

        tolerance: LTD_COMPARISON_TOLERANCE,
        n_existing_per_overlap: Some(1),
        n_overlap_groups: 0,
        fail_lower_prec: false,
    };

    check_amplitude(amp_check);
}

#[test]
fn pytest_scalar_fishnet_2x3() {
    init();

    let amp_check = AmplitudeCheck {
        name: "scalar_fishnet_2x3",
        model_name: "scalars",
        n_edges: 21,
        n_vertices: 16,
        sample: SampleType::Random(3),
        n_external_connections: 4,
        n_prop_groups: 17,
        n_cff_trees: 58670,
        n_esurfaces: 263,
        n_existing_esurfaces: 16,
        n_expanded_terms: 2566256,
        n_lmb: 2415,
        n_terms_unfolded: 11,
        cff_norm: None,
        cff_phase: PHASEMINUSI,

        tolerance: LTD_COMPARISON_TOLERANCE,
        n_existing_per_overlap: None, //bogus
        n_overlap_groups: 1,          //bogus
        fail_lower_prec: true,
    };

    check_amplitude(amp_check);
}

#[test]
fn pytest_scalar_cube() {
    init();
    // had to change tolerance to make it pass
    let amp_check = AmplitudeCheck {
        name: "scalar_cube",
        model_name: "scalars",
        n_edges: 20,
        n_vertices: 16,
        n_external_connections: 8,
        n_prop_groups: 12,
        n_cff_trees: 1862,
        n_esurfaces: 126,
        sample: SampleType::Kinematic,
        n_existing_esurfaces: 0,
        n_expanded_terms: 10584,
        n_lmb: 384,
        n_terms_unfolded: 7,
        cff_norm: None,
        cff_phase: PHASEMINUSI,

        tolerance: F(1.0e-9),
        n_existing_per_overlap: Some(1),
        n_overlap_groups: 0,
        fail_lower_prec: false,
    };
    check_amplitude(amp_check);
}

#[test]
fn pytest_scalar_bubble() {
    init();
    let amp_check = AmplitudeCheck {
        name: "scalar_bubble",
        model_name: "scalars",
        sample: SampleType::Kinematic,
        n_edges: 4,
        n_vertices: 4,
        n_external_connections: 2,
        n_prop_groups: 2,
        n_cff_trees: 2,
        n_esurfaces: 2,
        n_existing_esurfaces: 0,
        n_expanded_terms: 2,
        n_lmb: 2,
        n_terms_unfolded: 1,
        cff_norm: None,
        cff_phase: PHASEMINUSI,

        tolerance: LTD_COMPARISON_TOLERANCE,
        n_existing_per_overlap: Some(1),
        n_overlap_groups: 0,
        fail_lower_prec: false,
    };
    check_amplitude(amp_check);
}

#[test]
fn pytest_scalar_massless_box() {
    init();
    let amp_check = AmplitudeCheck {
        name: "scalar_massless_box",
        model_name: "scalars",
        n_edges: 8,
        n_vertices: 8,
        n_external_connections: 4,
        n_prop_groups: 4,
        sample: SampleType::Kinematic,
        n_cff_trees: 14,
        n_esurfaces: 12,
        n_existing_esurfaces: 0,
        n_expanded_terms: 20,
        n_lmb: 4,
        n_terms_unfolded: 3,
        cff_norm: None,
        cff_phase: PHASEMINUSI,

        tolerance: LTD_COMPARISON_TOLERANCE,
        n_existing_per_overlap: Some(1),
        n_overlap_groups: 0,
        fail_lower_prec: false,
    };
    check_amplitude(amp_check);
}

#[test]
fn pytest_scalar_double_triangle() {
    init();
    let amp_check = AmplitudeCheck {
        name: "scalar_double_triangle",
        model_name: "scalars",
        n_edges: 7,
        n_vertices: 6,
        n_external_connections: 2,
        n_prop_groups: 5,
        n_lmb: 8,
        n_cff_trees: 18,
        sample: SampleType::Kinematic,
        n_esurfaces: 10,
        n_existing_esurfaces: 0,
        n_expanded_terms: 20,
        n_terms_unfolded: 3,
        cff_norm: None,
        cff_phase: PHASEMINUSI,

        tolerance: F(1.0e-9),
        n_existing_per_overlap: Some(1),
        n_overlap_groups: 0,
        fail_lower_prec: false,
    };
    check_amplitude(amp_check);
}

#[test]
fn pytest_scalar_mercedes() {
    //had to lower tolerance again
    let amp_check = AmplitudeCheck {
        name: "scalar_mercedes",
        model_name: "scalars",
        n_edges: 9,
        n_vertices: 7,
        sample: SampleType::Kinematic,
        n_external_connections: 3,
        n_prop_groups: 6,
        n_lmb: 16,
        n_cff_trees: 24,
        n_esurfaces: 13,
        n_existing_esurfaces: 0,
        n_expanded_terms: 24,
        n_terms_unfolded: 3,
        cff_norm: None,
        cff_phase: PHASEMINUSI,

        tolerance: F(1.0e-5),
        n_existing_per_overlap: Some(1),
        n_overlap_groups: 0,
        fail_lower_prec: false,
    };
    check_amplitude(amp_check);
}

#[test]
fn pytest_scalar_triangle_box() {
    init();
    let amp_check = AmplitudeCheck {
        name: "scalar_triangle_box",
        model_name: "scalars",
        n_edges: 9,
        n_vertices: 8,
        n_external_connections: 3,
        n_prop_groups: 6,
        n_lmb: 11,
        sample: SampleType::Kinematic,
        n_cff_trees: 42,
        n_esurfaces: 18,
        n_existing_esurfaces: 0,
        n_expanded_terms: 70,
        n_terms_unfolded: 4,
        cff_norm: None,
        cff_phase: PHASEI,
        tolerance: F(1.0e-7),
        n_existing_per_overlap: Some(1),
        n_overlap_groups: 0,
        fail_lower_prec: false,
    };
    check_amplitude(amp_check);
}

#[test]
fn pytest_scalar_isopod() {
    init();

    let p1: FourMomentum<F<f64>> =
        FourMomentum::from_args(53. / 59., 41. / 43., 43. / 47., 47. / 53.).cast();

    let p2: FourMomentum<F<f64>> = FourMomentum::from_args(2., 15., 17., 19.).cast();

    let k0: ThreeMomentum<F<f64>> = ThreeMomentum::new(F(2. / 3.), F(3. / 5.), F(5. / 7.)).cast();
    let k1: ThreeMomentum<F<f64>> =
        ThreeMomentum::new(F(7. / 11.), F(11. / 13.), F(13. / 17.)).cast();

    let k2: ThreeMomentum<F<f64>> = ThreeMomentum::new(8., 9., 10.).cast();

    let loop_moms = LoopMomenta::from(vec![k0, k1, k2]);
    let externals = Externals::Constant {
        momenta: vec![
            ExternalMomenta::Independent(p1.into()),
            ExternalMomenta::Independent(p2.into()),
            ExternalMomenta::Dependent(Dep::Dep),
        ],
        helicities: vec![Helicity::Plus, Helicity::Plus, Helicity::Plus],
    };

    let sample = MomentumSample::new(
        loop_moms,
        &externals,
        F(1.),
        &crate::Polarizations::None,
        DependentMomentaConstructor::Amplitude(&ExternalSignature::from_iter([1i8, 1, -1i8])),
    );
    let amp_check = AmplitudeCheck {
        name: "scalar_isopod",
        model_name: "scalars",
        n_edges: 12,
        n_vertices: 10,
        sample: SampleType::Custom(sample),
        n_external_connections: 3,
        n_prop_groups: 9,
        n_lmb: 41,
        n_cff_trees: 294,
        n_esurfaces: 36,
        n_existing_esurfaces: 0,
        n_expanded_terms: 924,
        n_terms_unfolded: 6,
        cff_norm: None,
        cff_phase: PHASEI,
        tolerance: F(1.0e-7),
        n_existing_per_overlap: Some(1),
        n_overlap_groups: 0,
        fail_lower_prec: true,
    };
    check_amplitude(amp_check);
}

#[test]
fn pytest_scalar_raised_triangle() {
    init();
    let (model, amplitude, _) =
        load_amplitude_output("TEST_AMPLITUDE_scalar_raised_triangle/GL_OUTPUT", true);

    assert_eq!(model.name, "scalars");
    assert!(amplitude.amplitude_graphs.len() == 1);

    let graph = amplitude.amplitude_graphs[0].graph.clone();

    let propagator_groups = graph.bare_graph.group_edges_by_signature();
    assert_eq!(propagator_groups.len(), 5);
}

#[test]
fn pytest_scalar_hexagon() {
    init();
    let (model, amplitude, _) =
        load_amplitude_output("TEST_AMPLITUDE_scalar_hexagon/GL_OUTPUT", true);

    assert_eq!(model.name, "scalars");
    assert!(amplitude.amplitude_graphs.len() == 1);
    let settings = Settings::default();

    let mut graph = amplitude.amplitude_graphs[0].graph.clone();
    graph.generate_ltd();
    graph.generate_cff();
    graph.generate_loop_momentum_bases();
    graph.generate_esurface_data().unwrap();

    let esurfaces = &graph
        .derived_data
        .as_ref()
        .unwrap()
        .cff_expression
        .as_ref()
        .unwrap()
        .esurfaces;

    let kinematics = ExternalFourMomenta::from_iter([
        FourMomentum::from_args(F(24.), F(-21.2), F(71.), F(0.)),
        FourMomentum::from_args(F(50.4), F(15.8), F(-18.8), F(0.)),
        FourMomentum::from_args(F(-0.2), F(46.2), F(8.6), F(0.)),
        -FourMomentum::from_args(F(-33.2), F(2.6), F(-70.8), F(0.)),
        -FourMomentum::from_args(F(-80.), F(-5.6), F(-40.0), F(0.0)),
    ]);

    let existing_esurface = get_existing_esurfaces(
        esurfaces,
        graph
            .derived_data
            .as_ref()
            .unwrap()
            .esurface_derived_data
            .as_ref()
            .unwrap(),
        &kinematics,
        &graph.bare_graph.loop_momentum_basis,
        0,
        F(75.),
    );

    assert_eq!(existing_esurface.len(), 6);

    let edge_masses = graph
        .bare_graph
        .edges
        .iter()
        .map(|edge| edge.particle.mass.value)
        .collect_vec();

    let edge_masses = utils::dummy_hedge_graph(edge_masses.len())
        .new_hedgevec_from_iter(edge_masses)
        .unwrap();

    let now = std::time::Instant::now();
    let maximal_overlap = find_maximal_overlap(
        &graph.bare_graph.loop_momentum_basis,
        &existing_esurface,
        esurfaces,
        &edge_masses,
        &kinematics,
        &settings,
    );
    let duration = now.elapsed();
    println!("duration: {}", duration.as_micros());

    assert_eq!(maximal_overlap.overlap_groups.len(), 4);
    assert_eq!(
        maximal_overlap.overlap_groups[0].existing_esurfaces.len(),
        3
    );
    assert_eq!(
        maximal_overlap.overlap_groups[1].existing_esurfaces.len(),
        3
    );
    assert_eq!(
        maximal_overlap.overlap_groups[2].existing_esurfaces.len(),
        3
    );
    assert_eq!(
        maximal_overlap.overlap_groups[3].existing_esurfaces.len(),
        2
    );

    let hexagon_10_e = ExternalFourMomenta::from_iter([
        FourMomentum::from_args(F(-80.), F(29.), F(-70.), F(0.)),
        FourMomentum::from_args(F(83.5), F(14.0), F(70.0), F(0.0)),
        FourMomentum::from_args(F(88.5), F(6.5), F(-6.), F(0.)),
        -FourMomentum::from_args(F(36.5), F(-71.), F(97.5), F(0.)),
        -FourMomentum::from_args(F(12.5), F(-83.5), F(-57.5), F(0.)),
    ]);

    let existing_esurfaces = get_existing_esurfaces(
        esurfaces,
        graph
            .derived_data
            .as_ref()
            .unwrap()
            .esurface_derived_data
            .as_ref()
            .unwrap(),
        &hexagon_10_e,
        &graph.bare_graph.loop_momentum_basis,
        0,
        F(88.),
    );

    assert_eq!(existing_esurfaces.len(), 10);
    let now = std::time::Instant::now();
    let maximal_overlap = find_maximal_overlap(
        &graph.bare_graph.loop_momentum_basis,
        &existing_esurfaces,
        esurfaces,
        &edge_masses,
        &hexagon_10_e,
        &settings,
    );
    let duration = now.elapsed();
    println!("duration: {}", duration.as_micros());

    assert_eq!(maximal_overlap.overlap_groups.len(), 4);
    assert_eq!(
        maximal_overlap.overlap_groups[0].existing_esurfaces.len(),
        8
    );
    assert_eq!(
        maximal_overlap.overlap_groups[1].existing_esurfaces.len(),
        8
    );
    assert_eq!(
        maximal_overlap.overlap_groups[2].existing_esurfaces.len(),
        7
    );
    assert_eq!(
        maximal_overlap.overlap_groups[3].existing_esurfaces.len(),
        7
    );
}

#[test]
fn pytest_scalar_ltd_topology_c() {
    init();
    let (model, amplitude, _) =
        load_amplitude_output("TEST_AMPLITUDE_scalar_ltd_topology_c/GL_OUTPUT", true);

    assert_eq!(model.name, "scalars");
    assert!(amplitude.amplitude_graphs.len() == 1);

    let mut graph = amplitude.amplitude_graphs[0].graph.clone();
    graph.generate_ltd();
    graph.generate_cff();
    graph.generate_loop_momentum_bases();
    graph.generate_esurface_data().unwrap();

    let esurfaces = &graph
        .derived_data
        .as_ref()
        .unwrap()
        .cff_expression
        .as_ref()
        .unwrap()
        .esurfaces;

    let kinematics = ExternalFourMomenta::from_iter([
        FourMomentum::from_args(F(9.0), F(0.0), F(0.0), F(8.94427190999916)),
        FourMomentum::from_args(F(9.0), F(0.0), F(0.0), F(-8.94427190999916)),
        -FourMomentum::from_args(
            F(1.83442509122858),
            F(-0.383828222192743),
            F(0.69085529916260),
            F(-1.31653190094982),
        ),
        -FourMomentum::from_args(
            F(5.78920098524940),
            F(-1.80358221330469),
            F(-5.24375913342836),
            F(1.328506453),
        ),
        -FourMomentum::from_args(F(2.82869), F(-1.83886), F(-1.6969477), F(0.8605192)),
    ]);

    let _edge_masses = graph
        .bare_graph
        .edges
        .iter()
        .map(|edge| edge.particle.mass.value)
        .map(|mass| {
            if let Some(value) = mass {
                if value.re.0 == 0.0 {
                    None
                } else {
                    Some(value)
                }
            } else {
                mass
            }
        })
        .collect_vec();

    let _edge_masses = utils::dummy_hedge_graph(_edge_masses.len())
        .new_hedgevec_from_iter(_edge_masses)
        .unwrap();

    let existing_esurfaces = get_existing_esurfaces(
        esurfaces,
        graph
            .derived_data
            .as_ref()
            .unwrap()
            .esurface_derived_data
            .as_ref()
            .unwrap(),
        &kinematics,
        &graph.bare_graph.loop_momentum_basis,
        2,
        F(18.),
    );
    let settings = Settings::default();
    let overlap = find_maximal_overlap(
        &graph.bare_graph.loop_momentum_basis,
        &existing_esurfaces,
        esurfaces,
        &_edge_masses,
        &kinematics,
        &settings,
    );

    assert_eq!(overlap.overlap_groups.len(), 9);
    assert_eq!(overlap.overlap_groups[0].existing_esurfaces.len(), 22);
    assert_eq!(overlap.overlap_groups[1].existing_esurfaces.len(), 21);
    assert_eq!(overlap.overlap_groups[2].existing_esurfaces.len(), 21);
    assert_eq!(overlap.overlap_groups[3].existing_esurfaces.len(), 21);
    assert_eq!(overlap.overlap_groups[4].existing_esurfaces.len(), 21);
    assert_eq!(overlap.overlap_groups[5].existing_esurfaces.len(), 21);
    assert_eq!(overlap.overlap_groups[6].existing_esurfaces.len(), 20);
    assert_eq!(overlap.overlap_groups[7].existing_esurfaces.len(), 17);
    assert_eq!(overlap.overlap_groups[8].existing_esurfaces.len(), 17);
}

#[test]
fn pytest_scalar_massless_pentabox() {
    init();
    let (_model, amplitude, _) =
        load_amplitude_output("TEST_AMPLITUDE_scalar_massless_pentabox/GL_OUTPUT", true);

    let mut graph = amplitude.amplitude_graphs[0].graph.clone();
    graph.generate_ltd();
    graph.generate_cff();
    graph.generate_loop_momentum_bases();
    graph.generate_esurface_data().unwrap();
    let settings = Settings::default();
    let rescaling = F(1.0e-3);
    let kinematics = ExternalFourMomenta::from_iter([
        &FourMomentum::from_args(
            F(5.980_260_048_915_123e2),
            F(0.0),
            F(0.0),
            F(5.724_562_014_045_295e2),
        ) * &rescaling,
        &FourMomentum::from_args(
            F(5.980_260_048_915_123e2),
            F(0.0),
            F(0.0),
            F(-5.724_562_014_045_295e2),
        ) * &rescaling,
        &FourMomentum::from_args(
            F(-5.394_473_213_122_507e2),
            F(-1.971_081_698_462_961e2),
            F(-4.416_135_519_343_869e2),
            F(2.250_822_886_064_787e2),
        ) * &rescaling,
        &FourMomentum::from_args(
            F(-2.255_538_754_188_549e2),
            F(1.757_868_459_829_899e2),
            F(3.716_353_112_335_996e1),
            F(-1.013_763_093_935_658e2),
        ) * &rescaling,
    ]);

    let edge_masses = graph
        .bare_graph
        .edges
        .iter()
        .map(|edge| edge.particle.mass.value)
        .map(|mass| {
            if let Some(value) = mass {
                if value.re.0 == 0.0 {
                    None
                } else {
                    Some(value)
                }
            } else {
                mass
            }
        })
        .collect_vec();

    let edge_masses = utils::dummy_hedge_graph(edge_masses.len())
        .new_hedgevec_from_iter(edge_masses)
        .unwrap();

    let existing_esurfaces = get_existing_esurfaces(
        &graph
            .derived_data
            .as_ref()
            .unwrap()
            .cff_expression
            .as_ref()
            .unwrap()
            .esurfaces,
        graph
            .derived_data
            .as_ref()
            .unwrap()
            .esurface_derived_data
            .as_ref()
            .unwrap(),
        &kinematics,
        &graph.bare_graph.loop_momentum_basis,
        0,
        F(1.0),
    );

    assert_eq!(existing_esurfaces.len(), 17);

    let maximal_overlap = find_maximal_overlap(
        &graph.bare_graph.loop_momentum_basis,
        &existing_esurfaces,
        &graph
            .derived_data
            .as_ref()
            .unwrap()
            .cff_expression
            .as_ref()
            .unwrap()
            .esurfaces,
        &edge_masses,
        &kinematics,
        &settings,
    );

    assert_eq!(maximal_overlap.overlap_groups.len(), 3);

    assert_eq!(
        maximal_overlap.overlap_groups[0].existing_esurfaces.len(),
        16
    );
    assert_eq!(
        maximal_overlap.overlap_groups[1].existing_esurfaces.len(),
        13
    );
    assert_eq!(
        maximal_overlap.overlap_groups[2].existing_esurfaces.len(),
        13
    );
}

#[test]
fn pytest_scalar_massless_3l_pentabox() {
    init();
    let (_model, amplitude, _) =
        load_amplitude_output("TEST_AMPLITUDE_scalar_massless_3l_pentabox/GL_OUTPUT", true);

    let mut graph = amplitude.amplitude_graphs[0].graph.clone();
    graph.generate_ltd();
    graph.generate_cff();
    graph.generate_loop_momentum_bases();
    graph.generate_esurface_data().unwrap();

    let settings = Settings::default();

    let rescaling = F(1.0e0);
    let kinematics = ExternalFourMomenta::from_iter([
        &FourMomentum::from_args(
            F(0.149500000000000E+01),
            F(0.000000000000000E+00),
            F(0.000000000000000E+00),
            F(0.149165176901313E+01),
        ) * &rescaling,
        &FourMomentum::from_args(
            F(0.150500000000000E+01),
            F(0.000000000000000E+00),
            F(0.000000000000000E+00),
            F(-0.149165176901313E+01),
        ) * &rescaling,
        &FourMomentum::from_args(
            F(-0.126041949101381e+01),
            F(-0.452362952912639e+00),
            F(-0.101350243653045e+01),
            F(0.516563513332600e+00),
        ) * &rescaling,
        &FourMomentum::from_args(
            F(-0.105098730574850e+01),
            F(0.489324061520790e-01),
            F(0.928212188578101e+00),
            F(-0.283905035967510e+00),
        ) * &rescaling,
    ]);

    let edge_masses = graph
        .bare_graph
        .edges
        .iter()
        .map(|edge| edge.particle.mass.value)
        .map(|mass| {
            if let Some(value) = mass {
                if value.re.0 == 0.0 {
                    None
                } else {
                    Some(value)
                }
            } else {
                mass
            }
        })
        .collect_vec();

    let edge_masses = utils::dummy_hedge_graph(edge_masses.len())
        .new_hedgevec_from_iter(edge_masses)
        .unwrap();

    let existing_esurfaces = get_existing_esurfaces(
        &graph
            .derived_data
            .as_ref()
            .unwrap()
            .cff_expression
            .as_ref()
            .unwrap()
            .esurfaces,
        graph
            .derived_data
            .as_ref()
            .unwrap()
            .esurface_derived_data
            .as_ref()
            .unwrap(),
        &kinematics,
        &graph.bare_graph.loop_momentum_basis,
        0,
        F(1.0),
    );

    assert_eq!(graph.bare_graph.loop_momentum_basis.basis.len(), 3);
    assert_eq!(existing_esurfaces.len(), 28);

    let now = std::time::Instant::now();
    let maximal_overlap = find_maximal_overlap(
        &graph.bare_graph.loop_momentum_basis,
        &existing_esurfaces,
        &graph
            .derived_data
            .as_ref()
            .unwrap()
            .cff_expression
            .as_ref()
            .unwrap()
            .esurfaces,
        &edge_masses,
        &kinematics,
        &settings,
    );
    let _elapsed = now.elapsed();

    assert_eq!(maximal_overlap.overlap_groups.len(), 2);
    assert_eq!(
        maximal_overlap.overlap_groups[0].existing_esurfaces.len(),
        27
    );
    assert_eq!(
        maximal_overlap.overlap_groups[1].existing_esurfaces.len(),
        26
    );
}

// #[test]
// #[allow(non_snake_case)]
// fn pytest_physical_3L_6photons_topology_A_inspect() {//too slow
//     init();

//     let (model, amplitude, path) = load_amplitude_output(
//         "TEST_AMPLITUDE_physical_3L_6photons_topology_A/GL_OUTPUT",
//         true,
//     );

//     let mut graph = amplitude.amplitude_graphs[0].graph.clone();

//     graph.generate_cff();
//     let export_settings = ExportSettings {
//         compile_cff: true,
//         numerator_settings: NumeratorSettings {
//             eval_settings: NumeratorEvaluatorOptions::Single(EvaluatorOptions {
//                 cpe_rounds: Some(1),
//                 compile_options: NumeratorCompileOptions::Compiled,
//             }),
//             global_numerator: None,
//             gamma_algebra: GammaAlgebraMode::Concrete,
//         },
//         cpe_rounds_cff: Some(1),
//         compile_separate_orientations: false,
//         tropical_subgraph_table_settings: TropicalSubgraphTableSettings {
//             target_omega: 1.0,
//             panic_on_fail: false,
//         },
//         gammaloop_compile_options: GammaloopCompileOptions {
//             inline_asm: env::var("NO_ASM").is_err(),
//             optimization_level: 3,
//             fast_math: true,
//             unsafe_math: true,
//             compiler: "g++".to_string(),
//             custom: vec![],
//         },
//     };

//     let mut graph =
//         graph.process_numerator(&model, ContractionSettings::Normal, path, &export_settings);

//     let sample = kinematics_builder(5, 3, &graph.bare_graph);

//     let settings = load_default_settings();

//     graph.evaluate_cff_expression(&sample, &settings);
// }

#[test]
#[allow(non_snake_case)]
fn pytest_physical_1L_6photons() {
    init();

    let amp_check = AmplitudeCheck {
        name: "physical_1L_6photons",
        model_name: "sm",
        n_edges: 12,
        n_vertices: 12,
        sample: SampleType::Random(3),
        n_external_connections: 6,
        n_prop_groups: 6,
        n_lmb: 6,
        n_cff_trees: 62,
        n_esurfaces: 30,
        n_existing_esurfaces: 0,
        n_expanded_terms: 252,
        n_terms_unfolded: 5,
        cff_norm: Some(F(1.4618496452655858e-16)),
        cff_phase: F(-1.0823765660512161),
        tolerance: F(1.0e-7),
        n_existing_per_overlap: Some(1),
        n_overlap_groups: 0,
        fail_lower_prec: true,
    };
    check_amplitude(amp_check);
}

#[test]
#[allow(non_snake_case)]
fn physical_1L_6photons_play() {
    init();

    let amp_check = AmplitudeCheck {
        name: "physical_1L_6photons",
        model_name: "sm",
        n_edges: 12,
        n_vertices: 12,
        sample: SampleType::Random(3),
        n_external_connections: 6,
        n_prop_groups: 6,
        n_lmb: 6,
        n_cff_trees: 62,
        n_esurfaces: 30,
        n_existing_esurfaces: 0,
        n_expanded_terms: 252,
        n_terms_unfolded: 5,
        cff_norm: Some(F(1.4618496452655858e-16)),
        cff_phase: F(-1.0823765660512161),
        tolerance: F(1.0e-7),
        n_existing_per_overlap: Some(1),
        n_overlap_groups: 0,
        fail_lower_prec: false,
    };
    let (model, amplitude, path) = check_load(&amp_check);

    let mut graph = amplitude.amplitude_graphs[0].graph.clone();

    graph.generate_cff();
    let extra_info = graph
        .derived_data
        .as_ref()
        .unwrap()
        .generate_extra_info(path);

    let export_settings = test_export_settings();
    Numerator::default()
        .from_graph(&graph.bare_graph, &GlobalPrefactor::default())
        .color_simplify()
        .parse_poly(&graph.bare_graph)
        .contract()
        .unwrap()
        .generate_evaluators(&model, &graph.bare_graph, &extra_info, &export_settings);
}

#[test]
#[ignore]
#[allow(non_snake_case)]
fn physical_1L_6photons_play_two() {
    init();

    let amp_check = AmplitudeCheck {
        name: "physical_1L_6photons",
        model_name: "sm",
        n_edges: 12,
        n_vertices: 12,
        sample: SampleType::Random(3),
        n_external_connections: 6,
        n_prop_groups: 6,
        n_lmb: 6,
        n_cff_trees: 62,
        n_esurfaces: 30,
        n_existing_esurfaces: 0,
        n_expanded_terms: 252,
        n_terms_unfolded: 5,
        cff_norm: Some(F(1.4618496452655858e-16)),
        cff_phase: F(-1.0823765660512161),
        tolerance: F(1.0e-7),
        n_existing_per_overlap: Some(1),
        n_overlap_groups: 0,
        fail_lower_prec: false,
    };
    let (_model, amplitude, _path) = check_load(&amp_check);

    let graph = amplitude.amplitude_graphs[0].graph.clone();

    // let export_settings = test_export_settings();
    let a = PolySplit::from_color_out(
        Numerator::default()
            .from_graph(&graph.bare_graph, &GlobalPrefactor::default())
            .color_simplify(),
    )
    .get_owned_linear(0.into())
    .unwrap();

    let f = File::create("6photons_1L.dat").unwrap();
    let mut writer = CompressorWriter::new(BufWriter::new(f), 4096, 3, 22);

    a.as_view().export(&mut writer).unwrap();
}

#[test]
#[allow(non_snake_case)]
fn pytest_physical_2L_6photons() {
    //slow
    init();

    //ltd-cff too mismatched

    // let amp_check = AmplitudeCheck {
    //     name: "physical_2L_6photons",
    //     model_name: "sm",
    //     n_edges: 15,
    //     n_vertices: 14,
    //     sample: SampleType::Random(13),
    //     n_external_connections: 6,
    //     n_prop_groups: 9,
    //     n_lmb: 24,
    //     n_cff_trees: 450,
    //     n_esurfaces: 54,
    //     n_existing_esurfaces: 0,
    //     n_expanded_terms: 3432,
    //     n_terms_unfolded: 7,
    //     cff_norm: Some(F(1.4618496452655858e-16)),
    //     cff_phase: F(-1.0823765660512161),
    //     tolerance: F(1.0e-8),
    //     n_existing_per_overlap: Some(1),
    //     n_overlap_groups: 0,
    //     fail_lower_prec: true,
    // };
    // check_amplitude(amp_check);
}

// #[test] too slow for now
// #[allow(non_snake_case)]
// fn physical_1L_6photons_gamma() {
//     init();
//     let (model, amplitude, path) =
//         load_amplitude_output("TEST_AMPLITUDE_physical_1L_6photons/GL_OUTPUT", true);

//     let mut graph = amplitude.amplitude_graphs[0].graph.clone();

//     graph.generate_cff();

//     let extra_info = graph
//         .derived_data
//         .as_ref()
//         .unwrap()
//         .generate_extra_info(path.clone());
//     let contraction_settings = ContractionSettings::Normal;
//     let export_settings = test_export_settings();

//     let mut graph_no_gamma = graph.clone().process_numerator(
//         &model,
//         ContractionSettings::Normal,
//         path,
//         &export_settings,
//     );
//     let mut graph = graph
//         .map_numerator_res(|n, g| {
//             Result::<_, Report>::Ok(
//                 n.from_graph(g)
//                     .color_symplify()
//                     .gamma_symplify()
//                     .parse()
//                     .contract::<Rational>(contraction_settings)?
//                     .generate_evaluators(&model, g, &extra_info, &export_settings),
//             )
//         })
//         .unwrap();

//     let sample = kinematics_builder(2, 1, &graph.bare_graph);

//     let default_settings = load_default_settings();
//     let gamma_eval = graph.evaluate_cff_expression(&sample, &default_settings);
//     let eval = graph_no_gamma.evaluate_cff_expression(&sample, &default_settings);

//     Complex::approx_eq_res(&gamma_eval, &eval, &LTD_COMPARISON_TOLERANCE)
//         .wrap_err("Gamma algebra and spenso do not match")
//         .unwrap();
// }

#[test]
#[allow(non_snake_case)]
fn top_bubble_CP() {
    init();
    let (model, amplitude, path) =
        load_amplitude_output("TEST_AMPLITUDE_physical_1L_6photons/GL_OUTPUT", true);

    let mut graph = amplitude.amplitude_graphs[0].graph.clone();

    graph.generate_cff();

    let mut export_settings = test_export_settings();
    export_settings.numerator_settings.gamma_algebra = GammaAlgebraMode::Concrete;

    let mut graph =
        graph.process_numerator(&model, ContractionSettings::Normal, path, &export_settings);

    let sample: MomentumSample<f64> =
        sample_generator(3, &graph.bare_graph, Some(vec![Helicity::Plus; 6]));

    // println!("IO signature {}", graph.bare_graph.external_in_or_out_signature());

    #[allow(non_snake_case)]
    let sample_CP = sample_generator(3, &graph.bare_graph, Some(vec![Helicity::Minus; 6]));

    let default_settings = load_default_settings();

    let eval = graph.evaluate_cff_expression(&sample, &default_settings);

    for i in &graph
        .derived_data
        .as_ref()
        .unwrap()
        .numerator
        .state
        .double_param_values[48..72]
    {
        println!("{}", i)
    }

    println!("================");

    for i in sample.polarizations() {
        for p in i {
            println!("{}", p);
        }
    }

    #[allow(non_snake_case)]
    let eval_CP = graph.evaluate_cff_expression(&sample_CP, &default_settings);
    // println!("{}", sample);
    // println!("{}", sample_CP);
    println!("{}", eval);
    println!("{}", eval_CP);

    Complex::approx_eq_res(&eval.norm(), &eval_CP.norm(), &LTD_COMPARISON_TOLERANCE)
        .wrap_err("CP conjugation does not match")
        .unwrap();
}

#[test]
fn top_bubble_gamma() {
    init();
    let (model, amplitude, path) =
        load_amplitude_output("TEST_AMPLITUDE_top_bubble/GL_OUTPUT", true);

    let mut graph = amplitude.amplitude_graphs[0].graph.clone();

    graph.generate_cff();

    let mut export_settings = test_export_settings();
    export_settings.numerator_settings.gamma_algebra = GammaAlgebraMode::Concrete;

    let mut graph_no_gamma = graph.clone().process_numerator(
        &model,
        ContractionSettings::Normal,
        path.clone(),
        &export_settings,
    );

    export_settings.numerator_settings.gamma_algebra = GammaAlgebraMode::Symbolic;

    let _ = fs::create_dir(path.join("sym"));
    let mut graph = graph.process_numerator(
        &model,
        ContractionSettings::Normal,
        path.join("sym"),
        &export_settings,
    );

    for seed in 0..10 {
        let sample = sample_generator(
            seed,
            &graph.bare_graph,
            Some(vec![Helicity::Plus, Helicity::Plus]),
        );

        let sample_cp = sample_generator(
            seed,
            &graph.bare_graph,
            Some(vec![Helicity::Minus, Helicity::Minus]),
        );

        let default_settings = load_default_settings();
        let gamma_eval = graph.evaluate_cff_expression(&sample, &default_settings);
        let eval = graph_no_gamma.evaluate_cff_expression(&sample, &default_settings);

        let gamma_eval_cp = graph.evaluate_cff_expression(&sample_cp, &default_settings);
        let eval_cp = graph_no_gamma.evaluate_cff_expression(&sample_cp, &default_settings);

        Complex::approx_eq_res(&gamma_eval, &eval, &LTD_COMPARISON_TOLERANCE)
            .wrap_err("Gamma algebra and spenso do not match")
            .unwrap();
        Complex::approx_eq_res(&eval_cp, &eval, &LTD_COMPARISON_TOLERANCE)
            .wrap_err("Gamma algebra and spenso do not match")
            .unwrap();
        Complex::approx_eq_res(&gamma_eval, &gamma_eval_cp, &LTD_COMPARISON_TOLERANCE)
            .wrap_err("Gamma algebra and spenso do not match")
            .unwrap();
    }
}

#[test]
fn scalar_box_to_triangle() {
    init();
    let default_settings = load_default_settings();
    let (model, amplitude, path) =
        load_amplitude_output("TEST_AMPLITUDE_scalar_massless_box/GL_OUTPUT", true);

    let mut graph = amplitude.amplitude_graphs[0].graph.clone();
    let mut export_settings = test_export_settings();

    graph.generate_cff();
    export_settings.numerator_settings.global_numerator= Some("Q(4,cind(0))*(Q(7,cind(0))+Q(0,cind(0)))-Q(4,cind(1))*Q(4,cind(1))-Q(4,cind(2))*Q(4,cind(2))-Q(4,cind(3))*Q(4,cind(3))".into());

    let box_sample = sample_generator(3, &graph.bare_graph, None);

    let mut box_graph =
        graph.process_numerator(&model, ContractionSettings::Normal, path, &export_settings);

    println!("{}", box_graph.bare_graph.dot_lmb());

    let box_emr = box_graph
        .bare_graph
        .compute_emr(box_sample.loop_moms(), box_sample.external_moms());

    let (model, amplitude, path) =
        load_amplitude_output("TEST_AMPLITUDE_massless_scalar_triangle/GL_OUTPUT", true);

    let mut graph = amplitude.amplitude_graphs[0].graph.clone();
    graph.generate_cff();

    let export_settings = test_export_settings();
    let mut triangle_graph =
        graph.process_numerator(&model, ContractionSettings::Normal, path, &export_settings);

    let box_energy = box_graph
        .bare_graph
        .compute_energy_product(box_sample.loop_moms(), box_sample.external_moms());

    let normalized_box =
        box_graph.evaluate_cff_expression(&box_sample, &default_settings) / box_energy;

    let box_externals = box_sample.external_moms();

    let triangle_sample = MomentumSample::new(
        LoopMomenta::from(vec![box_emr[6]]),
        &Externals::Constant {
            momenta: vec![
                ExternalMomenta::Independent(
                    (box_externals[ExternalIndex::from(0)] - box_externals[ExternalIndex::from(1)])
                        .into(),
                ),
                box_externals[ExternalIndex::from(2)].into(),
                ExternalMomenta::Dependent(Dep::Dep),
            ],
            helicities: vec![Helicity::Plus, Helicity::Plus, Helicity::Plus],
        },
        F(1.),
        &crate::Polarizations::None,
        DependentMomentaConstructor::Amplitude(
            &triangle_graph.bare_graph.external_in_or_out_signature(),
        ),
    );

    let triangle_energy = triangle_graph
        .bare_graph
        .compute_energy_product(triangle_sample.loop_moms(), triangle_sample.external_moms());

    let normalized_triangle = triangle_graph
        .evaluate_cff_expression(&triangle_sample, &default_settings)
        / triangle_energy;

    Complex::approx_eq_res(
        &normalized_box,
        &normalized_triangle,
        &LTD_COMPARISON_TOLERANCE,
    )
    .wrap_err("Modified Box and triangle do not match")
    .unwrap();
}

pub fn compare_numerator_evals(amp_name: &str) -> Result<()> {
    let default_settings = load_default_settings();
    let (model, amplitude, path) =
        load_amplitude_output(&format!("TEST_AMPLITUDE_{amp_name}/GL_OUTPUT"), true);

    let mut graph = amplitude.amplitude_graphs[0].graph.clone();

    let externals = graph.bare_graph.external_edges.len() - 1;
    let loops = graph.bare_graph.loop_momentum_basis.basis.len();

    let sample = kinematics_builder(externals, loops, &graph.bare_graph);

    graph.generate_cff();
    let mut export_settings = test_export_settings();

    export_settings.numerator_settings.eval_settings =
        NumeratorEvaluatorOptions::Iterative(IterativeOptions {
            eval_options: EvaluatorOptions {
                cpe_rounds: Some(1),
                compile_options: NumeratorCompileOptions::Compiled,
            },
            iterations: 1,
            n_cores: 1,
            verbose: false,
        });

    let mut graph_iterative_compiled_poly = graph.clone().process_numerator(
        &model,
        ContractionSettings::Normal,
        path.clone(),
        &export_settings,
    );

    export_settings.numerator_settings.parse_mode = NumeratorParseMode::Direct;

    let mut graph_iterative_compiled = graph.clone().process_numerator(
        &model,
        ContractionSettings::Normal,
        path.clone(),
        &export_settings,
    );

    export_settings.numerator_settings.eval_settings =
        NumeratorEvaluatorOptions::Joint(EvaluatorOptions {
            cpe_rounds: Some(1),
            compile_options: NumeratorCompileOptions::Compiled,
        });

    let mut graph_joint_compiled = graph.clone().process_numerator(
        &model,
        ContractionSettings::Normal,
        path.clone(),
        &export_settings,
    );

    export_settings.numerator_settings.parse_mode = NumeratorParseMode::Polynomial;

    let mut graph_joint_compiled_poly = graph.clone().process_numerator(
        &model,
        ContractionSettings::Normal,
        path.clone(),
        &export_settings,
    );
    export_settings.numerator_settings.eval_settings =
        NumeratorEvaluatorOptions::Single(EvaluatorOptions {
            cpe_rounds: Some(1),
            compile_options: NumeratorCompileOptions::Compiled,
        });

    let mut graph_single_compiled_poly = graph.clone().process_numerator(
        &model,
        ContractionSettings::Normal,
        path.clone(),
        &export_settings,
    );

    export_settings.numerator_settings.parse_mode = NumeratorParseMode::Direct;

    let mut graph_single_compiled = graph.clone().process_numerator(
        &model,
        ContractionSettings::Normal,
        path.clone(),
        &export_settings,
    );

    export_settings.numerator_settings.eval_settings =
        NumeratorEvaluatorOptions::Iterative(IterativeOptions {
            eval_options: EvaluatorOptions {
                cpe_rounds: Some(1),
                compile_options: NumeratorCompileOptions::NotCompiled,
            },
            iterations: 1,
            n_cores: 1,
            verbose: false,
        });
    let mut graph_iterative = graph_iterative_compiled.clone();
    graph_iterative
        .derived_data
        .as_mut()
        .unwrap()
        .numerator
        .disable_compiled();

    let mut graph_iterative_poly = graph_iterative_compiled_poly.clone();
    graph_iterative_poly
        .derived_data
        .as_mut()
        .unwrap()
        .numerator
        .disable_compiled();

    let mut graph_joint = graph_joint_compiled.clone();
    graph_joint
        .derived_data
        .as_mut()
        .unwrap()
        .numerator
        .disable_compiled();

    let mut graph_joint_poly = graph_joint_compiled_poly.clone();
    graph_joint_poly
        .derived_data
        .as_mut()
        .unwrap()
        .numerator
        .disable_compiled();

    let mut graph_single = graph_single_compiled.clone();
    graph_single
        .derived_data
        .as_mut()
        .unwrap()
        .numerator
        .disable_compiled();

    let mut graph_single_poly = graph_single_compiled_poly.clone();
    graph_single_poly
        .derived_data
        .as_mut()
        .unwrap()
        .numerator
        .disable_compiled();

    let eval_single = graph_single.evaluate_cff_expression(&sample, &default_settings);
    let eval_single_poly = graph_single_poly.evaluate_cff_expression(&sample, &default_settings);
    let eval_joint = graph_joint.evaluate_cff_expression(&sample, &default_settings);
    let eval_joint_poly = graph_joint_poly.evaluate_cff_expression(&sample, &default_settings);
    let eval_iter = graph_iterative.evaluate_cff_expression(&sample, &default_settings);
    let eval_iter_poly = graph_iterative_poly.evaluate_cff_expression(&sample, &default_settings);
    let eval_single_comp =
        graph_single_compiled.evaluate_cff_expression(&sample, &default_settings);
    let eval_single_comp_poly =
        graph_single_compiled_poly.evaluate_cff_expression(&sample, &default_settings);
    let eval_joint_comp = graph_joint_compiled.evaluate_cff_expression(&sample, &default_settings);
    let eval_joint_comp_poly =
        graph_joint_compiled_poly.evaluate_cff_expression(&sample, &default_settings);
    let eval_iter_comp =
        graph_iterative_compiled.evaluate_cff_expression(&sample, &default_settings);
    let eval_iter_comp_poly =
        graph_iterative_compiled_poly.evaluate_cff_expression(&sample, &default_settings);

    Complex::approx_eq_res(&eval_single, &eval_joint, &F(1e-10))
        .wrap_err("Single and joint evaluation differ in norm")?;

    Complex::approx_eq_res(&eval_single, &eval_iter, &F(1e-10))
        .wrap_err("Single and iterative evaluation differ in norm")?;

    Complex::approx_eq_res(&eval_single_comp, &eval_joint_comp, &F(1e-10))
        .wrap_err("Single compiled and joint compiled evaluation differ in norm")?;

    Complex::approx_eq_res(&eval_single_comp, &eval_iter_comp, &F(1e-10))
        .wrap_err("Single compiled and iterative compiled evaluation differ in norm")?;

    Complex::approx_eq_res(&eval_single, &eval_single_comp, &F(1e-10))
        .wrap_err("Single and Single compiled evaluation differ in norm")?;

    Complex::approx_eq_res(&eval_single, &eval_single_comp_poly, &F(1e-10))
        .wrap_err("Single and Single poly compiled evaluation differ in norm")?;

    Complex::approx_eq_res(&eval_single, &eval_single_poly, &F(1e-10))
        .wrap_err("Single and Single poly evaluation differ in norm")?;

    Complex::approx_eq_res(&eval_single, &eval_iter_comp_poly, &F(1e-10))
        .wrap_err("Single and iterative poly compiled evaluation differ in norm")?;

    Complex::approx_eq_res(&eval_single, &eval_iter_poly, &F(1e-10))
        .wrap_err("Single and iterative poly evaluation differ in norm")?;

    Complex::approx_eq_res(&eval_single, &eval_joint_poly, &F(1e-10))
        .wrap_err("Single and joint poly evaluation differ in norm")?;

    Complex::approx_eq_res(&eval_single, &eval_joint_comp_poly, &F(1e-10))
        .wrap_err("Single and joint poly compiled evaluation differ in norm")?;

    Ok(())
}

#[test]
#[allow(non_snake_case)]
fn pytest_top_bubble() {
    init();
    compare_numerator_evals("top_bubble")
        .wrap_err("top bubble failure:")
        .unwrap();
}

#[test]
#[allow(non_snake_case)]
fn pytest_physical_1L_6photons_compare_numerator_evals() {
    init();

    compare_numerator_evals("physical_1L_6photons")
        .wrap_err("physical 1L photon failure:")
        .unwrap();
}

// #[test]
// fn yaml_settings() {
//     let numerator_settings = GeneralSettings::default();

//     let yaml = serde_yaml::to_string(&numerator_settings).unwrap();
//     println!("{}", yaml);
// }<|MERGE_RESOLUTION|>--- conflicted
+++ resolved
@@ -257,33 +257,8 @@
     .unwrap()
 }
 
-<<<<<<< HEAD
-pub fn load_generic_model(name: &str) -> Model {
-    Model::from_file(String::from(
-        Path::new(&output_dir())
-            .join(format!("gammaloop_models/{}.yaml", name))
-            .to_str()
-            .unwrap(),
-    ))
-    .unwrap()
-}
-
 fn output_dir() -> String {
     if let Ok(pytest_output_path) = env::var("PYTEST_OUTPUT_PATH_FOR_RUST") {
-=======
-fn output_dir() -> String {
-    if let Ok(pytest_output_path) = env::var("PYTEST_OUTPUT_PATH_FOR_RUST") {
-        pytest_output_path
-    } else {
-        String::from("./src/test_resources")
-    }
-}
-pub fn load_amplitude_output(
-    output_path: &str,
-    load_generic_model: bool,
-) -> (Model, Amplitude<UnInit>, PathBuf) {
-    let output_dir = if let Ok(pytest_output_path) = env::var("PYTEST_OUTPUT_PATH_FOR_RUST") {
->>>>>>> e0b63363
         pytest_output_path
     } else {
         String::from("./src/test_resources")
