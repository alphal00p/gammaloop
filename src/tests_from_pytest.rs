--- conflicted
+++ resolved
@@ -18,18 +18,21 @@
 #[allow(unused)]
 const LTD_COMPARISON_TOLERANCE: f64 = 1.0e-12;
 
-<<<<<<< HEAD
 pub fn load_amplitude_output(output_path: &str) -> (Model, Amplitude) {
     let path = Path::new(output_path);
-=======
-pub fn load_amplitude_output(output_path: String) -> (Model, Amplitude) {
-    let path = Path::new(&output_path);
->>>>>>> 731ccaa0
     let output_meta_data: OutputMetaData =
         serde_yaml::from_reader(File::open(path.join("output_metadata.yaml")).unwrap()).unwrap();
     assert_eq!(output_meta_data.output_type, OutputType::Amplitudes);
     assert_eq!(output_meta_data.contents.len(), 1);
 
+    let model = Model::from_file(String::from(
+        path.join(format!(
+            "sources/model/{}.yaml",
+            output_meta_data.model_name
+        ))
+        .to_str()
+        .unwrap(),
+    ))
     let model = Model::from_file(String::from(
         path.join(format!(
             "sources/model/{}.yaml",
@@ -71,11 +74,7 @@
         assert!(env::var("PYTEST_OUTPUT_PATH_FOR_RUST").is_ok());
 
         let (model, amplitude) =
-<<<<<<< HEAD
             load_amplitude_output(&env::var("PYTEST_OUTPUT_PATH_FOR_RUST").unwrap());
-=======
-            load_amplitude_output(env::var("PYTEST_OUTPUT_PATH_FOR_RUST").unwrap());
->>>>>>> 731ccaa0
 
         assert_eq!(model.name, "scalars");
         assert!(amplitude.amplitude_graphs.len() == 1);
@@ -159,11 +158,7 @@
     assert!(env::var("PYTEST_OUTPUT_PATH_FOR_RUST").is_ok());
 
     let (model, amplitude) =
-<<<<<<< HEAD
-        load_amplitude_output(&env::var("PYTEST_OUTPUT_PATH_FOR_RUST").unwrap());
-=======
-        load_amplitude_output(env::var("PYTEST_OUTPUT_PATH_FOR_RUST").unwrap());
->>>>>>> 731ccaa0
+        load_amplitude_output(&env::var("PYTEST_OUTPUT_PATH_FOR_RUST").unwrap());
 
     assert_eq!(model.name, "scalars");
     assert!(amplitude.amplitude_graphs.len() == 1);
@@ -278,11 +273,7 @@
     assert!(env::var("PYTEST_OUTPUT_PATH_FOR_RUST").is_ok());
 
     let (model, amplitude) =
-<<<<<<< HEAD
-        load_amplitude_output(&env::var("PYTEST_OUTPUT_PATH_FOR_RUST").unwrap());
-=======
-        load_amplitude_output(env::var("PYTEST_OUTPUT_PATH_FOR_RUST").unwrap());
->>>>>>> 731ccaa0
+        load_amplitude_output(&env::var("PYTEST_OUTPUT_PATH_FOR_RUST").unwrap());
 
     assert_eq!(model.name, "scalars");
     assert!(amplitude.amplitude_graphs.len() == 1);
@@ -330,11 +321,7 @@
     assert!(env::var("PYTEST_OUTPUT_PATH_FOR_RUST").is_ok());
 
     let (model, mut amplitude) =
-<<<<<<< HEAD
-        load_amplitude_output(&env::var("PYTEST_OUTPUT_PATH_FOR_RUST").unwrap());
-=======
-        load_amplitude_output(env::var("PYTEST_OUTPUT_PATH_FOR_RUST").unwrap());
->>>>>>> 731ccaa0
+        load_amplitude_output(&env::var("PYTEST_OUTPUT_PATH_FOR_RUST").unwrap());
 
     assert_eq!(model.name, "scalars");
     assert!(amplitude.amplitude_graphs.len() == 1);
@@ -411,11 +398,7 @@
     assert!(env::var("PYTEST_OUTPUT_PATH_FOR_RUST").is_ok());
 
     let (model, amplitude) =
-<<<<<<< HEAD
-        load_amplitude_output(&env::var("PYTEST_OUTPUT_PATH_FOR_RUST").unwrap());
-=======
-        load_amplitude_output(env::var("PYTEST_OUTPUT_PATH_FOR_RUST").unwrap());
->>>>>>> 731ccaa0
+        load_amplitude_output(&env::var("PYTEST_OUTPUT_PATH_FOR_RUST").unwrap());
 
     assert_eq!(model.name, "scalars");
     assert!(amplitude.amplitude_graphs.len() == 1);
@@ -487,11 +470,7 @@
     assert!(env::var("PYTEST_OUTPUT_PATH_FOR_RUST").is_ok());
 
     let (model, amplitude) =
-<<<<<<< HEAD
-        load_amplitude_output(&env::var("PYTEST_OUTPUT_PATH_FOR_RUST").unwrap());
-=======
-        load_amplitude_output(env::var("PYTEST_OUTPUT_PATH_FOR_RUST").unwrap());
->>>>>>> 731ccaa0
+        load_amplitude_output(&env::var("PYTEST_OUTPUT_PATH_FOR_RUST").unwrap());
 
     assert_eq!(model.name, "scalars");
     assert!(amplitude.amplitude_graphs.len() == 1);
@@ -536,11 +515,7 @@
     assert!(env::var("PYTEST_OUTPUT_PATH_FOR_RUST").is_ok());
 
     let (model, amplitude) =
-<<<<<<< HEAD
-        load_amplitude_output(&env::var("PYTEST_OUTPUT_PATH_FOR_RUST").unwrap());
-=======
-        load_amplitude_output(env::var("PYTEST_OUTPUT_PATH_FOR_RUST").unwrap());
->>>>>>> 731ccaa0
+        load_amplitude_output(&env::var("PYTEST_OUTPUT_PATH_FOR_RUST").unwrap());
 
     assert_eq!(model.name, "scalars");
     assert!(amplitude.amplitude_graphs.len() == 1);
@@ -617,11 +592,7 @@
     assert!(env::var("PYTEST_OUTPUT_PATH_FOR_RUST").is_ok());
 
     let (model, amplitude) =
-<<<<<<< HEAD
-        load_amplitude_output(&env::var("PYTEST_OUTPUT_PATH_FOR_RUST").unwrap());
-=======
-        load_amplitude_output(env::var("PYTEST_OUTPUT_PATH_FOR_RUST").unwrap());
->>>>>>> 731ccaa0
+        load_amplitude_output(&env::var("PYTEST_OUTPUT_PATH_FOR_RUST").unwrap());
 
     assert_eq!(model.name, "scalars");
     assert!(amplitude.amplitude_graphs.len() == 1);
@@ -691,11 +662,7 @@
     assert!(env::var("PYTEST_OUTPUT_PATH_FOR_RUST").is_ok());
 
     let (model, amplitude) =
-<<<<<<< HEAD
-        load_amplitude_output(&env::var("PYTEST_OUTPUT_PATH_FOR_RUST").unwrap());
-=======
-        load_amplitude_output(env::var("PYTEST_OUTPUT_PATH_FOR_RUST").unwrap());
->>>>>>> 731ccaa0
+        load_amplitude_output(&env::var("PYTEST_OUTPUT_PATH_FOR_RUST").unwrap());
 
     assert_eq!(model.name, "scalars");
     assert!(amplitude.amplitude_graphs.len() == 1);
@@ -759,11 +726,7 @@
     assert!(env::var("PYTEST_OUTPUT_PATH_FOR_RUST").is_ok());
 
     let (model, amplitude) =
-<<<<<<< HEAD
-        load_amplitude_output(&env::var("PYTEST_OUTPUT_PATH_FOR_RUST").unwrap());
-=======
-        load_amplitude_output(env::var("PYTEST_OUTPUT_PATH_FOR_RUST").unwrap());
->>>>>>> 731ccaa0
+        load_amplitude_output(&env::var("PYTEST_OUTPUT_PATH_FOR_RUST").unwrap());
 
     assert_eq!(model.name, "scalars");
     assert!(amplitude.amplitude_graphs.len() == 1);
@@ -837,11 +800,7 @@
     assert!(env::var("PYTEST_OUTPUT_PATH_FOR_RUST").is_ok());
 
     let (model, amplitude) =
-<<<<<<< HEAD
-        load_amplitude_output(&env::var("PYTEST_OUTPUT_PATH_FOR_RUST").unwrap());
-=======
-        load_amplitude_output(env::var("PYTEST_OUTPUT_PATH_FOR_RUST").unwrap());
->>>>>>> 731ccaa0
+        load_amplitude_output(&env::var("PYTEST_OUTPUT_PATH_FOR_RUST").unwrap());
 
     assert_eq!(model.name, "scalars");
     assert!(amplitude.amplitude_graphs.len() == 1);
