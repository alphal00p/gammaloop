--- conflicted
+++ resolved
@@ -974,17 +974,13 @@
         absolute_truth.im,
         LTD_COMPARISON_TOLERANCE,
     );
-<<<<<<< HEAD
 
     let propagator_groups = graph.group_edges_by_signature();
     assert_eq!(propagator_groups.len(), 9);
-=======
->>>>>>> 9fd49c1b
 }
 
 #[test]
 #[ignore]
-<<<<<<< HEAD
 fn pytest_raised_triangle() {
     assert!(env::var("PYTEST_OUTPUT_PATH_FOR_RUST").is_ok());
 
@@ -1095,7 +1091,10 @@
     assert_eq!(maximal_overlap[1].0.len(), 8);
     assert_eq!(maximal_overlap[2].0.len(), 7);
     assert_eq!(maximal_overlap[3].0.len(), 7);
-=======
+}
+
+#[test]
+#[ignore]
 
 fn pytest_lbl_box() {
     assert!(env::var("PYTEST_OUTPUT_PATH_FOR_RUST").is_ok());
@@ -1153,5 +1152,4 @@
     // }
 
     println!("{}", graph.derived_data.numerator.unwrap());
->>>>>>> 9fd49c1b
 }