use crate::{
    cff::{
        esurface::{generate_esurface_data, EsurfaceDerivedData},
        generation::{generate_cff_expression, CFFExpression, SerializableCFFExpression},
    },
    ltd::{generate_ltd_expression, LTDExpression, SerializableLTDExpression},
    model::{self, Model},
    numerator::generate_numerator,
    tensor::{
        AbstractIndex, Contract, DataTensor, DenseTensor, GetTensorData, Representation,
        SetTensorData, Slot, SparseTensor, VecStructure, COLORADJ, COLORANTIFUND, COLORANTISEXT,
        COLORFUND, COLORSEXT, EUCLIDEAN,
    },
    tropical::{self, TropicalSubgraphTable},
    utils::{compute_momentum, FloatLike},
};
use ahash::RandomState;
use color_eyre::{Help, Report};
use enum_dispatch::enum_dispatch;
use eyre::eyre;
use itertools::Itertools;
use log::warn;
use lorentz_vector::LorentzVector;
use nalgebra::DMatrix;
#[allow(unused_imports)]
use num::traits::Float;
use num::Complex;

use serde::{Deserialize, Serialize};
use smallvec::{smallvec, SmallVec};
use smartstring::{LazyCompact, SmartString};
use std::{collections::HashMap, path::Path, sync::Arc};
use symbolica::{id::Pattern, representations::Atom};

use constcat::concat;

const MAX_COLOR_INNER_CONTRACTIONS: usize = 3;

#[derive(Debug, Default, Clone, Serialize, Deserialize, PartialEq)]
pub enum EdgeType {
    #[serde(rename = "in")]
    Incoming,
    #[serde(rename = "out")]
    Outgoing,
    #[default]
    #[serde(rename = "virtual")]
    Virtual,
}

#[derive(Debug, Clone, Serialize, Deserialize, PartialEq)]
#[allow(non_snake_case)]
#[serde(tag = "type")]
pub enum SerializableVertexInfo {
    #[serde(rename = "external_vertex_info")]
    ExternalVertexInfo(SerializableExternalVertexInfo),
    #[serde(rename = "interacton_vertex_info")]
    InteractonVertexInfo(SerializableInteractionVertexInfo),
}

#[enum_dispatch]
pub trait HasVertexInfo {
    fn get_type(&self) -> SmartString<LazyCompact>;
}

#[derive(Debug, Clone)]
#[enum_dispatch(HasVertexInfo)]
pub enum VertexInfo {
    ExternalVertexInfo(ExternalVertexInfo),
    InteractonVertexInfo(InteractionVertexInfo),
}

#[derive(Debug, Clone, Default, Serialize, Deserialize, PartialEq)]
pub struct SerializableInteractionVertexInfo {
    vertex_rule: SmartString<LazyCompact>,
}

#[derive(Debug, Clone, Default, Serialize, Deserialize, PartialEq)]
pub struct SerializableExternalVertexInfo {
    direction: EdgeType,
    particle: SmartString<LazyCompact>,
}

#[derive(Debug, Clone)]
pub struct ExternalVertexInfo {
    direction: EdgeType,
    particle: Arc<model::Particle>,
}

impl HasVertexInfo for ExternalVertexInfo {
    fn get_type(&self) -> SmartString<LazyCompact> {
        SmartString::<LazyCompact>::from("external_vertex_info")
    }
}

#[derive(Debug, Clone)]
pub struct InteractionVertexInfo {
    #[allow(unused)]
    pub vertex_rule: Arc<model::VertexRule>,
}

impl InteractionVertexInfo {
    pub fn apply_vertex_rule(
        &self,
        edges: &[usize],
        vertex_pos: usize,
        graph: &Graph,
    ) -> Option<[DataTensor<Atom>; 3]> {
        let spin_structure = self
            .vertex_rule
            .lorentz_structures
            .iter()
            .map(|ls| {
                let mut atom = ls.structure.clone();

                for (i, e) in edges.iter().enumerate() {
                    let momentum_in_pattern = Pattern::parse(&format!("P(x_,{})", i + 1)).unwrap();

                    let momentum_out_pattern =
                        Pattern::parse(&format!("Q{}(lor(4,x_))", e)).unwrap();

                    atom = momentum_in_pattern.replace_all(
                        atom.as_view(),
                        &momentum_out_pattern,
                        None,
                        None,
                    );
                }

                for (i, e) in edges.iter().enumerate() {
                    let pat: Pattern = Atom::new_num((i + 1) as i64).into_pattern();

                    let dir = if graph.is_edge_incoming(*e, vertex_pos) {
                        "in"
                    } else {
                        "out"
                    };

                    let index_num = AbstractIndex::try_from(format!("{}{}", dir, e)).unwrap().0;

                    atom = pat.replace_all(
                        atom.as_view(),
                        &Atom::new_num(index_num as i64).into_pattern(),
                        None,
                        None,
                    );
                }
                atom
            })
            .collect_vec();

        let color_structure: Vec<Atom> = self
            .vertex_rule
            .color_structures
            .iter()
            .map(|cs| {
                let mut atom = cs.clone();

                //a is adjoint index, i is fundamental index, ia is antifundamental index, s is sextet ,sa is antisextet

                let t_pat = Pattern::parse("T(a_,i_,ia_)").unwrap();

                let t_rep = Pattern::parse("T(coad(a_),cof(i_),coaf(ia_))").unwrap();

                atom = t_pat.replace_all(atom.as_view(), &t_rep, None, None);

                let f_pat = Pattern::parse("f(a1_,a2_,a3_)").unwrap();

                let f_rep = Pattern::parse("f(coad(a1_),coad(a2_),coad(a3_))").unwrap();

                atom = f_pat.replace_all(atom.as_view(), &f_rep, None, None);

                let d_pat = Pattern::parse("d(a1_,a2_,a3_)").unwrap();

                let d_rep = Pattern::parse("d(coad(a1_),coad(a2_),coad(a3_))").unwrap();

                atom = d_pat.replace_all(atom.as_view(), &d_rep, None, None);

                let eps_pat = Pattern::parse("Epsilon(i1_,i2_,i3_)").unwrap();

                let eps_rep = Pattern::parse("EpsilonBar(cof(i1_),cof(i2_),cof(i3_))").unwrap();

                atom = eps_pat.replace_all(atom.as_view(), &eps_rep, None, None);

                let eps_bar_pat = Pattern::parse("EpsilonBar(ia_1,ia_2,ia_3)").unwrap();

                let eps_bar_rep =
                    Pattern::parse("Epsilon(coaf(ia_1),coaf(ia_2),coaf(ia_3))").unwrap();

                atom = eps_bar_pat.replace_all(atom.as_view(), &eps_bar_rep, None, None);

                let t6_pat = Pattern::parse("T6(a_,s_,as_)").unwrap();

                let t6_rep = Pattern::parse("T6(coad(a_),cos(s_),coas(as_))").unwrap();

                atom = t6_pat.replace_all(atom.as_view(), &t6_rep, None, None);

                let k6_pat = Pattern::parse("K6(ia1_,ia2_,s_)").unwrap();

                let k6_rep = Pattern::parse("K6(coaf(ia1_),coaf(ia2_),cos(s_))").unwrap();

                atom = k6_pat.replace_all(atom.as_view(), &k6_rep, None, None);

                let k6_bar_pat = Pattern::parse("K6Bar(as_,i1_,i2_)").unwrap();

                let k6_bar_rep = Pattern::parse("K6Bar(coas(as_),cof(i1_),cof(i2_))").unwrap();

                atom = k6_bar_pat.replace_all(atom.as_view(), &k6_bar_rep, None, None);

                //T(1,2,3) Fundamental representation matrix (T a1 )ı  ̄3 i2
                // f(1,2,3) Antisymmetric structure constant f a1a2a3
                // d(1,2,3) Symmetric structure constant da1 a2 a3
                // Epsilon(1,2,3) Fundamental Levi-Civita tensor εi1 i2 i3 EpsilonBar(1,2,3) Antifundamental Levi-Civita tensor εı  ̄1 ı  ̄2 ı  ̄3
                // T6(1,2,3) Sextet representation matrix (T a1 6 ) ̄ α3 α2
                // K6(1,2,3) Sextet Clebsch-Gordan coefficient (K6)ı  ̄2 ı  ̄3 α1 K6Bar(1,2,3) Antisextet Clebsch-Gordan coefficient (K6) ̄ α1 i2i3

                // First process kronkers, with respect to spin:

                let spins: Vec<isize> =
                    self.vertex_rule.particles.iter().map(|s| s.color).collect();

                for (i, s) in spins.iter().enumerate() {
                    let id1 = Pattern::parse(&format!("Identity({},x_)", i + 1)).unwrap();

                    let id2 = Pattern::parse(&format!("Identity(x_,{})", i + 1)).unwrap();

                    let ind = match s {
                        1 => concat!(EUCLIDEAN, "("),
                        3 => concat!(COLORFUND, "("),
                        -3 => concat!(COLORANTIFUND, "("),
                        6 => concat!(COLORSEXT, "("),
                        -6 => concat!(COLORANTISEXT, "("),
                        8 => concat!(COLORADJ, "("),
                        i => panic!("Color {i}not supported "),
                    };

                    atom = id1.replace_all(
                        atom.as_view(),
                        &Pattern::parse(&format!("Identity({}{}),x_)", ind, i + 1)).unwrap(),
                        None,
                        None,
                    );

                    atom = id2.replace_all(
                        atom.as_view(),
                        &Pattern::parse(&format!("Identity(x_,{}{}))", ind, i + 1)).unwrap(),
                        None,
                        None,
                    );
                }

                let id3 = Pattern::parse("Identity(x__)").unwrap();

                atom = id3.replace_all(
                    atom.as_view(),
                    &Pattern::parse("id(x__)").unwrap(),
                    None,
                    None,
                );

                for (i, e) in edges.iter().enumerate() {
                    let pat: Pattern = Atom::new_num((i + 1) as i64).into_pattern();

                    let dir = if graph.is_edge_incoming(*e, vertex_pos) {
                        "in"
                    } else {
                        "out"
                    };

                    let index_num = AbstractIndex::try_from(format!("{}{}", dir, e)).unwrap().0;

                    atom = pat.replace_all(
                        atom.as_view(),
                        &Atom::new_num(index_num as i64).into_pattern(),
                        None,
                        None,
                    );
                }

                for i in 0..MAX_COLOR_INNER_CONTRACTIONS {
                    let pat: Pattern = Atom::new_num(-1 - i as i64).into_pattern();

                    let index_num = AbstractIndex::try_from(format!("inner{}", i)).unwrap().0;
                    atom = pat.replace_all(
                        atom.as_view(),
                        &Atom::new_num(index_num as i64).into_pattern(),
                        None,
                        None,
                    );
                }

                let euc = Pattern::parse(concat!(EUCLIDEAN, "(x_)")).unwrap();
                let euc_rep = Pattern::parse(concat!(EUCLIDEAN, "(1,x_)")).unwrap();

                atom = euc.replace_all(atom.as_view(), &euc_rep, None, None);

                let cof = Pattern::parse(concat!(COLORFUND, "(x_)")).unwrap();
                let cof_rep = Pattern::parse(concat!(COLORFUND, "(3,x_)")).unwrap();

                atom = cof.replace_all(atom.as_view(), &cof_rep, None, None);

                let coaf = Pattern::parse(concat!(COLORANTIFUND, "(x_)")).unwrap();
                let coaf_rep = Pattern::parse(concat!(COLORANTIFUND, "(3,x_)")).unwrap();

                atom = coaf.replace_all(atom.as_view(), &coaf_rep, None, None);

                let cos = Pattern::parse(concat!(COLORSEXT, "(x_)")).unwrap();
                let cos_rep = Pattern::parse(concat!(COLORSEXT, "(6,x_)")).unwrap();

                atom = cos.replace_all(atom.as_view(), &cos_rep, None, None);

                let coas = Pattern::parse(concat!(COLORANTISEXT, "(x_)")).unwrap();
                let coas_rep = Pattern::parse(concat!(COLORANTISEXT, "(6,x_)")).unwrap();

                atom = coas.replace_all(atom.as_view(), &coas_rep, None, None);

                let coa = Pattern::parse(concat!(COLORADJ, "(x_)")).unwrap();
                let coa_rep = Pattern::parse(concat!(COLORADJ, "(8,x_)")).unwrap();

                atom = coa.replace_all(atom.as_view(), &coa_rep, None, None);

                atom
            })
            .collect();

        let i = Slot {
            index: AbstractIndex::try_from(format!("i{}", vertex_pos)).unwrap(),
            representation: Representation::Euclidean(color_structure.len().into()),
        };

        let color_structure = DataTensor::Dense(
            DenseTensor::from_data(&color_structure, VecStructure::from(vec![i])).unwrap(),
        );

        let j = Slot {
            index: AbstractIndex::try_from(format!("j{}", vertex_pos)).unwrap(),
            representation: Representation::Euclidean(spin_structure.len().into()),
        };
        let spin_structure = DataTensor::Dense(
            DenseTensor::from_data(&spin_structure, VecStructure::from(vec![j])).unwrap(),
        );

        let mut couplings: DataTensor<Atom> =
            DataTensor::Sparse(SparseTensor::empty(VecStructure::from(vec![i, j])));

        for (i, row) in self.vertex_rule.couplings.iter().enumerate() {
            for (j, col) in row.iter().enumerate() {
                if let Some(atom) = col {
                    couplings.set(&[i, j], atom.expression.clone()).unwrap();
                }
            }
        }

        Some([spin_structure, color_structure, couplings])
    }
}

impl HasVertexInfo for InteractionVertexInfo {
    fn get_type(&self) -> SmartString<LazyCompact> {
        SmartString::<LazyCompact>::from("interacton_vertex_info")
    }
}

fn serializable_vertex_info(vertex_info: &VertexInfo) -> SerializableVertexInfo {
    match vertex_info {
        VertexInfo::ExternalVertexInfo(external_vertex_info) => {
            SerializableVertexInfo::ExternalVertexInfo(SerializableExternalVertexInfo {
                direction: external_vertex_info.direction.clone(),
                particle: external_vertex_info.particle.name.clone(),
            })
        }
        VertexInfo::InteractonVertexInfo(interaction_vertex_info) => {
            SerializableVertexInfo::InteractonVertexInfo(SerializableInteractionVertexInfo {
                vertex_rule: interaction_vertex_info.vertex_rule.name.clone(),
            })
        }
    }
}

fn deserialize_vertex_info(
    model: &model::Model,
    serialized_vertex_info: &SerializableVertexInfo,
) -> VertexInfo {
    match serialized_vertex_info {
        SerializableVertexInfo::ExternalVertexInfo(external_vertex_info) => {
            VertexInfo::ExternalVertexInfo(
                ExternalVertexInfo {
                    direction: external_vertex_info.direction.clone(),
                    particle: model.get_particle(&external_vertex_info.particle),
                }
                .clone(),
            )
        }
        SerializableVertexInfo::InteractonVertexInfo(interaction_vertex_info) => {
            VertexInfo::InteractonVertexInfo(InteractionVertexInfo {
                vertex_rule: model
                    .get_vertex_rule(&interaction_vertex_info.vertex_rule)
                    .clone(),
            })
        }
    }
}

#[derive(Debug, Clone, Default, Serialize, Deserialize, PartialEq)]
pub struct SerializableEdge {
    name: SmartString<LazyCompact>,
    edge_type: EdgeType,
    particle: SmartString<LazyCompact>,
    propagator: SmartString<LazyCompact>,
    vertices: [SmartString<LazyCompact>; 2],
}

impl SerializableEdge {
    pub fn from_edge(graph: &Graph, edge: &Edge) -> SerializableEdge {
        SerializableEdge {
            name: edge.name.clone(),
            edge_type: edge.edge_type.clone(),
            particle: edge.particle.name.clone(),
            propagator: edge.propagator.name.clone(),
            vertices: [
                graph.vertices[edge.vertices[0]].name.clone(),
                graph.vertices[edge.vertices[1]].name.clone(),
            ],
        }
    }
}

#[derive(Debug, Clone)]
pub struct Edge {
    pub name: SmartString<LazyCompact>,
    pub edge_type: EdgeType,
    pub propagator: Arc<model::Propagator>,
    pub particle: Arc<model::Particle>,
    pub vertices: [usize; 2],
}

impl Edge {
    pub fn from_serializable_edge(
        model: &model::Model,
        graph: &Graph,
        serializable_edge: &SerializableEdge,
    ) -> Edge {
        Edge {
            name: serializable_edge.name.clone(),
            edge_type: serializable_edge.edge_type.clone(),
            particle: model.get_particle(&serializable_edge.particle),
            propagator: model.get_propagator(&serializable_edge.propagator),
            vertices: [
                graph
                    .get_vertex_position(&serializable_edge.vertices[0])
                    .unwrap(),
                graph
                    .get_vertex_position(&serializable_edge.vertices[1])
                    .unwrap(),
            ],
        }
    }

    pub fn is_incoming_to(&self, vertex: usize) -> bool {
        self.vertices[1] == vertex
    }

    pub fn denominator(&self, graph: &Graph) -> (Atom, Atom) {
        let num = *graph.edge_name_to_position.get(&self.name).unwrap();
        let mom = Atom::parse(&format!("Q{num}")).unwrap();
        let mass = self
            .particle
            .mass
            .expression
            .clone()
            .unwrap_or(Atom::new_num(0));

        (mom, mass)
    }

    pub fn numerator(&self, graph: &Graph) -> Atom {
        let num = *graph.edge_name_to_position.get(&self.name).unwrap();
        match self.edge_type {
            EdgeType::Incoming => self.particle.incoming_polarization_atom(num),
            EdgeType::Outgoing => self.particle.outgoing_polarization_atom(num),
            EdgeType::Virtual => {
                let mut atom = self.propagator.numerator.clone();

                let pindex_num = AbstractIndex::try_from(format!("p{}", num)).unwrap().0;
                let pfun = Pattern::parse("P(x_)").unwrap();
                atom = pfun.replace_all(
                    atom.as_view(),
                    &Pattern::parse(&format!("Q{}(lor(4,x_))", num)).unwrap(),
                    None,
                    None,
                );

                let pslashfun = Pattern::parse("PSlash(x__)").unwrap();
                atom = pslashfun.replace_all(
                    atom.as_view(),
                    &Pattern::parse(&format!(
                        "Q{}(lor(4,{}))Gamma({},x__)",
                        num, pindex_num, pindex_num
                    ))
                    .unwrap(),
                    None,
                    None,
                );

                let pat: Pattern = Atom::new_num(1).into_pattern();

                let in_index_num = AbstractIndex::try_from(format!("in{}", num)).unwrap().0;

                atom = pat.replace_all(
                    atom.as_view(),
                    &Pattern::parse(&format!("{in_index_num}")).unwrap(),
                    None,
                    None,
                );

                let pat: Pattern = Atom::new_num(2).into_pattern();

                let out_index_num = AbstractIndex::try_from(format!("out{}", num)).unwrap().0;
                atom = pat.replace_all(
                    atom.as_view(),
                    &Pattern::parse(&format!("{out_index_num}")).unwrap(),
                    None,
                    None,
                );

                atom
            }
        }
    }
}

#[derive(Debug, Clone, Serialize, Deserialize, PartialEq)]
pub struct SerializableVertex {
    name: SmartString<LazyCompact>,
    vertex_info: SerializableVertexInfo,
    edges: Vec<SmartString<LazyCompact>>,
}

impl SerializableVertex {
    pub fn from_vertex(graph: &Graph, vertex: &Vertex) -> SerializableVertex {
        SerializableVertex {
            name: vertex.name.clone(),
            vertex_info: serializable_vertex_info(&vertex.vertex_info),
            edges: vertex
                .edges
                .iter()
                .map(|e| graph.edges[*e].name.clone())
                .collect(),
        }
    }
}

#[derive(Debug, Clone)]
pub struct Vertex {
    pub name: SmartString<LazyCompact>,
    pub vertex_info: VertexInfo,
    pub edges: Vec<usize>,
}

impl Vertex {
    pub fn from_serializable_vertex(model: &model::Model, vertex: &SerializableVertex) -> Vertex {
        Vertex {
            name: vertex.name.clone(),
            vertex_info: deserialize_vertex_info(model, &vertex.vertex_info),
            // This will be filled in later during deserialization of the complete graph
            edges: vec![],
        }
    }

    pub fn is_edge_incoming(&self, edge: usize, graph: &Graph) -> bool {
        graph.is_edge_incoming(edge, graph.get_vertex_position(&self.name).unwrap())
    }

    pub fn apply_vertex_rule(&self, graph: &Graph) -> Option<[DataTensor<Atom>; 3]> {
        match &self.vertex_info {
            VertexInfo::ExternalVertexInfo(_) => None,
            VertexInfo::InteractonVertexInfo(interaction_vertex_info) => interaction_vertex_info
                .apply_vertex_rule(
                    &self.edges,
                    graph.get_vertex_position(&self.name).unwrap(),
                    graph,
                ),
        }
    }

    pub fn contracted_vertex_rule(&self, graph: &Graph) -> Option<Atom> {
        let all = self.apply_vertex_rule(graph)?;

        let scalar = all
            .into_iter()
            .reduce(|acc, tensor| acc.contract(&tensor).unwrap())
            .unwrap()
            .get(&[])
            .unwrap()
            .clone();

        Some(scalar)
    }
}

#[derive(Debug, Clone, Serialize, Deserialize, PartialEq)]
pub struct SerializableGraph {
    name: SmartString<LazyCompact>,
    vertices: Vec<SerializableVertex>,
    edges: Vec<SerializableEdge>,
    overall_factor: f64,
    #[allow(clippy::type_complexity)]
    external_connections: Vec<(
        Option<SmartString<LazyCompact>>,
        Option<SmartString<LazyCompact>>,
    )>,
    loop_momentum_basis: Vec<SmartString<LazyCompact>>,
    edge_signatures: HashMap<SmartString<LazyCompact>, (Vec<isize>, Vec<isize>)>,
}

impl SerializableGraph {
    pub fn from_graph(graph: &Graph) -> SerializableGraph {
        SerializableGraph {
            name: graph.name.clone(),
            vertices: graph
                .vertices
                .iter()
                .map(|v| SerializableVertex::from_vertex(graph, v))
                .collect(),
            edges: graph
                .edges
                .iter()
                .map(|e| SerializableEdge::from_edge(graph, e))
                .collect(),

            overall_factor: graph.overall_factor,
            external_connections: graph
                .external_connections
                .iter()
                .map(|(v1, v2)| {
                    (
                        v1.as_ref().map(|&v| graph.vertices[v].name.clone()),
                        v2.as_ref().map(|&v| graph.vertices[v].name.clone()),
                    )
                })
                .collect(),
            loop_momentum_basis: graph
                .loop_momentum_basis
                .basis
                .iter()
                .map(|&e| graph.edges[e].name.clone())
                .collect(),
            edge_signatures: graph
                .loop_momentum_basis
                .edge_signatures
                .iter()
                .enumerate()
                .map(|(i_e, sig)| (graph.edges[i_e].name.clone(), sig.clone()))
                .collect(),
        }
    }

    pub fn from_yaml_str(yaml_str: String) -> Result<SerializableGraph, Report> {
        serde_yaml::from_str(yaml_str.as_str())
            .map_err(|e| eyre!(format!("Error parsing graph yaml: {}", e)))
            .suggestion("Is it a correct yaml file")
    }
}

#[derive(Debug, Clone)]
pub struct Graph {
    pub name: SmartString<LazyCompact>,
    pub vertices: Vec<Vertex>,
    pub edges: Vec<Edge>,
    pub external_edges: Vec<usize>,
    pub overall_factor: f64,
    pub external_connections: Vec<(Option<usize>, Option<usize>)>,
    pub loop_momentum_basis: LoopMomentumBasis,
    pub vertex_name_to_position: HashMap<SmartString<LazyCompact>, usize, RandomState>,
    pub edge_name_to_position: HashMap<SmartString<LazyCompact>, usize, RandomState>,
    pub derived_data: DerivedGraphData,
}

impl Graph {
    pub fn from_serializable_graph(model: &model::Model, graph: &SerializableGraph) -> Graph {
        // First build vertices
        let mut vertices: Vec<Vertex> = vec![];
        let mut vertex_name_to_position: HashMap<SmartString<LazyCompact>, usize, RandomState> =
            HashMap::default();
        for vertex in &graph.vertices {
            let vertex = Vertex::from_serializable_vertex(model, vertex);
            vertex_name_to_position.insert(vertex.name.clone(), vertices.len());
            vertices.push(vertex);
        }

        let mut g = Graph {
            name: graph.name.clone(),
            vertices,
            edges: vec![],
            external_edges: vec![],
            overall_factor: graph.overall_factor,
            external_connections: vec![],
            loop_momentum_basis: LoopMomentumBasis {
                basis: vec![],
                edge_signatures: vec![],
            },
            vertex_name_to_position,
            edge_name_to_position: HashMap::default(),
            derived_data: DerivedGraphData::new_empty(),
        };

        let mut edge_name_to_position: HashMap<SmartString<LazyCompact>, usize, RandomState> =
            HashMap::default();
        // Then build edges
        g.edges = graph
            .edges
            .iter()
            .map(|e| Edge::from_serializable_edge(model, &g, e))
            .collect();

        g.external_edges = g
            .edges
            .iter()
            .enumerate()
            .filter_map(|(i, e)| {
                if e.edge_type == EdgeType::Incoming || e.edge_type == EdgeType::Outgoing {
                    Some(i)
                } else {
                    None
                }
            })
            .collect();
        for (i_e, e) in g.edges.iter().enumerate() {
            edge_name_to_position.insert(e.name.clone(), i_e);
        }
        for (vertex, serializable_vertex) in g.vertices.iter_mut().zip(graph.vertices.iter()) {
            vertex.edges = serializable_vertex
                .edges
                .iter()
                .map(|e| *edge_name_to_position.get(e).unwrap())
                .collect();
        }
        g.edge_name_to_position = edge_name_to_position;

        let mut edge_signatures: Vec<(Vec<isize>, Vec<isize>)> =
            vec![(vec![], vec![]); graph.edges.len()];
        for (e_name, sig) in graph.edge_signatures.iter() {
            edge_signatures[g.get_edge_position(e_name).unwrap()] = sig.clone();
        }
        g.loop_momentum_basis.edge_signatures = edge_signatures;

        g.external_connections = graph
            .external_connections
            .iter()
            .map(|(v1, v2)| {
                (
                    v1.as_ref().map(|v| {
                        g.get_vertex_position(v).unwrap_or_else(|| {
                            panic!("Cannot find vertex named {} in this graph.", v)
                        })
                    }),
                    v2.as_ref().map(|v| {
                        g.get_vertex_position(v).unwrap_or_else(|| {
                            panic!("Cannot find vertex named {} in this graph.", v)
                        })
                    }),
                )
            })
            .collect();

        g.loop_momentum_basis.basis = graph
            .loop_momentum_basis
            .iter()
            .map(|e| g.get_edge_position(e).unwrap())
            .collect();

        g
    }

    #[inline]
    pub fn get_vertex(&self, name: &SmartString<LazyCompact>) -> Option<&Vertex> {
        match self.vertex_name_to_position.get(name) {
            Some(position) => Some(&self.vertices[*position]),
            None => None,
        }
    }

    #[inline]
    pub fn get_vertex_position(&self, name: &SmartString<LazyCompact>) -> Option<usize> {
        self.vertex_name_to_position.get(name).copied()
    }

    #[inline]
    pub fn get_edge(&self, name: &SmartString<LazyCompact>) -> Option<&Edge> {
        match self.edge_name_to_position.get(name) {
            Some(position) => Some(&self.edges[*position]),
            None => None,
        }
    }

    #[inline]
    pub fn get_edge_position(&self, name: &SmartString<LazyCompact>) -> Option<usize> {
        self.edge_name_to_position.get(name).copied()
    }

    #[inline]
    pub fn compute_emr<T: FloatLike>(
        &self,
        loop_moms: &[LorentzVector<T>],
        external_moms: &[LorentzVector<T>],
    ) -> Vec<LorentzVector<T>> {
        let lmb_specification = LoopMomentumBasisSpecification::Literal(&self.loop_momentum_basis);
        self.compute_emr_in_lmb(loop_moms, external_moms, &lmb_specification)
    }

    #[inline]
    pub fn compute_emr_in_lmb<T: FloatLike>(
        &self,
        loop_moms: &[LorentzVector<T>],
        external_moms: &[LorentzVector<T>],
        lmb_specification: &LoopMomentumBasisSpecification,
    ) -> Vec<LorentzVector<T>> {
        let lmb = match lmb_specification {
            LoopMomentumBasisSpecification::FromList(lmb_idx) => &self
                .derived_data
                .loop_momentum_bases
                .as_ref()
                .unwrap_or_else(|| panic!("Loop momentum bases not yet generated"))[*lmb_idx],
            LoopMomentumBasisSpecification::Literal(basis) => basis,
        };

        lmb.edge_signatures
            .iter()
            .map(|sig| compute_momentum(sig, loop_moms, external_moms))
            .collect()
    }

    #[inline]
    pub fn compute_onshell_energies<T: FloatLike>(
        &self,
        loop_moms: &[LorentzVector<T>],
        external_moms: &[LorentzVector<T>],
    ) -> Vec<T> {
        let lmb_sepcification = LoopMomentumBasisSpecification::Literal(&self.loop_momentum_basis);
        self.compute_onshell_energies_in_lmb(loop_moms, external_moms, &lmb_sepcification)
    }

    #[inline]
    pub fn compute_onshell_energies_in_lmb<T: FloatLike>(
        &self,
        loop_moms: &[LorentzVector<T>],
        external_moms: &[LorentzVector<T>],
        lmb_specification: &LoopMomentumBasisSpecification,
    ) -> Vec<T> {
        let lmb = match lmb_specification {
            LoopMomentumBasisSpecification::FromList(lmb_idx) => &self
                .derived_data
                .loop_momentum_bases
                .as_ref()
                .unwrap_or_else(|| panic!("Loop momentum bases not yet generated"))[*lmb_idx],
            LoopMomentumBasisSpecification::Literal(basis) => basis,
        };

        lmb.edge_signatures
            .iter()
            .map(|sig| compute_momentum(sig, loop_moms, external_moms))
            .zip(self.edges.iter())
            .map(|(emr_mom, edge)| match edge.edge_type {
                EdgeType::Virtual => {
                    if let Some(mass_value) = edge.particle.mass.value {
                        if mass_value.im != 0. {
                            panic!("Complex masses not yet supported in gammaLoop")
                        }
                        let energy_squared = emr_mom.spatial_squared()
                            + Into::<T>::into(mass_value.re * mass_value.re);
                        energy_squared.sqrt()
                    } else {
                        emr_mom.spatial_distance()
                    }
                }
                _ => emr_mom.t,
            })
            .collect()
    }

    #[inline]
    pub fn compute_energy_product<T: FloatLike>(
        &self,
        loop_moms: &[LorentzVector<T>],
        external_moms: &[LorentzVector<T>],
    ) -> T {
        let lmb_specification = LoopMomentumBasisSpecification::Literal(&self.loop_momentum_basis);
        self.compute_energy_product_in_lmb(loop_moms, external_moms, &lmb_specification)
    }

    #[inline]
    pub fn compute_energy_product_in_lmb<T: FloatLike>(
        &self,
        loop_moms: &[LorentzVector<T>],
        external_moms: &[LorentzVector<T>],
        lmb_specification: &LoopMomentumBasisSpecification,
    ) -> T {
        let all_energies =
            self.compute_onshell_energies_in_lmb(loop_moms, external_moms, lmb_specification);

        self.edges
            .iter()
            .zip(all_energies.iter())
            .filter(|(e, _)| e.edge_type == EdgeType::Virtual)
            .map(|(_, val)| Into::<T>::into(2.) * val)
            .fold(Into::<T>::into(1.), |acc, x| acc * x)
    }

    #[inline]
    pub fn get_edge_type_list(&self) -> Vec<EdgeType> {
        self.edges.iter().map(|e| e.edge_type.clone()).collect()
    }

    pub fn generate_loop_momentum_bases(&mut self) {
        let loop_number = self.loop_momentum_basis.basis.len();
        let num_edges = self.edges.len();
        let external_signature_length = self.loop_momentum_basis.edge_signatures[0].1.len();

        // the full virtual signature matrix in the form of a flattened vector
        let signature_matrix_flattened = self
            .loop_momentum_basis
            .edge_signatures
            .iter()
            .flat_map(|sig| sig.0.iter().map(|s| *s as f64).collect_vec())
            .collect_vec();

        // convert to dmatrix
        let signature_matrix =
            DMatrix::from_row_slice(num_edges, loop_number, &signature_matrix_flattened);

        // the full external signature matrix in the form of a flattened vector
        let external_signature_matrix_flattened = self
            .loop_momentum_basis
            .edge_signatures
            .iter()
            .flat_map(|sig| sig.1.iter().map(|s| *s as f64).collect_vec())
            .collect_vec();

        // convert to dmatrix
        let external_signature_matrix = DMatrix::from_row_slice(
            num_edges,
            external_signature_length,
            &external_signature_matrix_flattened,
        );

        let possible_lmbs = self
            .edges
            .iter()
            .filter(|e| e.edge_type == EdgeType::Virtual)
            .map(|e| self.get_edge_position(&e.name).unwrap())
            .combinations(loop_number);

        let valid_lmbs = possible_lmbs
            .map(|basis| {
                let reduced_signature_matrix_flattened = basis
                    .iter()
                    .flat_map(|e| {
                        self.loop_momentum_basis.edge_signatures[*e]
                            .0
                            .iter()
                            .map(|s| *s as f64)
                    })
                    .collect_vec();

                (
                    basis,
                    DMatrix::from_row_slice(
                        loop_number,
                        loop_number,
                        &reduced_signature_matrix_flattened,
                    ),
                )
            })
            .filter(|(_basis, reduced_signature_matrix)| {
                reduced_signature_matrix.determinant() != 0. // nonzero determinant means valid lmb
            })
            .map(|(basis, reduced_signature_matrix)| {
                let mut sorted_basis = basis;
                sorted_basis.sort();
                (sorted_basis, reduced_signature_matrix)
            });

        let lmbs = valid_lmbs
            .map(|(basis, reduced_signature_matrix)| {
                let mut new_signatures = self.loop_momentum_basis.edge_signatures.clone();

                // construct the signatures

                // for this we need the reduced external signatures
                let reduced_external_signatures_vec = basis
                    .iter()
                    .flat_map(|&e| {
                        self.loop_momentum_basis.edge_signatures[e]
                            .1
                            .iter()
                            .map(|s| *s as f64)
                    })
                    .collect_vec();

                let reduced_external_signatures = DMatrix::from_row_slice(
                    loop_number,
                    external_signature_length,
                    &reduced_external_signatures_vec,
                );

                // also the inverse of the reduced_signature matrix
                let reduced_signature_matrix_inverse =
                    reduced_signature_matrix.clone().try_inverse().unwrap();

                let new_virtual_signatures =
                    signature_matrix.clone() * reduced_signature_matrix_inverse.clone();
                let new_external_signatures = external_signature_matrix.clone()
                    - signature_matrix.clone()
                        * reduced_signature_matrix_inverse.clone()
                        * reduced_external_signatures;

                // convert back to isize vecs
                for (edge_id, new_signature) in new_signatures.iter_mut().enumerate() {
                    let new_virtual_signature = new_virtual_signatures
                        .row(edge_id)
                        .iter()
                        .map(|s| s.round() as isize)
                        .collect_vec();
                    let new_external_signature = new_external_signatures
                        .row(edge_id)
                        .iter()
                        .map(|s| s.round() as isize)
                        .collect_vec();

                    *new_signature = (new_virtual_signature, new_external_signature);
                }
                LoopMomentumBasis {
                    basis,
                    edge_signatures: new_signatures,
                }
            })
            .collect_vec();

        self.derived_data.loop_momentum_bases = Some(lmbs);
    }

    pub fn generate_loop_momentum_bases_if_not_exists(&mut self) {
        if self.derived_data.loop_momentum_bases.is_none() {
            self.generate_loop_momentum_bases();
        }
    }

    pub fn generate_lmb_replacement_rules(&self) -> Vec<(Atom, Atom)> {
        self.loop_momentum_basis_replacement_rule(&self.loop_momentum_basis)
    }

    fn loop_momentum_basis_replacement_rule(&self, lmb: &LoopMomentumBasis) -> Vec<(Atom, Atom)> {
        let mut rule = vec![];

        for (i, signature) in lmb.edge_signatures.iter().enumerate() {
            rule.push((
                Atom::parse(&format!("Q{}(x{}__)", i, i)).unwrap(),
                self.replacement_rule_from_signature(i, signature),
            ));
        }

        rule
    }

    fn replacement_rule_from_signature(
        &self,
        index: usize,

        signature: &(Vec<isize>, Vec<isize>),
    ) -> Atom {
        let mut acc = Atom::new_num(0);
        for (i_l, sign) in signature.0.iter().enumerate() {
            match sign {
                1 => {
                    acc = &acc + &Atom::parse(&format!("K{}(x{}__)", i_l, index)).unwrap();
                }
                -1 => {
                    acc = &acc - &Atom::parse(&format!("K{}(x{}__)", i_l, index)).unwrap();
                }
                _ => {}
            }
        }

        for (i_e, sign) in signature.1.iter().enumerate() {
            match sign {
                1 => {
                    acc = &acc + &Atom::parse(&format!("P{}(x{}__)", i_e, index)).unwrap();
                }
                -1 => {
                    acc = &acc + &Atom::parse(&format!("P{}(x{}__)", i_e, index)).unwrap();
                }
                _ => {}
            }
        }
        acc
    }

    pub fn generate_ltd(&mut self) {
        self.derived_data.ltd_expression = Some(generate_ltd_expression(self));
    }

    pub fn denominator(self) -> Vec<(Atom, Atom)> {
        self.edges.iter().map(|e| e.denominator(&self)).collect()
    }

    pub fn generate_cff(&mut self) {
        self.derived_data.cff_expression = Some(generate_cff_expression(self).unwrap());
    }

    pub fn generate_tropical_subgraph_table(&mut self) {
        let num_virtual_loop_edges = self.get_loop_edges_iterator().count();

        let num_loops = self.loop_momentum_basis.basis.len();

        let default_weight = 0.5;
        let dod =
            num_virtual_loop_edges as f64 * default_weight - (tropical::D * num_loops) as f64 / 2.;
        let minimum_dod = 1.0;

        let weight = if dod < minimum_dod {
            (minimum_dod + (tropical::D * num_loops) as f64 / 2.) / num_virtual_loop_edges as f64
        } else {
            default_weight
        };

        let weight_guess = vec![weight; num_virtual_loop_edges];

        let table = TropicalSubgraphTable::generate_from_graph(self, &weight_guess);

        if let Ok(table) = table {
            self.derived_data.tropical_subgraph_table = Some(table);
        } else {
            warn!("Tropical subgraph table generation failed 🥥");
        }
    }

    pub fn generate_numerator(&mut self, model: &Model) {
        self.derived_data.numerator = Some(generate_numerator(self, model));
    }

    pub fn smart_generate_numerator(&mut self, model: &Model) {
        if self.derived_data.numerator.is_none() {
            self.derived_data.numerator = Some(generate_numerator(self, model));
        }
    }

    #[inline]
    pub fn evaluate_ltd_expression<T: FloatLike>(
        &self,
        loop_moms: &[LorentzVector<T>],
        external_moms: &[LorentzVector<T>],
    ) -> Complex<T> {
        let loop_number = self.loop_momentum_basis.basis.len();
        let prefactor = Complex::new(T::zero(), T::one()).powi(loop_number as i32);

        prefactor
            * self.derived_data.ltd_expression.as_ref().unwrap().evaluate(
                loop_moms,
                external_moms,
                self,
            )
    }

    #[inline]
    pub fn evaluate_ltd_expression_in_lmb<T: FloatLike>(
        &self,
        loop_moms: &[LorentzVector<T>],
        external_moms: &[LorentzVector<T>],
        lmb_specification: &LoopMomentumBasisSpecification,
    ) -> Complex<T> {
        let loop_number = self.loop_momentum_basis.basis.len();
        let prefactor = Complex::new(T::zero(), T::one()).powi(loop_number as i32);

        prefactor
            * self
                .derived_data
                .ltd_expression
                .as_ref()
                .unwrap()
                .evaluate_in_lmb(loop_moms, external_moms, self, lmb_specification)
    }

    #[inline]
    pub fn evaluate_cff_orientations<T: FloatLike>(
        &self,
        loop_moms: &[LorentzVector<T>],
        independent_external_momenta: &[LorentzVector<T>],
        lmb_specification: &LoopMomentumBasisSpecification,
    ) -> Vec<T> {
        let energy_cache = self.compute_onshell_energies_in_lmb(
            loop_moms,
            independent_external_momenta,
            lmb_specification,
        );

        self.derived_data
            .cff_expression
            .as_ref()
            .unwrap()
            .evaluate_orientations(&energy_cache)
    }

    #[inline]
    pub fn evaluate_cff_expression_in_lmb<T: FloatLike>(
        &self,
        loop_moms: &[LorentzVector<T>],
        external_moms: &[LorentzVector<T>],
        lmb_specification: &LoopMomentumBasisSpecification,
    ) -> Complex<T> {
        let loop_number = self.loop_momentum_basis.basis.len();
        let internal_vertex_number = self.vertices.len() - self.external_connections.len();

        let prefactor = Complex::new(T::zero(), T::one()).powi(loop_number as i32)
            * Complex::new(-T::one(), T::zero()).powi(internal_vertex_number as i32 - 1);

        // here numerator evaluation can be weaved into the summation
        prefactor
            * self
                .evaluate_cff_orientations(loop_moms, external_moms, lmb_specification)
                .into_iter()
                .sum::<T>()
    }

    #[inline]
    pub fn evaluate_cff_expression<T: FloatLike>(
        &self,
        loop_moms: &[LorentzVector<T>],
        external_moms: &[LorentzVector<T>],
    ) -> Complex<T> {
        let lmb_specification = LoopMomentumBasisSpecification::Literal(&self.loop_momentum_basis);
        self.evaluate_cff_expression_in_lmb(loop_moms, external_moms, &lmb_specification)
    }

    pub fn load_derived_data(&mut self, path: &Path) -> Result<(), Report> {
        let derived_data = DerivedGraphData::load_from_path(path)?;
        self.derived_data = derived_data;

        // if the user has edited the lmb in amplitude.yaml, this will set the right signature.
        let lmb_indices = self.loop_momentum_basis.basis.clone();
        self.set_lmb(&lmb_indices)?;
        Ok(())
    }

    // attempt to set a new loop momentum basis
    pub fn set_lmb(&mut self, lmb: &[usize]) -> Result<(), Report> {
        let position = self.derived_data.search_lmb_position(lmb)?;
        self.loop_momentum_basis =
            self.derived_data.loop_momentum_bases.as_ref().unwrap()[position].clone();
        Ok(())
    }

    #[inline]
    pub fn get_virtual_edges_iterator(&self) -> impl Iterator<Item = (usize, &Edge)> {
        self.edges
            .iter()
            .enumerate()
            .filter(|(_, e)| e.edge_type == EdgeType::Virtual)
    }

    /// iterate over all edges which are part of a loop, (tree-level attachments removed)
    #[inline]
    pub fn get_loop_edges_iterator(&self) -> impl Iterator<Item = (usize, &Edge)> {
        self.edges.iter().enumerate().filter(|(index, e)| {
            e.edge_type == EdgeType::Virtual && {
                self.loop_momentum_basis.edge_signatures[*index]
                    .0
                    .iter()
                    .any(|x| *x != 0)
            }
        })
    }

    /// iterate over all edges which are virtual but do not carry a loop momentum.
    #[inline]
    pub fn get_tree_level_edges_iterator(&self) -> impl Iterator<Item = (usize, &Edge)> {
        self.edges.iter().enumerate().filter(|(index, e)| {
            e.edge_type == EdgeType::Virtual && {
                self.loop_momentum_basis.edge_signatures[*index]
                    .0
                    .iter()
                    .all(|x| *x == 0)
            }
        })
    }

<<<<<<< HEAD
    /// For a given edge, return the indices of the edges which have the same signature
    #[inline]
    pub fn is_edge_raised(&self, edge_index: usize) -> SmallVec<[usize; 2]> {
        let edge_signature = &self.loop_momentum_basis.edge_signatures[edge_index];
        let virtual_edges = self.get_virtual_edges_iterator();

        virtual_edges
            .filter(|(index, _)| {
                self.loop_momentum_basis.edge_signatures[*index] == *edge_signature
                    && *index != edge_index
            })
            .map(|(index, _)| index)
            .collect()
    }

    /// Returns groups of edges which all have the same signature
    pub fn group_edges_by_signature(&self) -> Vec<SmallVec<[usize; 3]>> {
        let mut edges: Vec<usize> = self
            .get_virtual_edges_iterator()
            .map(|(index, _)| index)
            .collect();

        let mut grouped_edges = Vec::with_capacity(edges.len());

        while !edges.is_empty() {
            let current_edge = edges.remove(0);

            let mut group = smallvec![current_edge];
            let mut index = 0;

            while index < edges.len() {
                if self.loop_momentum_basis.edge_signatures[current_edge]
                    == self.loop_momentum_basis.edge_signatures[edges[index]]
                {
                    group.push(edges.remove(index));
                } else {
                    index += 1;
                }
            }

            grouped_edges.push(group);
        }

        grouped_edges
    }

    pub fn generate_edge_groups(&mut self) {
        self.derived_data.edge_groups = Some(self.group_edges_by_signature());
    }

    pub fn generate_esurface_data(&mut self) -> Result<(), Report> {
        let data = generate_esurface_data(self)?;
        self.derived_data.esurface_derived_data = Some(data);

        Ok(())
=======
    pub fn is_edge_incoming(&self, edge: usize, vertex: usize) -> bool {
        self.edges[edge].is_incoming_to(vertex)
>>>>>>> 9fd49c1b
    }
}

#[allow(dead_code)]
#[derive(Debug, Clone)]
pub struct DerivedGraphData {
    pub loop_momentum_bases: Option<Vec<LoopMomentumBasis>>,
    pub cff_expression: Option<CFFExpression>,
    pub ltd_expression: Option<LTDExpression>,
    pub tropical_subgraph_table: Option<TropicalSubgraphTable>,
<<<<<<< HEAD
    pub edge_groups: Option<Vec<SmallVec<[usize; 3]>>>,
    pub esurface_derived_data: Option<EsurfaceDerivedData>,
=======
    pub numerator: Option<Atom>,
>>>>>>> 9fd49c1b
}

impl DerivedGraphData {
    fn new_empty() -> Self {
        DerivedGraphData {
            loop_momentum_bases: None,
            cff_expression: None,
            ltd_expression: None,
            tropical_subgraph_table: None,
<<<<<<< HEAD
            edge_groups: None,
            esurface_derived_data: None,
=======
            numerator: None,
>>>>>>> 9fd49c1b
        }
    }

    pub fn to_serializable(&self) -> SerializableDerivedGraphData {
        SerializableDerivedGraphData {
            loop_momentum_bases: self
                .loop_momentum_bases
                .clone()
                .map(|lmbs| lmbs.iter().map(|lmb| lmb.to_serializable()).collect_vec()),
            cff_expression: self.cff_expression.clone().map(|cff| cff.to_serializable()),
            ltd_expression: self.ltd_expression.clone().map(|ltd| ltd.to_serializable()),
            tropical_subgraph_table: self.tropical_subgraph_table.clone(),
            edge_groups: self.edge_groups.clone().map(|groups| {
                groups
                    .iter()
                    .map(|group| group.clone().into_iter().collect())
                    .collect()
            }),
            esurface_derived_data: self.esurface_derived_data.clone(),
        }
    }

    pub fn from_serializable(serializable: SerializableDerivedGraphData) -> Self {
        DerivedGraphData {
            loop_momentum_bases: serializable.loop_momentum_bases.map(|lmbs| {
                lmbs.iter()
                    .map(LoopMomentumBasis::from_serializable)
                    .collect_vec()
            }),
            cff_expression: serializable
                .cff_expression
                .map(CFFExpression::from_serializable),
            ltd_expression: serializable
                .ltd_expression
                .map(LTDExpression::from_serializable),
            tropical_subgraph_table: serializable.tropical_subgraph_table,
<<<<<<< HEAD
            edge_groups: serializable
                .edge_groups
                .map(|groups| groups.into_iter().map(|group| group.into()).collect()),
            esurface_derived_data: serializable.esurface_derived_data,
=======
            numerator: None,
>>>>>>> 9fd49c1b
        }
    }

    pub fn load_from_path(path: &Path) -> Result<Self, Report> {
        match std::fs::read(path) {
            Ok(derived_data_bytes) => {
                let derived_data: SerializableDerivedGraphData =
                    bincode::deserialize(&derived_data_bytes)?;
                Ok(Self::from_serializable(derived_data))
            }
            Err(_) => {
                warn!("no derived data found");
                Ok(Self::new_empty())
            }
        }
    }

    // search the lmb position in the list of lmbs
    fn search_lmb_position(&self, potential_lmb: &[usize]) -> Result<usize, Report> {
        match &self.loop_momentum_bases {
            None => Err(eyre!("loop momentum bases not yet generated")),
            Some(lmbs) => {
                let sorted_potential_lmb = potential_lmb.iter().sorted().collect_vec();

                for (position, lmb) in lmbs.iter().enumerate() {
                    let sorted_lmb = lmb.basis.iter().sorted().collect_vec();

                    if sorted_lmb == sorted_potential_lmb {
                        return Ok(position);
                    }
                }
                Err(eyre!("lmb not found"))
            }
        }
    }
}

#[derive(Debug, Clone, Serialize, Deserialize)]
pub struct SerializableDerivedGraphData {
    pub loop_momentum_bases: Option<Vec<SerializableLoopMomentumBasis>>,
    pub cff_expression: Option<SerializableCFFExpression>,
    pub ltd_expression: Option<SerializableLTDExpression>,
    pub tropical_subgraph_table: Option<TropicalSubgraphTable>,
    pub edge_groups: Option<Vec<Vec<usize>>>,
    pub esurface_derived_data: Option<EsurfaceDerivedData>,
}

#[derive(Debug, Clone)]
pub struct LoopMomentumBasis {
    pub basis: Vec<usize>,
    pub edge_signatures: Vec<(Vec<isize>, Vec<isize>)>,
}

impl LoopMomentumBasis {
    pub fn to_serializable(&self) -> SerializableLoopMomentumBasis {
        SerializableLoopMomentumBasis {
            basis: self.basis.clone(),
            edge_signatures: self.edge_signatures.clone(),
        }
    }

    pub fn from_serializable(serializable: &SerializableLoopMomentumBasis) -> LoopMomentumBasis {
        LoopMomentumBasis {
            basis: serializable.basis.clone(),
            edge_signatures: serializable.edge_signatures.clone(),
        }
    }
}

#[derive(Serialize, Deserialize, Debug, Clone)]
pub struct SerializableLoopMomentumBasis {
    pub basis: Vec<usize>,
    pub edge_signatures: Vec<(Vec<isize>, Vec<isize>)>,
}

// helper enum for different ways of specifying an lmb to compute stuff in.
pub enum LoopMomentumBasisSpecification<'a> {
    Literal(&'a LoopMomentumBasis),
    FromList(usize),
}

#[cfg(test)]
mod tests {
    use std::fs::File;

    use crate::cross_section::OutputMetaData;

    use super::*;

    fn model_sm() -> Model {
        let path = Path::new("./src/test_resources/lbl/");
        let output_meta_data: OutputMetaData =
            serde_yaml::from_reader(File::open(path.join("output_metadata.yaml")).unwrap())
                .unwrap();
        Model::from_file(String::from(
            path.join(format!(
                "sources/model/{}.yaml",
                output_meta_data.model_name
            ))
            .to_str()
            .unwrap(),
        ))
        .unwrap()
    }

    #[test]
    fn vertex_rule() {
        let model = model_sm();

        let v = &model.vertex_rules[model.vertex_rule_name_to_position["V_44"]];

        let _vertex = Vertex {
            name: "v".into(),
            vertex_info: VertexInfo::InteractonVertexInfo(InteractionVertexInfo {
                vertex_rule: v.clone(),
            }),
            edges: vec![2, 3],
        };

        let _lorentz = v.lorentz_structures[0].structure.clone();
        // println!("{}");
    }
}<|MERGE_RESOLUTION|>--- conflicted
+++ resolved
@@ -1282,7 +1282,6 @@
         })
     }
 
-<<<<<<< HEAD
     /// For a given edge, return the indices of the edges which have the same signature
     #[inline]
     pub fn is_edge_raised(&self, edge_index: usize) -> SmallVec<[usize; 2]> {
@@ -1338,10 +1337,10 @@
         self.derived_data.esurface_derived_data = Some(data);
 
         Ok(())
-=======
+    }
+
     pub fn is_edge_incoming(&self, edge: usize, vertex: usize) -> bool {
         self.edges[edge].is_incoming_to(vertex)
->>>>>>> 9fd49c1b
     }
 }
 
@@ -1352,12 +1351,9 @@
     pub cff_expression: Option<CFFExpression>,
     pub ltd_expression: Option<LTDExpression>,
     pub tropical_subgraph_table: Option<TropicalSubgraphTable>,
-<<<<<<< HEAD
     pub edge_groups: Option<Vec<SmallVec<[usize; 3]>>>,
     pub esurface_derived_data: Option<EsurfaceDerivedData>,
-=======
     pub numerator: Option<Atom>,
->>>>>>> 9fd49c1b
 }
 
 impl DerivedGraphData {
@@ -1367,12 +1363,9 @@
             cff_expression: None,
             ltd_expression: None,
             tropical_subgraph_table: None,
-<<<<<<< HEAD
             edge_groups: None,
             esurface_derived_data: None,
-=======
             numerator: None,
->>>>>>> 9fd49c1b
         }
     }
 
@@ -1409,14 +1402,11 @@
                 .ltd_expression
                 .map(LTDExpression::from_serializable),
             tropical_subgraph_table: serializable.tropical_subgraph_table,
-<<<<<<< HEAD
             edge_groups: serializable
                 .edge_groups
                 .map(|groups| groups.into_iter().map(|group| group.into()).collect()),
             esurface_derived_data: serializable.esurface_derived_data,
-=======
             numerator: None,
->>>>>>> 9fd49c1b
         }
     }
 
