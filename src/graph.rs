--- conflicted
+++ resolved
@@ -1,13 +1,9 @@
 use crate::{
     cff::{generate_cff_expression, CFFExpression, SerializableCFFExpression},
     ltd::{generate_ltd_expression, LTDExpression, SerializableLTDExpression},
-<<<<<<< HEAD
     model::{self, Model},
     numerator::generate_numerator,
-=======
-    model,
     tropical::{self, TropicalSubgraphTable},
->>>>>>> a8f1af6f
     utils::{compute_momentum, FloatLike},
 };
 use ahash::RandomState;
@@ -873,10 +869,6 @@
         self.derived_data.cff_expression = Some(generate_cff_expression(self).unwrap());
     }
 
-<<<<<<< HEAD
-    pub fn generate_numerator(&mut self, model: &Model) {
-        self.derived_data.numerator = Some(generate_numerator(self, model));
-=======
     pub fn generate_tropical_subgraph_table(&mut self) {
         let num_virtual_loop_edges = self.get_loop_edges_iterator().count();
 
@@ -902,7 +894,10 @@
         } else {
             warn!("Tropical subgraph table generation failed 🥥");
         }
->>>>>>> a8f1af6f
+    }
+
+    pub fn generate_numerator(&mut self, model: &Model) {
+        self.derived_data.numerator = Some(generate_numerator(self, model));
     }
 
     #[inline]
@@ -1065,10 +1060,6 @@
         Ok(())
     }
 
-<<<<<<< HEAD
-    pub fn is_edge_incoming(&self, edge: usize, vertex: usize) -> bool {
-        self.edges[edge].is_incoming_to(vertex)
-=======
     #[inline]
     pub fn get_virtual_edges_iterator(&self) -> impl Iterator<Item = (usize, &Edge)> {
         self.edges
@@ -1101,7 +1092,10 @@
                     .all(|x| *x == 0)
             }
         })
->>>>>>> a8f1af6f
+    }
+
+    pub fn is_edge_incoming(&self, edge: usize, vertex: usize) -> bool {
+        self.edges[edge].is_incoming_to(vertex)
     }
 }
 
@@ -1111,11 +1105,8 @@
     pub loop_momentum_bases: Option<Vec<LoopMomentumBasis>>,
     pub cff_expression: Option<CFFExpression>,
     pub ltd_expression: Option<LTDExpression>,
-<<<<<<< HEAD
+    pub tropical_subgraph_table: Option<TropicalSubgraphTable>,
     pub numerator: Option<Atom>,
-=======
-    pub tropical_subgraph_table: Option<TropicalSubgraphTable>,
->>>>>>> a8f1af6f
 }
 
 impl DerivedGraphData {
@@ -1124,11 +1115,8 @@
             loop_momentum_bases: None,
             cff_expression: None,
             ltd_expression: None,
-<<<<<<< HEAD
+            tropical_subgraph_table: None,
             numerator: None,
-=======
-            tropical_subgraph_table: None,
->>>>>>> a8f1af6f
         }
     }
 
@@ -1157,11 +1145,8 @@
             ltd_expression: serializable
                 .ltd_expression
                 .map(LTDExpression::from_serializable),
-<<<<<<< HEAD
+            tropical_subgraph_table: serializable.tropical_subgraph_table,
             numerator: None,
-=======
-            tropical_subgraph_table: serializable.tropical_subgraph_table,
->>>>>>> a8f1af6f
         }
     }
 
