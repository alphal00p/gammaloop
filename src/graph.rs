--- conflicted
+++ resolved
@@ -1609,21 +1609,15 @@
     ) -> Result<(), Report> {
         let params = self.bare_graph.build_params_for_cff();
         match self.derived_data.cff_expression.as_mut() {
-<<<<<<< HEAD
-            Some(cff) => cff.build_compiled_expression::<f64>(
-                &params,
-                export_path,
-                compile_cff,
-                compile_separate_orientations,
-            ),
-=======
             Some(cff) => {
                 cff.build_compiled_experssion::<f64>(&params, export_path, export_settings)
             }
->>>>>>> acfe3942
             None => {
                 self.generate_cff();
-                self.build_compiled_expression(export_path, export_settings)
+                self.build_compiled_expression(
+                    export_path,
+                    export_settings
+                )
             }
         }
     }
