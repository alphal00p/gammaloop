--- conflicted
+++ resolved
@@ -23,11 +23,7 @@
     utils::{self, sorted_vectorize, FloatLike, F},
     ExportSettings, Settings, TropicalSubgraphTableSettings,
 };
-
-use ahash::{HashSet, RandomState};
-
-use bincode::{Decode, Encode};
-use color_eyre::Result;
+use ahash::RandomState;
 use color_eyre::{Help, Report};
 use enum_dispatch::enum_dispatch;
 use eyre::eyre;
@@ -46,16 +42,9 @@
     data::{DataTensor, DenseTensor, GetTensorData, SetTensorData, SparseTensor},
     scalar::Scalar,
     structure::{
-<<<<<<< HEAD
-        AbstractIndex, BaseRepName, CastStructure, Euclidean, HasStructure, Lorentz,
-        NamedStructure, PhysReps, Representation, ScalarTensor, Shadowable, TensorStructure,
-        ToSymbolic, VecStructure, COLORADJ, COLORANTIFUND, COLORANTISEXT, COLORFUND, COLORSEXT,
-        EUCLIDEAN,
-=======
         AbstractIndex, CastStructure, HasStructure, Lorentz, NamedStructure, ScalarTensor,
         Shadowable, ToSymbolic, VecStructure, COLORADJ, COLORANTIFUND, COLORANTISEXT, COLORFUND,
         COLORSEXT, EUCLIDEAN,
->>>>>>> 5fdda59a
     },
     ufo::{preprocess_ufo_color_wrapped, preprocess_ufo_spin_wrapped},
 };
@@ -78,6 +67,7 @@
     domains::{float::NumericalFloatLike, rational::Rational},
     id::{Pattern, Replacement},
     state::State,
+    state::State,
 };
 //use symbolica::{atom::Symbol,state::State};
 
@@ -133,16 +123,6 @@
     InteractonVertexInfo(InteractionVertexInfo),
 }
 
-<<<<<<< HEAD
-impl VertexInfo {
-    pub fn dod(&self) -> isize {
-        match self {
-            VertexInfo::ExternalVertexInfo(e) => 0,
-            VertexInfo::InteractonVertexInfo(i) => i.dod(),
-        }
-    }
-    pub fn generate_vertex_slots(&self, shifts: Shifts) -> (VertexSlots, Shifts) {
-=======
 impl HasVertexInfo for VertexInfo {
     fn get_type(&self) -> SmartString<LazyCompact> {
         match self {
@@ -170,7 +150,6 @@
 
 impl VertexInfo {
     pub fn generate_vertex_slots(&self, shifts: Shifts, model: &Model) -> (VertexSlots, Shifts) {
->>>>>>> 5fdda59a
         match self {
             VertexInfo::ExternalVertexInfo(e) => {
                 let (e, mut updated_shifts) = match e.direction {
@@ -247,21 +226,12 @@
     pub vertex_rule: Arc<model::VertexRule>,
 }
 
-<<<<<<< HEAD
-impl InteractionVertexInfo {
-    pub fn dod(&self) -> isize {
-        self.vertex_rule.dod()
-    }
-
-    pub fn apply_vertex_rule(
-=======
 impl HasVertexInfo for InteractionVertexInfo {
     fn get_type(&self) -> SmartString<LazyCompact> {
         SmartString::<LazyCompact>::from("interacton_vertex_info")
     }
 
     fn apply_vertex_rule(
->>>>>>> 5fdda59a
         &self,
         edges: &[isize],
         _vertex_pos: usize,
@@ -502,11 +472,7 @@
     pub propagator: Arc<model::Propagator>,
     pub particle: Arc<model::Particle>,
     pub vertices: [usize; 2],
-<<<<<<< HEAD
-    pub internal_index: Option<usize>,
-=======
     pub internal_index: Vec<AbstractIndex>,
->>>>>>> 5fdda59a
 }
 
 impl Edge {
@@ -536,11 +502,7 @@
                     .get_vertex_position(&serializable_edge.vertices[1])
                     .unwrap(),
             ],
-<<<<<<< HEAD
-            internal_index: None,
-=======
             internal_index: vec![],
->>>>>>> 5fdda59a
         }
     }
 
@@ -607,16 +569,6 @@
         let out_slots = self.out_slot(graph);
 
         match self.edge_type {
-<<<<<<< HEAD
-            EdgeType::Incoming => [
-                self.particle.incoming_polarization_atom(&out_slots, num),
-                Atom::new_num(1),
-            ],
-            EdgeType::Outgoing => [
-                self.particle.outgoing_polarization_atom(&in_slots, num),
-                Atom::new_num(1),
-            ],
-=======
             EdgeType::Incoming => {
                 let [lorentz, spin, color] = in_slots.dual().kroneker(&out_slots);
                 // println!("Incoming color: {}", color);
@@ -627,7 +579,6 @@
                 // println!("Outgoing color: {}", color);
                 [lorentz * spin, color]
             }
->>>>>>> 5fdda59a
             EdgeType::Virtual => {
                 let mut atom = self.propagator.numerator.clone();
 
@@ -653,11 +604,7 @@
                 }
 
                 let pslashfun = Pattern::parse("PSlash(i_,j_)").unwrap();
-<<<<<<< HEAD
-                let pindex_num = self.internal_index.unwrap(); //graph.shifts.0 + 1;
-=======
                 let pindex_num: usize = self.internal_index[0].into();
->>>>>>> 5fdda59a
                 if self.particle.is_antiparticle() {
                     atom = pslashfun.replace_all(
                         atom.as_view(),
@@ -761,13 +708,8 @@
             .0
     }
 
-<<<<<<< HEAD
-    pub fn generate_vertex_slots(&self, shifts: Shifts) -> (VertexSlots, Shifts) {
-        self.vertex_info.generate_vertex_slots(shifts)
-=======
     pub fn generate_vertex_slots(&self, shifts: Shifts, model: &Model) -> (VertexSlots, Shifts) {
         self.vertex_info.generate_vertex_slots(shifts, model)
->>>>>>> 5fdda59a
     }
 
     pub fn from_serializable_vertex(model: &model::Model, vertex: &SerializableVertex) -> Vertex {
@@ -826,21 +768,6 @@
         Some([colorless, color])
     }
 
-<<<<<<< HEAD
-    pub fn contracted_colorless_vertex_rule(&self, graph: &BareGraph) -> Option<Atom> {
-        let [spin, color, couplings] = self.apply_vertex_rule(graph)?;
-
-        let v = graph.get_vertex_position(&self.name).unwrap();
-        let color_shadow = color
-            .structure()
-            .clone()
-            .to_named(State::get_symbol("Col"), Some(v))
-            .to_shell()
-            .expanded_shadow()
-            .unwrap()
-            .cast_structure()
-            .into();
-=======
     #[allow(clippy::type_complexity)]
     pub fn contracted_colorless_vertex_rule(
         &self,
@@ -853,7 +780,6 @@
         let color = color.map_structure(|s| s.to_named(State::get_symbol("Col"), Some(v)));
 
         let color_shadow = color.expanded_shadow().unwrap().cast_structure().into();
->>>>>>> 5fdda59a
 
         let colorless = spin
             .contract(&couplings)
@@ -863,11 +789,7 @@
             .scalar()
             .unwrap();
 
-<<<<<<< HEAD
-        Some(colorless)
-=======
         Some((colorless, color))
->>>>>>> 5fdda59a
     }
 }
 
@@ -998,25 +920,6 @@
     pub shifts: Shifts,
 }
 
-<<<<<<< HEAD
-#[derive(Debug, Clone, Copy, Serialize, Deserialize)]
-pub struct Shifts {
-    pub lorentz: usize,
-    pub color: usize,
-    pub spin: usize,
-    pub coupling: usize,
-}
-
-impl Default for Shifts {
-    fn default() -> Self {
-        Shifts {
-            lorentz: 0,
-            color: 0,
-            spin: 0,
-            coupling: 0,
-        }
-    }
-=======
 #[derive(Debug, Clone, Copy, Serialize, Deserialize, Default)]
 pub struct Shifts {
     pub lorentz: usize,
@@ -1025,7 +928,6 @@
     pub colordummy: usize,
     pub spin: usize,
     pub coupling: usize,
->>>>>>> 5fdda59a
 }
 
 impl BareGraph {
@@ -1274,28 +1176,10 @@
         g.generate_vertex_slots(model);
 
         // panic!("{:?}", g.edge_name_to_position);
-<<<<<<< HEAD
-
-=======
->>>>>>> 5fdda59a
         g.generate_internal_indices_for_edges();
         g
     }
 
-<<<<<<< HEAD
-    fn generate_vertex_slots(&mut self) {
-        let initial_shifts = Shifts {
-            spin: 0,
-            color: MAX_COLOR_INNER_CONTRACTIONS,
-            lorentz: 0,
-            coupling: 0,
-        };
-        let (v, s) = self
-            .vertices
-            .iter()
-            .fold((vec![], initial_shifts), |(mut acc, shifts), v| {
-                let (e, new_shifts) = v.generate_vertex_slots(shifts);
-=======
     pub fn verify_external_edge_order(&self) -> Result<Vec<usize>> {
         let last = self.external_edges.len() - 1;
         let mut external_vertices_in_external_edge_order = vec![];
@@ -1441,7 +1325,6 @@
                     return (acc, shifts);
                 }
                 let (e, new_shifts) = v.generate_vertex_slots(shifts, model);
->>>>>>> 5fdda59a
                 acc.push(e);
                 (acc, new_shifts)
             });
@@ -1456,11 +1339,7 @@
     fn generate_internal_indices_for_edges(&mut self) {
         self.shifts.lorentz = self.shifts.spin + self.shifts.color;
         for (i, edge) in self.edges.iter_mut().enumerate() {
-<<<<<<< HEAD
-            edge.internal_index = Some(self.shifts.lorentz + i + 1);
-=======
             edge.internal_index = vec![(self.shifts.lorentz + i + 1).into()];
->>>>>>> 5fdda59a
         }
     }
 
