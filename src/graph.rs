use crate::{
    cff::{generate_cff_expression, CFFExpression, SerializableCFFExpression},
    ltd::{generate_ltd_expression, LTDExpression, SerializableLTDExpression},
    model::{self, Model},
<<<<<<< HEAD
    momentum::{Energy, FourMomentum, ThreeMomentum},
    numerator::{generate_numerator},
=======
    numerator::generate_numerator,
>>>>>>> 3dfd1b2e
    tropical::{self, TropicalSubgraphTable},
    utils::{
        compute_four_momentum_from_three, compute_three_momentum_from_four, FloatLike, F,
    },
};

<<<<<<< HEAD
use ahash::{AHashMap, RandomState};
=======
use ahash::RandomState;
>>>>>>> 3dfd1b2e
use color_eyre::{Help, Report};
use enum_dispatch::enum_dispatch;
use eyre::eyre;
use itertools::Itertools;
use log::warn;
use nalgebra::DMatrix;
#[allow(unused_imports)]
<<<<<<< HEAD
=======
use num::traits::Float;
use num::Complex;
>>>>>>> 3dfd1b2e
use spenso::Contract;
use spenso::*;

use core::panic;
use serde::{Deserialize, Serialize};
use smartstring::{LazyCompact, SmartString};
use std::{collections::HashMap, path::Path, sync::Arc};
<<<<<<< HEAD
use symbolica::{
    atom::{Atom, AtomView, Symbol},
    domains::{
        float::{Complex, NumericalFloatLike},
    },
    id::Pattern,
    state::State,
};
=======
use symbolica::{atom::Atom, id::Pattern};
>>>>>>> 3dfd1b2e

use constcat::concat;

const MAX_COLOR_INNER_CONTRACTIONS: usize = 3;

#[derive(Debug, Default, Clone, Serialize, Deserialize, PartialEq)]
pub enum EdgeType {
    #[serde(rename = "in")]
    Incoming,
    #[serde(rename = "out")]
    Outgoing,
    #[default]
    #[serde(rename = "virtual")]
    Virtual,
}

#[derive(Debug, Clone, Serialize, Deserialize, PartialEq)]
#[allow(non_snake_case)]
#[serde(tag = "type")]
pub enum SerializableVertexInfo {
    #[serde(rename = "external_vertex_info")]
    ExternalVertexInfo(SerializableExternalVertexInfo),
    #[serde(rename = "interacton_vertex_info")]
    InteractonVertexInfo(SerializableInteractionVertexInfo),
}

#[enum_dispatch]
pub trait HasVertexInfo {
    fn get_type(&self) -> SmartString<LazyCompact>;
}

#[derive(Debug, Clone)]
#[enum_dispatch(HasVertexInfo)]
pub enum VertexInfo {
    ExternalVertexInfo(ExternalVertexInfo),
    InteractonVertexInfo(InteractionVertexInfo),
}

#[derive(Debug, Clone, Default, Serialize, Deserialize, PartialEq)]
pub struct SerializableInteractionVertexInfo {
    vertex_rule: SmartString<LazyCompact>,
}

#[derive(Debug, Clone, Default, Serialize, Deserialize, PartialEq)]
pub struct SerializableExternalVertexInfo {
    direction: EdgeType,
    particle: SmartString<LazyCompact>,
}

#[derive(Debug, Clone)]
pub struct ExternalVertexInfo {
    direction: EdgeType,
    particle: Arc<model::Particle>,
}

impl HasVertexInfo for ExternalVertexInfo {
    fn get_type(&self) -> SmartString<LazyCompact> {
        SmartString::<LazyCompact>::from("external_vertex_info")
    }
}

#[derive(Debug, Clone)]
pub struct InteractionVertexInfo {
    #[allow(unused)]
    pub vertex_rule: Arc<model::VertexRule>,
}

impl InteractionVertexInfo {
    pub fn apply_vertex_rule(
        &self,
        edges: &[usize],
        vertex_pos: usize,
        graph: &Graph,
    ) -> Option<[DataTensor<Atom>; 3]> {
        let spin_structure = self
            .vertex_rule
            .lorentz_structures
            .iter()
            .map(|ls| {
                let mut atom = ls.structure.clone();

                for (i, e) in edges.iter().enumerate() {
                    let momentum_in_pattern = Pattern::parse(&format!("P(x_,{})", i + 1)).unwrap();

                    let momentum_out_pattern =
                        Pattern::parse(&format!("Q{}(lor(4,x_))", e)).unwrap();

                    atom = momentum_in_pattern.replace_all(
                        atom.as_view(),
                        &momentum_out_pattern,
                        None,
                        None,
                    );
                }

                for (i, e) in edges.iter().enumerate() {
                    let pat: Pattern = Atom::new_num((i + 1) as i64).into_pattern();

                    let dir = if graph.is_edge_incoming(*e, vertex_pos) {
                        "in"
                    } else {
                        "out"
                    };

                    let index_num = AbstractIndex::try_from(format!("{}{}", dir, e)).unwrap().0;

                    atom = pat.replace_all(
                        atom.as_view(),
                        &Atom::new_num(index_num as i64).into_pattern(),
                        None,
                        None,
                    );
                }
                atom
            })
            .collect_vec();

        let color_structure: Vec<Atom> = self
            .vertex_rule
            .color_structures
            .iter()
            .map(|cs| {
                let mut atom = cs.clone();

                //a is adjoint index, i is fundamental index, ia is antifundamental index, s is sextet ,sa is antisextet

                let t_pat = Pattern::parse("T(a_,i_,ia_)").unwrap();

                let t_rep = Pattern::parse("T(coad(a_),cof(i_),coaf(ia_))").unwrap();

                atom = t_pat.replace_all(atom.as_view(), &t_rep, None, None);

                let f_pat = Pattern::parse("f(a1_,a2_,a3_)").unwrap();

                let f_rep = Pattern::parse("f(coad(a1_),coad(a2_),coad(a3_))").unwrap();

                atom = f_pat.replace_all(atom.as_view(), &f_rep, None, None);

                let d_pat = Pattern::parse("d(a1_,a2_,a3_)").unwrap();

                let d_rep = Pattern::parse("d(coad(a1_),coad(a2_),coad(a3_))").unwrap();

                atom = d_pat.replace_all(atom.as_view(), &d_rep, None, None);

                let eps_pat = Pattern::parse("Epsilon(i1_,i2_,i3_)").unwrap();

                let eps_rep = Pattern::parse("EpsilonBar(cof(i1_),cof(i2_),cof(i3_))").unwrap();

                atom = eps_pat.replace_all(atom.as_view(), &eps_rep, None, None);

                let eps_bar_pat = Pattern::parse("EpsilonBar(ia_1,ia_2,ia_3)").unwrap();

                let eps_bar_rep =
                    Pattern::parse("Epsilon(coaf(ia_1),coaf(ia_2),coaf(ia_3))").unwrap();

                atom = eps_bar_pat.replace_all(atom.as_view(), &eps_bar_rep, None, None);

                let t6_pat = Pattern::parse("T6(a_,s_,as_)").unwrap();

                let t6_rep = Pattern::parse("T6(coad(a_),cos(s_),coas(as_))").unwrap();

                atom = t6_pat.replace_all(atom.as_view(), &t6_rep, None, None);

                let k6_pat = Pattern::parse("K6(ia1_,ia2_,s_)").unwrap();

                let k6_rep = Pattern::parse("K6(coaf(ia1_),coaf(ia2_),cos(s_))").unwrap();

                atom = k6_pat.replace_all(atom.as_view(), &k6_rep, None, None);

                let k6_bar_pat = Pattern::parse("K6Bar(as_,i1_,i2_)").unwrap();

                let k6_bar_rep = Pattern::parse("K6Bar(coas(as_),cof(i1_),cof(i2_))").unwrap();

                atom = k6_bar_pat.replace_all(atom.as_view(), &k6_bar_rep, None, None);

                //T(1,2,3) Fundamental representation matrix (T a1 )ı  ̄3 i2
                // f(1,2,3) Antisymmetric structure constant f a1a2a3
                // d(1,2,3) Symmetric structure constant da1 a2 a3
                // Epsilon(1,2,3) Fundamental Levi-Civita tensor εi1 i2 i3 EpsilonBar(1,2,3) Antifundamental Levi-Civita tensor εı  ̄1 ı  ̄2 ı  ̄3
                // T6(1,2,3) Sextet representation matrix (T a1 6 ) ̄ α3 α2
                // K6(1,2,3) Sextet Clebsch-Gordan coefficient (K6)ı  ̄2 ı  ̄3 α1 K6Bar(1,2,3) Antisextet Clebsch-Gordan coefficient (K6) ̄ α1 i2i3

                // First process kronkers, with respect to spin:

                let spins: Vec<isize> =
                    self.vertex_rule.particles.iter().map(|s| s.color).collect();

                for (i, s) in spins.iter().enumerate() {
                    let id1 = Pattern::parse(&format!("Identity({},x_)", i + 1)).unwrap();

                    let id2 = Pattern::parse(&format!("Identity(x_,{})", i + 1)).unwrap();

                    let ind = match s {
                        1 => concat!(EUCLIDEAN, "("),
                        3 => concat!(COLORFUND, "("),
                        -3 => concat!(COLORANTIFUND, "("),
                        6 => concat!(COLORSEXT, "("),
                        -6 => concat!(COLORANTISEXT, "("),
                        8 => concat!(COLORADJ, "("),
                        i => panic!("Color {i}not supported "),
                    };

                    atom = id1.replace_all(
                        atom.as_view(),
                        &Pattern::parse(&format!("Identity({}{}),x_)", ind, i + 1)).unwrap(),
                        None,
                        None,
                    );

                    atom = id2.replace_all(
                        atom.as_view(),
                        &Pattern::parse(&format!("Identity(x_,{}{}))", ind, i + 1)).unwrap(),
                        None,
                        None,
                    );
                }

                let id3 = Pattern::parse("Identity(x__)").unwrap();

                atom = id3.replace_all(
                    atom.as_view(),
                    &Pattern::parse("id(x__)").unwrap(),
                    None,
                    None,
                );

                for (i, e) in edges.iter().enumerate() {
                    let pat: Pattern = Atom::new_num((i + 1) as i64).into_pattern();

                    let dir = if graph.is_edge_incoming(*e, vertex_pos) {
                        "in"
                    } else {
                        "out"
                    };

                    let index_num = AbstractIndex::try_from(format!("{}{}", dir, e)).unwrap().0;

                    atom = pat.replace_all(
                        atom.as_view(),
                        &Atom::new_num(index_num as i64).into_pattern(),
                        None,
                        None,
                    );
                }

                for i in 0..MAX_COLOR_INNER_CONTRACTIONS {
                    let pat: Pattern = Atom::new_num(-1 - i as i64).into_pattern();

                    let index_num = AbstractIndex::try_from(format!("inner{}", i)).unwrap().0;
                    atom = pat.replace_all(
                        atom.as_view(),
                        &Atom::new_num(index_num as i64).into_pattern(),
                        None,
                        None,
                    );
                }

                let euc = Pattern::parse(concat!(EUCLIDEAN, "(x_)")).unwrap();
                let euc_rep = Pattern::parse(concat!(EUCLIDEAN, "(1,x_)")).unwrap();

                atom = euc.replace_all(atom.as_view(), &euc_rep, None, None);

                let cof = Pattern::parse(concat!(COLORFUND, "(x_)")).unwrap();
                let cof_rep = Pattern::parse(concat!(COLORFUND, "(3,x_)")).unwrap();

                atom = cof.replace_all(atom.as_view(), &cof_rep, None, None);

                let coaf = Pattern::parse(concat!(COLORANTIFUND, "(x_)")).unwrap();
                let coaf_rep = Pattern::parse(concat!(COLORANTIFUND, "(3,x_)")).unwrap();

                atom = coaf.replace_all(atom.as_view(), &coaf_rep, None, None);

                let cos = Pattern::parse(concat!(COLORSEXT, "(x_)")).unwrap();
                let cos_rep = Pattern::parse(concat!(COLORSEXT, "(6,x_)")).unwrap();

                atom = cos.replace_all(atom.as_view(), &cos_rep, None, None);

                let coas = Pattern::parse(concat!(COLORANTISEXT, "(x_)")).unwrap();
                let coas_rep = Pattern::parse(concat!(COLORANTISEXT, "(6,x_)")).unwrap();

                atom = coas.replace_all(atom.as_view(), &coas_rep, None, None);

                let coa = Pattern::parse(concat!(COLORADJ, "(x_)")).unwrap();
                let coa_rep = Pattern::parse(concat!(COLORADJ, "(8,x_)")).unwrap();

                atom = coa.replace_all(atom.as_view(), &coa_rep, None, None);

                atom
            })
            .collect();

        let i = Slot {
            index: AbstractIndex::try_from(format!("i{}", vertex_pos)).unwrap(),
            representation: Representation::Euclidean(color_structure.len().into()),
        };

        let color_structure = DataTensor::Dense(
            DenseTensor::from_data(&color_structure, VecStructure::from(vec![i])).unwrap(),
        );

        let j = Slot {
            index: AbstractIndex::try_from(format!("j{}", vertex_pos)).unwrap(),
            representation: Representation::Euclidean(spin_structure.len().into()),
        };
        let spin_structure = DataTensor::Dense(
            DenseTensor::from_data(&spin_structure, VecStructure::from(vec![j])).unwrap(),
        );

        let mut couplings: DataTensor<Atom> =
            DataTensor::Sparse(SparseTensor::empty(VecStructure::from(vec![i, j])));

        for (i, row) in self.vertex_rule.couplings.iter().enumerate() {
            for (j, col) in row.iter().enumerate() {
                if let Some(atom) = col {
                    couplings.set(&[i, j], atom.expression.clone()).unwrap();
                }
            }
        }

        Some([spin_structure, color_structure, couplings])
    }
}

impl HasVertexInfo for InteractionVertexInfo {
    fn get_type(&self) -> SmartString<LazyCompact> {
        SmartString::<LazyCompact>::from("interacton_vertex_info")
    }
}

fn serializable_vertex_info(vertex_info: &VertexInfo) -> SerializableVertexInfo {
    match vertex_info {
        VertexInfo::ExternalVertexInfo(external_vertex_info) => {
            SerializableVertexInfo::ExternalVertexInfo(SerializableExternalVertexInfo {
                direction: external_vertex_info.direction.clone(),
                particle: external_vertex_info.particle.name.clone(),
            })
        }
        VertexInfo::InteractonVertexInfo(interaction_vertex_info) => {
            SerializableVertexInfo::InteractonVertexInfo(SerializableInteractionVertexInfo {
                vertex_rule: interaction_vertex_info.vertex_rule.name.clone(),
            })
        }
    }
}

fn deserialize_vertex_info(
    model: &model::Model,
    serialized_vertex_info: &SerializableVertexInfo,
) -> VertexInfo {
    match serialized_vertex_info {
        SerializableVertexInfo::ExternalVertexInfo(external_vertex_info) => {
            VertexInfo::ExternalVertexInfo(
                ExternalVertexInfo {
                    direction: external_vertex_info.direction.clone(),
                    particle: model.get_particle(&external_vertex_info.particle),
                }
                .clone(),
            )
        }
        SerializableVertexInfo::InteractonVertexInfo(interaction_vertex_info) => {
            VertexInfo::InteractonVertexInfo(InteractionVertexInfo {
                vertex_rule: model
                    .get_vertex_rule(&interaction_vertex_info.vertex_rule)
                    .clone(),
            })
        }
    }
}

#[derive(Debug, Clone, Default, Serialize, Deserialize, PartialEq)]
pub struct SerializableEdge {
    name: SmartString<LazyCompact>,
    edge_type: EdgeType,
    particle: SmartString<LazyCompact>,
    propagator: SmartString<LazyCompact>,
    vertices: [SmartString<LazyCompact>; 2],
}

impl SerializableEdge {
    pub fn from_edge(graph: &Graph, edge: &Edge) -> SerializableEdge {
        SerializableEdge {
            name: edge.name.clone(),
            edge_type: edge.edge_type.clone(),
            particle: edge.particle.name.clone(),
            propagator: edge.propagator.name.clone(),
            vertices: [
                graph.vertices[edge.vertices[0]].name.clone(),
                graph.vertices[edge.vertices[1]].name.clone(),
            ],
        }
    }
}

#[derive(Debug, Clone)]
pub struct Edge {
    pub name: SmartString<LazyCompact>,
    pub edge_type: EdgeType,
    pub propagator: Arc<model::Propagator>,
    pub particle: Arc<model::Particle>,
    pub vertices: [usize; 2],
}

impl Edge {
    pub fn from_serializable_edge(
        model: &model::Model,
        graph: &Graph,
        serializable_edge: &SerializableEdge,
    ) -> Edge {
        Edge {
            name: serializable_edge.name.clone(),
            edge_type: serializable_edge.edge_type.clone(),
            particle: model.get_particle(&serializable_edge.particle),
            propagator: model.get_propagator(&serializable_edge.propagator),
            vertices: [
                graph
                    .get_vertex_position(&serializable_edge.vertices[0])
                    .unwrap(),
                graph
                    .get_vertex_position(&serializable_edge.vertices[1])
                    .unwrap(),
            ],
        }
    }

    pub fn is_incoming_to(&self, vertex: usize) -> bool {
        self.vertices[1] == vertex
    }

    pub fn denominator(&self, graph: &Graph) -> (Atom, Atom) {
        let num = *graph.edge_name_to_position.get(&self.name).unwrap();
        let mom = Atom::parse(&format!("Q{num}")).unwrap();
        let mass = self
            .particle
            .mass
            .expression
            .clone()
            .unwrap_or(Atom::new_num(0));

        (mom, mass)
    }

    pub fn substitute_lmb(&self, atom: Atom, graph: &Graph, lmb: &LoopMomentumBasis) -> Atom {
        let num = *graph.edge_name_to_position.get(&self.name).unwrap();
        let mom = Pattern::parse(&format!("Q{num}(x_)")).unwrap();
        let mom_rep = lmb.pattern(num);
        atom.replace_all(&mom, &mom_rep, None, None)
    }

    pub fn edge_momentum_symbol(&self, graph: &Graph) -> Symbol {
        let num = *graph.edge_name_to_position.get(&self.name).unwrap();
        State::get_symbol(format!("Q{num}"))
    }

    pub fn numerator(&self, graph: &Graph) -> Atom {
        let num = *graph.edge_name_to_position.get(&self.name).unwrap();
        match self.edge_type {
            EdgeType::Incoming => self.particle.incoming_polarization_atom(num),
            EdgeType::Outgoing => self.particle.outgoing_polarization_atom(num),
            EdgeType::Virtual => {
                let mut atom = self.propagator.numerator.clone();

                let pindex_num = AbstractIndex::try_from(format!("p{}", num)).unwrap().0;
                let pfun = Pattern::parse("P(x_)").unwrap();
                atom = pfun.replace_all(
                    atom.as_view(),
                    &Pattern::parse(&format!("Q{}(lor(4,x_))", num)).unwrap(),
                    None,
                    None,
                );

                let pslashfun = Pattern::parse("PSlash(x__)").unwrap();
                atom = pslashfun.replace_all(
                    atom.as_view(),
                    &Pattern::parse(&format!(
                        "Q{}(lor(4,{}))Gamma({},x__)",
                        num, pindex_num, pindex_num
                    ))
                    .unwrap(),
                    None,
                    None,
                );

                let pat: Pattern = Atom::new_num(1).into_pattern();

                let in_index_num = AbstractIndex::try_from(format!("in{}", num)).unwrap().0;

                atom = pat.replace_all(
                    atom.as_view(),
                    &Pattern::parse(&format!("{in_index_num}")).unwrap(),
                    None,
                    None,
                );

                let pat: Pattern = Atom::new_num(2).into_pattern();

                let out_index_num = AbstractIndex::try_from(format!("out{}", num)).unwrap().0;
                atom = pat.replace_all(
                    atom.as_view(),
                    &Pattern::parse(&format!("{out_index_num}")).unwrap(),
                    None,
                    None,
                );

                atom
            }
        }
    }
}

#[derive(Debug, Clone, Serialize, Deserialize, PartialEq)]
pub struct SerializableVertex {
    name: SmartString<LazyCompact>,
    vertex_info: SerializableVertexInfo,
    edges: Vec<SmartString<LazyCompact>>,
}

impl SerializableVertex {
    pub fn from_vertex(graph: &Graph, vertex: &Vertex) -> SerializableVertex {
        SerializableVertex {
            name: vertex.name.clone(),
            vertex_info: serializable_vertex_info(&vertex.vertex_info),
            edges: vertex
                .edges
                .iter()
                .map(|e| graph.edges[*e].name.clone())
                .collect(),
        }
    }
}

#[derive(Debug, Clone)]
pub struct Vertex {
    pub name: SmartString<LazyCompact>,
    pub vertex_info: VertexInfo,
    pub edges: Vec<usize>,
}

impl Vertex {
    pub fn from_serializable_vertex(model: &model::Model, vertex: &SerializableVertex) -> Vertex {
        Vertex {
            name: vertex.name.clone(),
            vertex_info: deserialize_vertex_info(model, &vertex.vertex_info),
            // This will be filled in later during deserialization of the complete graph
            edges: vec![],
        }
    }

    pub fn is_edge_incoming(&self, edge: usize, graph: &Graph) -> bool {
        graph.is_edge_incoming(edge, graph.get_vertex_position(&self.name).unwrap())
    }

    pub fn apply_vertex_rule(&self, graph: &Graph) -> Option<[DataTensor<Atom>; 3]> {
        match &self.vertex_info {
            VertexInfo::ExternalVertexInfo(_) => None,
            VertexInfo::InteractonVertexInfo(interaction_vertex_info) => interaction_vertex_info
                .apply_vertex_rule(
                    &self.edges,
                    graph.get_vertex_position(&self.name).unwrap(),
                    graph,
                ),
        }
    }

    pub fn contracted_vertex_rule(&self, graph: &Graph) -> Option<Atom> {
        let all = self.apply_vertex_rule(graph)?;
        let scalar = all
            .into_iter()
            .reduce(|acc, tensor| acc.contract(&tensor).unwrap())
            .unwrap()
            .get(&[])
            .unwrap()
            .clone();

        Some(scalar)
    }
}

#[derive(Debug, Clone, Serialize, Deserialize, PartialEq)]
pub struct SerializableGraph {
    name: SmartString<LazyCompact>,
    vertices: Vec<SerializableVertex>,
    edges: Vec<SerializableEdge>,
    overall_factor: f64,
    #[allow(clippy::type_complexity)]
    external_connections: Vec<(
        Option<SmartString<LazyCompact>>,
        Option<SmartString<LazyCompact>>,
    )>,
    loop_momentum_basis: Vec<SmartString<LazyCompact>>,
    edge_signatures: HashMap<SmartString<LazyCompact>, (Vec<isize>, Vec<isize>)>,
}

impl SerializableGraph {
    pub fn from_graph(graph: &Graph) -> SerializableGraph {
        SerializableGraph {
            name: graph.name.clone(),
            vertices: graph
                .vertices
                .iter()
                .map(|v| SerializableVertex::from_vertex(graph, v))
                .collect(),
            edges: graph
                .edges
                .iter()
                .map(|e| SerializableEdge::from_edge(graph, e))
                .collect(),

            overall_factor: graph.overall_factor,
            external_connections: graph
                .external_connections
                .iter()
                .map(|(v1, v2)| {
                    (
                        v1.as_ref().map(|&v| graph.vertices[v].name.clone()),
                        v2.as_ref().map(|&v| graph.vertices[v].name.clone()),
                    )
                })
                .collect(),
            loop_momentum_basis: graph
                .loop_momentum_basis
                .basis
                .iter()
                .map(|&e| graph.edges[e].name.clone())
                .collect(),
            edge_signatures: graph
                .loop_momentum_basis
                .edge_signatures
                .iter()
                .enumerate()
                .map(|(i_e, sig)| (graph.edges[i_e].name.clone(), sig.clone()))
                .collect(),
        }
    }

    pub fn from_yaml_str(yaml_str: String) -> Result<SerializableGraph, Report> {
        serde_yaml::from_str(yaml_str.as_str())
            .map_err(|e| eyre!(format!("Error parsing graph yaml: {}", e)))
            .suggestion("Is it a correct yaml file")
    }
}

#[derive(Debug, Clone)]
pub struct Graph {
    pub name: SmartString<LazyCompact>,
    pub vertices: Vec<Vertex>,
    pub edges: Vec<Edge>,
    pub external_edges: Vec<usize>,
    pub overall_factor: f64,
    pub external_connections: Vec<(Option<usize>, Option<usize>)>,
    pub loop_momentum_basis: LoopMomentumBasis,
    pub vertex_name_to_position: HashMap<SmartString<LazyCompact>, usize, RandomState>,
    pub edge_name_to_position: HashMap<SmartString<LazyCompact>, usize, RandomState>,
    pub derived_data: DerivedGraphData,
}

impl Graph {
    pub fn from_serializable_graph(model: &model::Model, graph: &SerializableGraph) -> Graph {
        // First build vertices
        let mut vertices: Vec<Vertex> = vec![];
        let mut vertex_name_to_position: HashMap<SmartString<LazyCompact>, usize, RandomState> =
            HashMap::default();
        for vertex in &graph.vertices {
            let vertex = Vertex::from_serializable_vertex(model, vertex);
            vertex_name_to_position.insert(vertex.name.clone(), vertices.len());
            vertices.push(vertex);
        }

        let mut g = Graph {
            name: graph.name.clone(),
            vertices,
            edges: vec![],
            external_edges: vec![],
            overall_factor: graph.overall_factor,
            external_connections: vec![],
            loop_momentum_basis: LoopMomentumBasis {
                basis: vec![],
                edge_signatures: vec![],
            },
            vertex_name_to_position,
            edge_name_to_position: HashMap::default(),
            derived_data: DerivedGraphData::new_empty(),
        };

        let mut edge_name_to_position: HashMap<SmartString<LazyCompact>, usize, RandomState> =
            HashMap::default();
        // Then build edges
        g.edges = graph
            .edges
            .iter()
            .map(|e| Edge::from_serializable_edge(model, &g, e))
            .collect();

        g.external_edges = g
            .edges
            .iter()
            .enumerate()
            .filter_map(|(i, e)| {
                if e.edge_type == EdgeType::Incoming || e.edge_type == EdgeType::Outgoing {
                    Some(i)
                } else {
                    None
                }
            })
            .collect();
        for (i_e, e) in g.edges.iter().enumerate() {
            edge_name_to_position.insert(e.name.clone(), i_e);
        }
        for (vertex, serializable_vertex) in g.vertices.iter_mut().zip(graph.vertices.iter()) {
            vertex.edges = serializable_vertex
                .edges
                .iter()
                .map(|e| *edge_name_to_position.get(e).unwrap())
                .collect();
        }
        g.edge_name_to_position = edge_name_to_position;

        let mut edge_signatures: Vec<(Vec<isize>, Vec<isize>)> =
            vec![(vec![], vec![]); graph.edges.len()];
        for (e_name, sig) in graph.edge_signatures.iter() {
            edge_signatures[g.get_edge_position(e_name).unwrap()] = sig.clone();
        }
        g.loop_momentum_basis.edge_signatures = edge_signatures;

        g.external_connections = graph
            .external_connections
            .iter()
            .map(|(v1, v2)| {
                (
                    v1.as_ref().map(|v| {
                        g.get_vertex_position(v).unwrap_or_else(|| {
                            panic!("Cannot find vertex named {} in this graph.", v)
                        })
                    }),
                    v2.as_ref().map(|v| {
                        g.get_vertex_position(v).unwrap_or_else(|| {
                            panic!("Cannot find vertex named {} in this graph.", v)
                        })
                    }),
                )
            })
            .collect();

        g.loop_momentum_basis.basis = graph
            .loop_momentum_basis
            .iter()
            .map(|e| g.get_edge_position(e).unwrap())
            .collect();

        g
    }

    #[inline]
    pub fn get_vertex(&self, name: &SmartString<LazyCompact>) -> Option<&Vertex> {
        match self.vertex_name_to_position.get(name) {
            Some(position) => Some(&self.vertices[*position]),
            None => None,
        }
    }

    #[inline]
    pub fn get_vertex_position(&self, name: &SmartString<LazyCompact>) -> Option<usize> {
        self.vertex_name_to_position.get(name).copied()
    }

    #[inline]
    pub fn get_edge(&self, name: &SmartString<LazyCompact>) -> Option<&Edge> {
        match self.edge_name_to_position.get(name) {
            Some(position) => Some(&self.edges[*position]),
            None => None,
        }
    }

    #[inline]
    pub fn get_edge_position(&self, name: &SmartString<LazyCompact>) -> Option<usize> {
        self.edge_name_to_position.get(name).copied()
    }

    #[inline]
    pub fn compute_emr<T: FloatLike>(
        &self,
        loop_moms: &[ThreeMomentum<F<T>>],
        external_moms: &[FourMomentum<F<T>>],
    ) -> Vec<ThreeMomentum<F<T>>> {
        let lmb_specification = LoopMomentumBasisSpecification::Literal(&self.loop_momentum_basis);
        self.compute_emr_in_lmb(loop_moms, external_moms, &lmb_specification)
    }

    #[inline]
    pub fn compute_emr_in_lmb<T: FloatLike>(
        &self,
        loop_moms: &[ThreeMomentum<F<T>>],
        external_moms: &[FourMomentum<F<T>>],
        lmb_specification: &LoopMomentumBasisSpecification,
    ) -> Vec<ThreeMomentum<F<T>>> {
        //do we really want 4-momenta here? -lucien
        let lmb = lmb_specification.basis(self);

        lmb.edge_signatures
            .iter()
            .map(|sig| compute_three_momentum_from_four(sig, loop_moms, external_moms))
            .collect()
    }

    #[inline]
    pub fn compute_onshell_energies<T: FloatLike>(
        &self,
        loop_moms: &[ThreeMomentum<F<T>>],
        external_moms: &[FourMomentum<F<T>>],
    ) -> Vec<F<T>> {
        let lmb_sepcification = LoopMomentumBasisSpecification::Literal(&self.loop_momentum_basis);
        self.compute_onshell_energies_in_lmb(loop_moms, external_moms, &lmb_sepcification)
    }

    #[inline]
    pub fn compute_onshell_energies_in_lmb<T: FloatLike>(
        &self,
        loop_moms: &[ThreeMomentum<F<T>>],
        external_moms: &[FourMomentum<F<T>>],
        lmb_specification: &LoopMomentumBasisSpecification,
    ) -> Vec<F<T>> {
        let lmb = lmb_specification.basis(self);

        lmb.edge_signatures
            .iter()
            .map(|sig| compute_four_momentum_from_three(sig, loop_moms, external_moms))
            .zip(self.edges.iter())
            .map(|(emr_mom, edge)| match edge.edge_type {
                EdgeType::Virtual => {
                    emr_mom
                        .spatial
                        .on_shell_energy(edge.particle.mass.value.map(|m| {
                            if m.im.is_non_zero() {
                                panic!("Complex masses not yet supported in gammaLoop")
                            }
                            F::<T>::from_ff64(m.re)
                        }))
                        .value
                }
                _ => emr_mom.temporal.value, // a wierd way of just obtaining the energy of the external particles
            })
            .collect()
    }

    #[inline]
    pub fn compute_energy_product<T: FloatLike>(
        &self,
        loop_moms: &[ThreeMomentum<F<T>>],
        external_moms: &[FourMomentum<F<T>>],
    ) -> F<T> {
        let lmb_specification = LoopMomentumBasisSpecification::Literal(&self.loop_momentum_basis);
        self.compute_energy_product_in_lmb(loop_moms, external_moms, &lmb_specification)
    }

    #[inline]
    pub fn compute_energy_product_in_lmb<T: FloatLike>(
        &self,
        loop_moms: &[ThreeMomentum<F<T>>],
        external_moms: &[FourMomentum<F<T>>],
        lmb_specification: &LoopMomentumBasisSpecification,
    ) -> F<T> {
        let all_energies =
            self.compute_onshell_energies_in_lmb(loop_moms, external_moms, lmb_specification);

        self.edges
            .iter()
            .zip(all_energies.iter())
            .filter(|(e, _)| e.edge_type == EdgeType::Virtual)
            .map(|(_, val)| F::<T>::from_f64(2.) * val) // why times 2? -lucien
            .fold(F::<T>::from_f64(1.), |acc, x| acc * x)
    }

    #[inline]
    pub fn get_edge_type_list(&self) -> Vec<EdgeType> {
        self.edges.iter().map(|e| e.edge_type.clone()).collect()
    }

    pub fn generate_loop_momentum_bases(&mut self) {
        let loop_number = self.loop_momentum_basis.basis.len();
        let num_edges = self.edges.len();
        let external_signature_length = self.loop_momentum_basis.edge_signatures[0].1.len();

        // the full virtual signature matrix in the form of a flattened vector
        let signature_matrix_flattened = self
            .loop_momentum_basis
            .edge_signatures
            .iter()
            .flat_map(|sig| sig.0.iter().map(|s| *s as f64).collect_vec())
            .collect_vec();

        // convert to dmatrix
        let signature_matrix =
            DMatrix::from_row_slice(num_edges, loop_number, &signature_matrix_flattened);

        // the full external signature matrix in the form of a flattened vector
        let external_signature_matrix_flattened = self
            .loop_momentum_basis
            .edge_signatures
            .iter()
            .flat_map(|sig| sig.1.iter().map(|s| *s as f64).collect_vec())
            .collect_vec();

        // convert to dmatrix
        let external_signature_matrix = DMatrix::from_row_slice(
            num_edges,
            external_signature_length,
            &external_signature_matrix_flattened,
        );

        let possible_lmbs = self
            .edges
            .iter()
            .filter(|e| e.edge_type == EdgeType::Virtual)
            .map(|e| self.get_edge_position(&e.name).unwrap())
            .combinations(loop_number);

        let valid_lmbs = possible_lmbs
            .map(|basis| {
                let reduced_signature_matrix_flattened = basis
                    .iter()
                    .flat_map(|e| {
                        self.loop_momentum_basis.edge_signatures[*e]
                            .0
                            .iter()
                            .map(|s| *s as f64)
                    })
                    .collect_vec();

                (
                    basis,
                    DMatrix::from_row_slice(
                        loop_number,
                        loop_number,
                        &reduced_signature_matrix_flattened,
                    ),
                )
            })
            .filter(|(_basis, reduced_signature_matrix)| {
                reduced_signature_matrix.determinant() != 0. // nonzero determinant means valid lmb
            })
            .map(|(basis, reduced_signature_matrix)| {
                let mut sorted_basis = basis;
                sorted_basis.sort();
                (sorted_basis, reduced_signature_matrix)
            });

        let lmbs = valid_lmbs
            .map(|(basis, reduced_signature_matrix)| {
                let mut new_signatures = self.loop_momentum_basis.edge_signatures.clone();

                // construct the signatures

                // for this we need the reduced external signatures
                let reduced_external_signatures_vec = basis
                    .iter()
                    .flat_map(|&e| {
                        self.loop_momentum_basis.edge_signatures[e]
                            .1
                            .iter()
                            .map(|s| *s as f64)
                    })
                    .collect_vec();

                let reduced_external_signatures = DMatrix::from_row_slice(
                    loop_number,
                    external_signature_length,
                    &reduced_external_signatures_vec,
                );

                // also the inverse of the reduced_signature matrix
                let reduced_signature_matrix_inverse =
                    reduced_signature_matrix.clone().try_inverse().unwrap();

                let new_virtual_signatures =
                    signature_matrix.clone() * reduced_signature_matrix_inverse.clone();
                let new_external_signatures = external_signature_matrix.clone()
                    - signature_matrix.clone()
                        * reduced_signature_matrix_inverse.clone()
                        * reduced_external_signatures;

                // convert back to isize vecs
                for (edge_id, new_signature) in new_signatures.iter_mut().enumerate() {
                    let new_virtual_signature = new_virtual_signatures
                        .row(edge_id)
                        .iter()
                        .map(|s| s.round() as isize)
                        .collect_vec();
                    let new_external_signature = new_external_signatures
                        .row(edge_id)
                        .iter()
                        .map(|s| s.round() as isize)
                        .collect_vec();

                    *new_signature = (new_virtual_signature, new_external_signature);
                }
                LoopMomentumBasis {
                    basis,
                    edge_signatures: new_signatures,
                }
            })
            .collect_vec();

        self.derived_data.loop_momentum_bases = Some(lmbs);
    }

    pub fn generate_loop_momentum_bases_if_not_exists(&mut self) {
        if self.derived_data.loop_momentum_bases.is_none() {
            self.generate_loop_momentum_bases();
        }
    }

    pub fn generate_lmb_replacement_rules(&self) -> Vec<(Atom, Atom)> {
        self.loop_momentum_basis_replacement_rule(&self.loop_momentum_basis)
    }

    fn loop_momentum_basis_replacement_rule(&self, lmb: &LoopMomentumBasis) -> Vec<(Atom, Atom)> {
        let mut rule = vec![];

        for (i, signature) in lmb.edge_signatures.iter().enumerate() {
            rule.push((
                Atom::parse(&format!("Q{}(x{}__)", i, i)).unwrap(),
                self.replacement_rule_from_signature(i, signature),
            ));
        }

        rule
    }

    fn replacement_rule_from_signature(
        &self,
        index: usize,

        signature: &(Vec<isize>, Vec<isize>),
    ) -> Atom {
        let mut acc = Atom::new_num(0);
        for (i_l, sign) in signature.0.iter().enumerate() {
            match sign {
                1 => {
                    acc = &acc + &Atom::parse(&format!("K{}(x{}__)", i_l, index)).unwrap();
                }
                -1 => {
                    acc = &acc - &Atom::parse(&format!("K{}(x{}__)", i_l, index)).unwrap();
                }
                _ => {}
            }
        }

        for (i_e, sign) in signature.1.iter().enumerate() {
            match sign {
                1 => {
                    acc = &acc + &Atom::parse(&format!("P{}(x{}__)", i_e, index)).unwrap();
                }
                -1 => {
                    acc = &acc + &Atom::parse(&format!("P{}(x{}__)", i_e, index)).unwrap();
                }
                _ => {}
            }
        }
        acc
    }

    pub fn generate_ltd(&mut self) {
        self.derived_data.ltd_expression = Some(generate_ltd_expression(self));
    }

    pub fn denominator(self) -> Vec<(Atom, Atom)> {
        self.edges.iter().map(|e| e.denominator(&self)).collect()
    }

    pub fn generate_cff(&mut self) {
        self.derived_data.cff_expression = Some(generate_cff_expression(self).unwrap());
    }

    pub fn generate_tropical_subgraph_table(&mut self) {
        let num_virtual_loop_edges = self.get_loop_edges_iterator().count();

        let num_loops = self.loop_momentum_basis.basis.len();

        let default_weight = 0.5;
        let dod =
            num_virtual_loop_edges as f64 * default_weight - (tropical::D * num_loops) as f64 / 2.;
        let minimum_dod = 1.0;

        let weight = if dod < minimum_dod {
            (minimum_dod + (tropical::D * num_loops) as f64 / 2.) / num_virtual_loop_edges as f64
        } else {
            default_weight
        };

        let weight_guess = vec![weight; num_virtual_loop_edges];

        let table = TropicalSubgraphTable::generate_from_graph(self, &weight_guess);

        if let Ok(table) = table {
            self.derived_data.tropical_subgraph_table = Some(table);
        } else {
            warn!("Tropical subgraph table generation failed 🥥");
        }
    }

    pub fn generate_numerator(&mut self, model: &Model) {
        self.derived_data.numerator = Some(generate_numerator(self, model));
    }

    pub fn smart_generate_numerator(&mut self, model: &Model) {
        if self.derived_data.numerator.is_none() {
            self.derived_data.numerator = Some(generate_numerator(self, model));
        }
    }

    #[inline]
    pub fn evaluate_ltd_expression<T: FloatLike>(
        &self,
        loop_moms: &[ThreeMomentum<F<T>>],
        external_moms: &[FourMomentum<F<T>>],
    ) -> Complex<F<T>> {
        let one = loop_moms[0].px.one();
        let zero = one.zero();
        let i = Complex::new(zero, one);
        let loop_number = self.loop_momentum_basis.basis.len();
        let prefactor = i.pow(loop_number as u64);

        prefactor
            * self.derived_data.ltd_expression.as_ref().unwrap().evaluate(
                loop_moms,
                external_moms,
                self,
            )
    }

    #[inline]
    pub fn evaluate_ltd_expression_in_lmb<T: FloatLike>(
        &self,
        loop_moms: &[ThreeMomentum<F<T>>],
        external_moms: &[FourMomentum<F<T>>],
        lmb_specification: &LoopMomentumBasisSpecification,
    ) -> Complex<F<T>> {
        let one = loop_moms[0].px.one();
        let zero = one.zero();
        let i = Complex::new(zero, one);
        let loop_number = self.loop_momentum_basis.basis.len();
        let prefactor = i.pow(loop_number as u64);

        prefactor
            * self
                .derived_data
                .ltd_expression
                .as_ref()
                .unwrap()
                .evaluate_in_lmb(loop_moms, external_moms, self, lmb_specification)
    }

    #[inline]
    /// evaluates the cff expression at the given loop momenta and external momenta. The loop momenta are assumed to be in the loop momentum basis specified, and have irrelevant energy components. The output is a vector of complex numbers, one for each orientation.
    pub fn evaluate_cff_orientations<T: FloatLike>(
        &self,
        loop_moms: &[ThreeMomentum<F<T>>],
        independent_external_momenta: &[FourMomentum<F<T>>],
        lmb_specification: &LoopMomentumBasisSpecification,
    ) -> Vec<F<T>> {
        let one = loop_moms[0].px.one();
        let zero = one.zero();
        let lmb = lmb_specification.basis(self);

        let mut energy_cache = vec![zero.clone(); self.edges.len()];
        // some gymnastics to account for the sign of outgoing momenta

        let mut flipped_externals = Vec::with_capacity(independent_external_momenta.len() + 1); // there is one more external energy that depends on the others

        for (index, edge) in self
            .edges
            .iter()
            .filter(|edge| edge.edge_type != EdgeType::Virtual)
            .enumerate()
        {
            if index < independent_external_momenta.len() {
                match edge.edge_type {
                    EdgeType::Incoming => {
                        flipped_externals
                            .push(independent_external_momenta[index].temporal.clone());
                    }
                    EdgeType::Outgoing => {
                        flipped_externals
                            .push(-independent_external_momenta[index].temporal.clone());
                    }
                    _ => unreachable!(),
                }
            } else {
                flipped_externals.push(
                    -flipped_externals
                        .iter()
                        .fold(Energy::new(zero.clone()), |acc, x| acc + x), // energy conservation
                );
            }
        }

        // here we still use the non_flipped_externals for the virtual edges, since otherwise we would have to change the signature matrix as well.
        for (index, edge) in self.edges.iter().enumerate() {
            energy_cache[index] = match edge.edge_type {
                EdgeType::Virtual => {
                    compute_three_momentum_from_four(
                        &lmb.edge_signatures[index],
                        loop_moms,
                        independent_external_momenta,
                    )
                    .on_shell_energy(edge.particle.mass.value.map(|m| F::<T>::from_ff64(m.re)))
                    .value
                }
                _ => flipped_externals[index].value.clone(),
            };
        }

        self.derived_data
            .cff_expression
            .as_ref()
            .unwrap()
            .evaluate_orientations(&energy_cache)
    }

    pub fn numerator_substitute_model_params(&mut self, model: &Model) {
        self.derived_data.numerator = Some(
            model.substitute_model_params(self.derived_data.numerator.as_ref().unwrap().clone()),
        );
    }

    #[inline]
    /// evaluates the numerator at the given loop momenta and external momenta. The loop momenta are assumed to be in the loop momentum basis specified, and have irrelevant energy components. The output is a vector of complex numbers, one for each orientation.
    pub fn evaluate_numerator_orientations<T: FloatLike>(
        &self,
        loop_moms: &[ThreeMomentum<F<T>>],
        independent_external_momenta: &[FourMomentum<F<T>>],
        lmb_specification: &LoopMomentumBasisSpecification,
    ) -> Vec<F<T>> {
        let zero = loop_moms[0].px.zero();
        let mut out = vec![zero.clone(); self.edges.len()];
        let lmb = lmb_specification.basis(self);

        let on_shell_momenta = self
            .edges
            .iter()
            .enumerate()
            .map(|(i, e)| {
                compute_three_momentum_from_four(
                    &lmb.edge_signatures[i],
                    loop_moms,
                    independent_external_momenta,
                )
                .into_on_shell_four_momentum(e.particle.mass.value.map(|m| F::<T>::from_ff64(m.re)))
            })
            .collect_vec();

        let numerator = self.derived_data.numerator.as_ref().unwrap().clone();

        let numerator_network = if let AtomView::Mul(mul) = numerator.as_view() {
            SymbolicTensor::mul_to_network(mul)
                .unwrap()
                .to_fully_parametric()
        } else {
            panic!("Numerator is not a product")
        };

        let emr = self
            .compute_emr(loop_moms, independent_external_momenta)
            .into_iter()
            .enumerate()
            .map(|(i, m)| {
                m.into_on_shell_four_momentum(
                    self.edges[i]
                        .particle
                        .mass
                        .value
                        .map(|m| F::<T>::from_ff64(m.re)),
                )
            })
            .collect_vec();

        let emr_params = self
            .edges
            .iter()
            .enumerate()
            .map(|(i, _)| {
                let named_structur = NamedStructure::from_slots(
                    vec![(AbstractIndex(i), Representation::Lorentz(4.into())).into()],
                    &format!("Q{}", i),
                );
                named_structur.shadow().unwrap()
            })
            .collect_vec();

        let mut constmap = AHashMap::new();

        for orient in self
            .derived_data
            .cff_expression
            .as_ref()
            .unwrap()
            .terms
            .iter()
            .map(|e| e.orientation)
        {
            for (i, sign) in orient.into_iter().enumerate() {
                constmap.insert(emr_params[i][1.into()].as_view(), emr[i].spatial.px.clone());

                constmap.insert(emr_params[i][2.into()].as_view(), emr[i].spatial.py.clone());

                constmap.insert(emr_params[i][3.into()].as_view(), emr[i].spatial.pz.clone());

                if sign {
                    constmap.insert(
                        emr_params[i][0.into()].as_view(),
                        emr[i].temporal.value.clone(),
                    );
                } else {
                    constmap.insert(
                        emr_params[i][0.into()].as_view(),
                        -emr[i].temporal.value.clone(),
                    );
                }
            }

            let mut evaluated = numerator_network.evaluate::<F<T>, _>(|c| c.into(), &constmap);

            evaluated.contract();
            out.push(evaluated.result().get_linear(0.into()).unwrap().clone());
        }

        out
    }

    #[inline]
    /// evaluates the cff expression at the given loop momenta and external momenta. The loop momenta are assumed to be in the loop momentum basis specified, and have irrelevant energy components. The output is a vector of complex numbers, one for each orientation.
    pub fn evaluate_cff_expression_in_lmb<T: FloatLike>(
        &self,
        loop_moms: &[ThreeMomentum<F<T>>],
        external_moms: &[FourMomentum<F<T>>],
        lmb_specification: &LoopMomentumBasisSpecification,
    ) -> Complex<F<T>> {
        let one = loop_moms[0].px.one();
        let zero = one.zero();
        let i = Complex::new(zero.clone(), one);

        let loop_number = self.loop_momentum_basis.basis.len();
        let internal_vertex_number = self.vertices.len() - self.external_connections.len();

        let prefactor =
            i.pow(loop_number as u64) * (-i.one()).pow(internal_vertex_number as u64 - 1);

        // here numerator evaluation can be weaved into the summation
        prefactor
            * self
                .evaluate_cff_orientations(loop_moms, external_moms, lmb_specification)
                .into_iter()
                .zip(
                    self.evaluate_numerator_orientations(
                        loop_moms,
                        external_moms,
                        lmb_specification,
                    ),
                )
                .map(|(cff, num)| cff * num)
                .reduce(|acc, e| acc + &e)
                .unwrap_or(zero.clone())
    }

    #[inline]
    pub fn evaluate_cff_expression<T: FloatLike>(
        &self,
        loop_moms: &[ThreeMomentum<F<T>>],
        external_moms: &[FourMomentum<F<T>>],
    ) -> Complex<F<T>> {
        let lmb_specification = LoopMomentumBasisSpecification::Literal(&self.loop_momentum_basis);
        self.evaluate_cff_expression_in_lmb(loop_moms, external_moms, &lmb_specification)
    }

    pub fn load_derived_data(&mut self, path: &Path) -> Result<(), Report> {
        let derived_data = DerivedGraphData::load_from_path(path)?;
        self.derived_data = derived_data;

        // if the user has edited the lmb in amplitude.yaml, this will set the right signature.
        let lmb_indices = self.loop_momentum_basis.basis.clone();
        self.set_lmb(&lmb_indices)?;
        Ok(())
    }

    // attempt to set a new loop momentum basis
    pub fn set_lmb(&mut self, lmb: &[usize]) -> Result<(), Report> {
        let position = self.derived_data.search_lmb_position(lmb)?;
        self.loop_momentum_basis =
            self.derived_data.loop_momentum_bases.as_ref().unwrap()[position].clone();
        Ok(())
    }

    #[inline]
    pub fn get_virtual_edges_iterator(&self) -> impl Iterator<Item = (usize, &Edge)> {
        self.edges
            .iter()
            .enumerate()
            .filter(|(_, e)| e.edge_type == EdgeType::Virtual)
    }

    /// iterate over all edges which are part of a loop, (tree-level attachments removed)
    #[inline]
    pub fn get_loop_edges_iterator(&self) -> impl Iterator<Item = (usize, &Edge)> {
        self.edges.iter().enumerate().filter(|(index, e)| {
            e.edge_type == EdgeType::Virtual && {
                self.loop_momentum_basis.edge_signatures[*index]
                    .0
                    .iter()
                    .any(|x| *x != 0)
            }
        })
    }

    /// iterate over all edges which are virtual but do not carry a loop momentum.
    #[inline]
    pub fn get_tree_level_edges_iterator(&self) -> impl Iterator<Item = (usize, &Edge)> {
        self.edges.iter().enumerate().filter(|(index, e)| {
            e.edge_type == EdgeType::Virtual && {
                self.loop_momentum_basis.edge_signatures[*index]
                    .0
                    .iter()
                    .all(|x| *x == 0)
            }
        })
    }

    pub fn is_edge_incoming(&self, edge: usize, vertex: usize) -> bool {
        self.edges[edge].is_incoming_to(vertex)
    }
}

#[allow(dead_code)]
#[derive(Debug, Clone)]
pub struct DerivedGraphData {
    pub loop_momentum_bases: Option<Vec<LoopMomentumBasis>>,
    pub cff_expression: Option<CFFExpression>,
    pub ltd_expression: Option<LTDExpression>,
    pub tropical_subgraph_table: Option<TropicalSubgraphTable>,
    pub numerator: Option<Atom>,
}

impl DerivedGraphData {
    fn new_empty() -> Self {
        DerivedGraphData {
            loop_momentum_bases: None,
            cff_expression: None,
            ltd_expression: None,
            tropical_subgraph_table: None,
            numerator: None,
        }
    }

    pub fn to_serializable(&self) -> SerializableDerivedGraphData {
        SerializableDerivedGraphData {
            loop_momentum_bases: self
                .loop_momentum_bases
                .clone()
                .map(|lmbs| lmbs.iter().map(|lmb| lmb.to_serializable()).collect_vec()),
            cff_expression: self.cff_expression.clone().map(|cff| cff.to_serializable()),
            ltd_expression: self.ltd_expression.clone().map(|ltd| ltd.to_serializable()),
            tropical_subgraph_table: self.tropical_subgraph_table.clone(),
        }
    }

    pub fn from_serializable(serializable: SerializableDerivedGraphData) -> Self {
        DerivedGraphData {
            loop_momentum_bases: serializable.loop_momentum_bases.map(|lmbs| {
                lmbs.iter()
                    .map(LoopMomentumBasis::from_serializable)
                    .collect_vec()
            }),
            cff_expression: serializable
                .cff_expression
                .map(CFFExpression::from_serializable),
            ltd_expression: serializable
                .ltd_expression
                .map(LTDExpression::from_serializable),
            tropical_subgraph_table: serializable.tropical_subgraph_table,
            numerator: None,
        }
    }

    pub fn load_from_path(path: &Path) -> Result<Self, Report> {
        match std::fs::read(path) {
            Ok(derived_data_bytes) => {
                let derived_data: SerializableDerivedGraphData =
                    bincode::deserialize(&derived_data_bytes)?;
                Ok(Self::from_serializable(derived_data))
            }
            Err(_) => {
                warn!("no derived data found");
                Ok(Self::new_empty())
            }
        }
    }

    // search the lmb position in the list of lmbs
    fn search_lmb_position(&self, potential_lmb: &[usize]) -> Result<usize, Report> {
        match &self.loop_momentum_bases {
            None => Err(eyre!("loop momentum bases not yet generated")),
            Some(lmbs) => {
                let sorted_potential_lmb = potential_lmb.iter().sorted().collect_vec();

                for (position, lmb) in lmbs.iter().enumerate() {
                    let sorted_lmb = lmb.basis.iter().sorted().collect_vec();

                    if sorted_lmb == sorted_potential_lmb {
                        return Ok(position);
                    }
                }
                Err(eyre!("lmb not found"))
            }
        }
    }
}

#[derive(Debug, Clone, Serialize, Deserialize)]
pub struct SerializableDerivedGraphData {
    pub loop_momentum_bases: Option<Vec<SerializableLoopMomentumBasis>>,
    pub cff_expression: Option<SerializableCFFExpression>,
    pub ltd_expression: Option<SerializableLTDExpression>,
    pub tropical_subgraph_table: Option<TropicalSubgraphTable>,
}

#[derive(Debug, Clone)]
pub struct LoopMomentumBasis {
    pub basis: Vec<usize>,
    pub edge_signatures: Vec<(Vec<isize>, Vec<isize>)>,
}

impl LoopMomentumBasis {
    pub fn to_serializable(&self) -> SerializableLoopMomentumBasis {
        SerializableLoopMomentumBasis {
            basis: self.basis.clone(),
            edge_signatures: self.edge_signatures.clone(),
        }
    }

    pub fn from_serializable(serializable: &SerializableLoopMomentumBasis) -> LoopMomentumBasis {
        LoopMomentumBasis {
            basis: serializable.basis.clone(),
            edge_signatures: serializable.edge_signatures.clone(),
        }
    }

    pub fn pattern(&self, edge_id: usize) -> Pattern {
        let (loop_signature, external_signature) = self.edge_signatures[edge_id].clone();

        let mut atom = Atom::new_num(0);

        for (i, sign) in loop_signature.iter().enumerate() {
            match sign {
                1 => {
                    atom = &atom + &Atom::parse(&format!("K{}(x{}__)", i, edge_id)).unwrap();
                }
                -1 => {
                    atom = &atom - &Atom::parse(&format!("K{}(x{}__)", i, edge_id)).unwrap();
                }
                _ => {}
            }
        }

        for (i, sign) in external_signature.iter().enumerate() {
            match sign {
                1 => {
                    atom = &atom + &Atom::parse(&format!("P{}(x{}__)", i, edge_id)).unwrap();
                }
                -1 => {
                    atom = &atom - &Atom::parse(&format!("P{}(x{}__)", i, edge_id)).unwrap();
                }
                _ => {}
            }
        }

        atom.into_pattern()
    }
}

#[derive(Serialize, Deserialize, Debug, Clone)]
pub struct SerializableLoopMomentumBasis {
    pub basis: Vec<usize>,
    pub edge_signatures: Vec<(Vec<isize>, Vec<isize>)>,
}

// helper enum for different ways of specifying an lmb to compute stuff in.
pub enum LoopMomentumBasisSpecification<'a> {
    Literal(&'a LoopMomentumBasis),
    FromList(usize),
}

impl<'a> LoopMomentumBasisSpecification<'a> {
    pub fn basis(&self, graph: &'a Graph) -> &'a LoopMomentumBasis {
        match self {
            LoopMomentumBasisSpecification::Literal(basis) => basis,
            LoopMomentumBasisSpecification::FromList(idx) => &graph
                .derived_data
                .loop_momentum_bases
                .as_ref()
                .unwrap_or_else(|| panic!("Loop momentum bases not yet generated"))[*idx],
        }
    }
}

#[cfg(test)]
mod tests {
    use std::fs::File;

    use crate::cross_section::OutputMetaData;

    use super::*;

    fn model_sm() -> Model {
        let path = Path::new("./src/test_resources/lbl/");
        let output_meta_data: OutputMetaData =
            serde_yaml::from_reader(File::open(path.join("output_metadata.yaml")).unwrap())
                .unwrap();
        Model::from_file(String::from(
            path.join(format!(
                "sources/model/{}.yaml",
                output_meta_data.model_name
            ))
            .to_str()
            .unwrap(),
        ))
        .unwrap()
    }

    #[test]
    fn vertex_rule() {
        let model = model_sm();

        let v = &model.vertex_rules[model.vertex_rule_name_to_position["V_44"]];

        let _vertex = Vertex {
            name: "v".into(),
            vertex_info: VertexInfo::InteractonVertexInfo(InteractionVertexInfo {
                vertex_rule: v.clone(),
            }),
            edges: vec![2, 3],
        };

        let _lorentz = v.lorentz_structures[0].structure.clone();
        // println!("{}");
    }
}<|MERGE_RESOLUTION|>--- conflicted
+++ resolved
@@ -2,23 +2,16 @@
     cff::{generate_cff_expression, CFFExpression, SerializableCFFExpression},
     ltd::{generate_ltd_expression, LTDExpression, SerializableLTDExpression},
     model::{self, Model},
-<<<<<<< HEAD
     momentum::{Energy, FourMomentum, ThreeMomentum},
     numerator::{generate_numerator},
-=======
-    numerator::generate_numerator,
->>>>>>> 3dfd1b2e
     tropical::{self, TropicalSubgraphTable},
     utils::{
         compute_four_momentum_from_three, compute_three_momentum_from_four, FloatLike, F,
     },
 };
 
-<<<<<<< HEAD
 use ahash::{AHashMap, RandomState};
-=======
-use ahash::RandomState;
->>>>>>> 3dfd1b2e
+
 use color_eyre::{Help, Report};
 use enum_dispatch::enum_dispatch;
 use eyre::eyre;
@@ -26,11 +19,7 @@
 use log::warn;
 use nalgebra::DMatrix;
 #[allow(unused_imports)]
-<<<<<<< HEAD
-=======
-use num::traits::Float;
-use num::Complex;
->>>>>>> 3dfd1b2e
+
 use spenso::Contract;
 use spenso::*;
 
@@ -38,7 +27,7 @@
 use serde::{Deserialize, Serialize};
 use smartstring::{LazyCompact, SmartString};
 use std::{collections::HashMap, path::Path, sync::Arc};
-<<<<<<< HEAD
+
 use symbolica::{
     atom::{Atom, AtomView, Symbol},
     domains::{
@@ -47,9 +36,7 @@
     id::Pattern,
     state::State,
 };
-=======
-use symbolica::{atom::Atom, id::Pattern};
->>>>>>> 3dfd1b2e
+
 
 use constcat::concat;
 
