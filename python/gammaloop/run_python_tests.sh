#!/usr/bin/env bash
<<<<<<< HEAD
python -m pytest -m "not slow" --runrust --codecheck "$@"
=======
RETCODE=0;
python -m pytest -m "not slow" --runrust --codecheck "$@"
RETCODE=$RETCODE+$?;
>>>>>>> 0a30713a
#python -m pytest tests/unit/* "$@"
#python -m pytest tests/integration/* "$@"
exit $(($RETCODE))<|MERGE_RESOLUTION|>--- conflicted
+++ resolved
@@ -1,11 +1,9 @@
 #!/usr/bin/env bash
-<<<<<<< HEAD
-python -m pytest -m "not slow" --runrust --codecheck "$@"
-=======
+
 RETCODE=0;
 python -m pytest -m "not slow" --runrust --codecheck "$@"
 RETCODE=$RETCODE+$?;
->>>>>>> 0a30713a
+
 #python -m pytest tests/unit/* "$@"
 #python -m pytest tests/integration/* "$@"
 exit $(($RETCODE))