--- conflicted
+++ resolved
@@ -222,7 +222,6 @@
 
 
 @pytest.fixture(scope="session")
-<<<<<<< HEAD
 def scalar_raised_triangle_export(tmpdir_factory: pytest.TempPathFactory) -> Path:
     gloop = get_gamma_loop_interpreter()
     output_path = Path(tmpdir_factory.mktemp(
@@ -230,7 +229,11 @@
     gloop.run(CommandList.from_string(
         f"""import_model scalars;
 import_graphs {pjoin(RESOURCES_PATH,'qgraf_outputs','raised_triangle.py')} -f qgraph --no_compile
-=======
+output {output_path}"""))
+    return output_path
+
+
+@pytest.fixture(scope="session")
 def lbl_box_export(tmpdir_factory: pytest.TempPathFactory) -> Path:
     gloop = get_gamma_loop_interpreter()
     output_path = Path(tmpdir_factory.mktemp(
@@ -238,7 +241,6 @@
     gloop.run(CommandList.from_string(
         f"""import_model sm;
 import_graphs {pjoin(RESOURCES_PATH,'qgraf_outputs','lbl_box.py')} -f qgraph --no_compile
->>>>>>> 9fd49c1b
 output {output_path}"""))
     return output_path
 
