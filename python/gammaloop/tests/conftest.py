import json
from subprocess import Popen, PIPE
import pytest
import os
from pathlib import Path
from gammaloop.tests.common import get_gamma_loop_interpreter, RESOURCES_PATH, pjoin
from gammaloop.interface.gammaloop_interface import CommandList
from gammaloop.misc.common import GL_PATH, GammaLoopError, logger

# Was intended to run with pytest --mypy but stupidly it won't read any mypy config file so it's unworkable.
# We will use pyright instead.
# def pytest_configure(config: pytest.Config):
#    plugin = config.pluginmanager.getplugin('mypy')
#    plugin.mypy_argv.append(  # type: ignore
#        "--check-untyped-defs")
#    plugin.mypy_argv.extend([  # type: ignore
#        '--config-file', pjoin(GL_PATH, os.path.pardir, os.path.pardir, 'pyproject.toml')])
#    plugin.mypy_argv.extend(  # type: ignore
#        ['--exclude', "'python/gammaloop/data/templates/drawing/combine_pages.py'"])
#    plugin.mypy_argv.extend(  # type: ignore
#        ['--exclude', "'python/gammaloop/data/models/*'"])

# pytest_plugins = ['pytest_profiling']

GIT_REVISION: str = 'N/A'


def pytest_addoption(parser):
    parser.addoption(
        "--runrust", action="store_true", default=False, help="run rust tests"
    )
    parser.addoption(
        "--codecheck", action="store_true", default=False, help="run code checks"
    )


def pytest_collection_modifyitems(config, items):
    run_rust = config.getoption("--runrust")
    run_codecheck = config.getoption("--codecheck")

    skip_rust = pytest.mark.skip(reason="need --runrust option to run")
    skip_codecheck = pytest.mark.skip(reason="need --codecheck option to run")

    for item in items:
        if "rust" in item.keywords and not run_rust:
            item.add_marker(skip_rust)
        if "codecheck" in item.keywords and not run_codecheck:
            item.add_marker(skip_codecheck)


def get_test_directory(tmpdir_factory: pytest.TempPathFactory, test_folder: str, output_for_rust_test: bool = False) -> Path:
    user_specified_test_dir_path = os.environ.get(
        'PYTEST_OUTPUT_PATH_FOR_RUST', None)
    if (not output_for_rust_test) or user_specified_test_dir_path == "TMP":
        test_output_path = Path(tmpdir_factory.mktemp(test_folder))
    elif user_specified_test_dir_path is None:
        test_output_path = Path(os.path.normpath(os.path.join(
            GL_PATH, os.path.pardir, os.path.pardir, 'src', 'test_resources', test_folder)))
    else:
        if not os.path.isdir(user_specified_test_dir_path):
            raise GammaLoopError(
                f"User specified path for pytest output for rust tests '{user_specified_test_dir_path}' does not exist.")
        test_output_path = Path(os.path.join(
            user_specified_test_dir_path, test_folder))

    if not os.path.isdir(test_output_path):
        os.makedirs(test_output_path)

    return test_output_path


@pytest.fixture(scope="session")
def sm_model_yaml_file(tmpdir_factory: pytest.TempPathFactory) -> Path:
    gloop = get_gamma_loop_interpreter()
    yaml_model_path = get_test_directory(
        tmpdir_factory, 'gammaloop_models', True).joinpath("sm.yaml")
    gloop.run(CommandList.from_string(
        f"import_model sm; export_model {yaml_model_path} --format yaml"))
    return yaml_model_path


@pytest.fixture(scope="session")
def scalars_model_yaml_file(tmpdir_factory: pytest.TempPathFactory) -> Path:
    gloop = get_gamma_loop_interpreter()
    yaml_model_path = get_test_directory(
        tmpdir_factory, 'gammaloop_models', True).joinpath("scalars.yaml")
    gloop.run(CommandList.from_string(
        f"import_model scalars; export_model {yaml_model_path} --format yaml"))
    return yaml_model_path


@pytest.fixture(scope="session")
def massless_scalar_triangle_export(tmpdir_factory: pytest.TempPathFactory) -> Path:
    gloop = get_gamma_loop_interpreter()
    output_path = get_test_directory(
        tmpdir_factory, "TEST_AMPLITUDE_massless_scalar_triangle", True).joinpath("GL_OUTPUT")
    gloop.run(CommandList.from_string(
        f"""import_model scalars;
import_graphs {pjoin(RESOURCES_PATH, 'graph_inputs', 'massless_triangle.dot')} --no_compile
output {output_path} --overwrite_output"""))
    return output_path


@pytest.fixture(scope="session")
def scalar_massless_box_export(tmpdir_factory: pytest.TempPathFactory) -> Path:
    gloop = get_gamma_loop_interpreter()
    output_path = get_test_directory(tmpdir_factory,
                                     "TEST_AMPLITUDE_scalar_massless_box", True).joinpath("GL_OUTPUT")
    gloop.run(CommandList.from_string(
        f"""import_model scalars;
import_graphs {pjoin(RESOURCES_PATH, 'graph_inputs', 'massless_box.dot')} --no_compile
output {output_path} --overwrite_output"""))
    return output_path


@pytest.fixture(scope="session")
def scalar_fishnet_2x2_export(tmpdir_factory: pytest.TempPathFactory) -> Path:
    gloop = get_gamma_loop_interpreter()
    output_path = get_test_directory(tmpdir_factory,
                                     "TEST_AMPLITUDE_scalar_fishnet_2x2", True).joinpath("GL_OUTPUT")
    gloop.run(CommandList.from_string(
        f"""import_model scalars;
import_graphs {pjoin(RESOURCES_PATH, 'graph_inputs', 'fishnet_2x2.dot')} --no_compile
output {output_path} --overwrite_output --yaml_only"""))
    return output_path


@pytest.fixture(scope="session")
def scalar_fishnet_2x3_export(tmpdir_factory: pytest.TempPathFactory) -> Path:
    gloop = get_gamma_loop_interpreter()
    output_path = get_test_directory(tmpdir_factory,
                                     "TEST_AMPLITUDE_scalar_fishnet_2x3", True).joinpath("GL_OUTPUT")
    gloop.run(CommandList.from_string(
        f"""import_model scalars;
import_graphs {pjoin(RESOURCES_PATH, 'graph_inputs', 'fishnet_2x3.dot')} --no_compile
output {output_path} --overwrite_output --yaml_only"""))
    return output_path


@pytest.fixture(scope="session")
def scalar_cube_export(tmpdir_factory: pytest.TempPathFactory) -> Path:
    gloop = get_gamma_loop_interpreter()
    output_path = get_test_directory(tmpdir_factory,
                                     "TEST_AMPLITUDE_scalar_cube", True).joinpath("GL_OUTPUT")
    gloop.run(CommandList.from_string(
        f"""import_model scalars;
import_graphs {pjoin(RESOURCES_PATH, 'graph_inputs', 'cube.dot')} --no_compile
output {output_path} --overwrite_output --yaml_only"""))
    return output_path


@pytest.fixture(scope="session")
def scalar_bubble_export(tmpdir_factory: pytest.TempPathFactory) -> Path:
    gloop = get_gamma_loop_interpreter()
    output_path = get_test_directory(tmpdir_factory,
                                     "TEST_AMPLITUDE_scalar_bubble", True).joinpath("GL_OUTPUT")
    gloop.run(CommandList.from_string(
        f"""import_model scalars;
import_graphs {pjoin(RESOURCES_PATH, 'graph_inputs', 'bubble.dot')} --no_compile
output {output_path} --overwrite_output --yaml_only"""))
    return output_path


@pytest.fixture(scope="session")
def scalar_sunrise_export(tmpdir_factory: pytest.TempPathFactory) -> Path:
    gloop = get_gamma_loop_interpreter()
    output_path = get_test_directory(tmpdir_factory,
                                     "TEST_AMPLITUDE_scalar_sunrise", True).joinpath("GL_OUTPUT")
    gloop.run(CommandList.from_string(
        f"""import_model scalars;
import_graphs {pjoin(RESOURCES_PATH, 'graph_inputs', 'sunrise.dot')} --no_compile
output {output_path} --overwrite_output --yaml_only"""))
    return output_path


@pytest.fixture(scope="session")
def scalar_double_triangle_export(tmpdir_factory: pytest.TempPathFactory) -> Path:
    gloop = get_gamma_loop_interpreter()
    output_path = get_test_directory(tmpdir_factory,
                                     "TEST_AMPLITUDE_scalar_double_triangle", True).joinpath("GL_OUTPUT")
    gloop.run(CommandList.from_string(
        f"""import_model scalars;
import_graphs {pjoin(RESOURCES_PATH, 'graph_inputs', 'double_triangle.dot')} --no_compile
output {output_path} --overwrite_output --yaml_only"""))
    return output_path


@pytest.fixture(scope="session")
def scalar_mercedes_export(tmpdir_factory: pytest.TempPathFactory) -> Path:
    gloop = get_gamma_loop_interpreter()
    output_path = get_test_directory(tmpdir_factory,
                                     "TEST_AMPLITUDE_scalar_mercedes", True).joinpath("GL_OUTPUT")
    gloop.run(CommandList.from_string(
        f"""import_model scalars;
import_graphs {pjoin(RESOURCES_PATH, 'graph_inputs', 'mercedes.dot')} --no_compile
output {output_path} --overwrite_output --yaml_only"""))
    return output_path


@pytest.fixture(scope="session")
def scalar_triangle_box_export(tmpdir_factory: pytest.TempPathFactory) -> Path:
    gloop = get_gamma_loop_interpreter()
    output_path = get_test_directory(tmpdir_factory,
                                     "TEST_AMPLITUDE_scalar_triangle_box", True).joinpath("GL_OUTPUT")
    gloop.run(CommandList.from_string(
        f"""import_model scalars;
import_graphs {pjoin(RESOURCES_PATH, 'graph_inputs', 'triangle_box.dot')} --no_compile
output {output_path} --overwrite_output --yaml_only"""))
    return output_path


@pytest.fixture(scope="session")
def scalar_isopod_export(tmpdir_factory: pytest.TempPathFactory) -> Path:
    gloop = get_gamma_loop_interpreter()
    output_path = get_test_directory(tmpdir_factory,
                                     "TEST_AMPLITUDE_scalar_isopod", True).joinpath("GL_OUTPUT")
    gloop.run(CommandList.from_string(
        f"""import_model scalars;
import_graphs {pjoin(RESOURCES_PATH, 'graph_inputs', 'isopod.dot')} --no_compile
output {output_path} --overwrite_output --yaml_only"""))
    return output_path


@pytest.fixture(scope="session")
def scalar_tree_triangle_export(tmpdir_factory: pytest.TempPathFactory) -> Path:
    gloop = get_gamma_loop_interpreter()
    output_path = get_test_directory(tmpdir_factory,
                                     "TEST_AMPLITUDE_tree_triangle", False).joinpath("GL_OUTPUT")
    gloop.run(CommandList.from_string(
        f"""import_model scalars;
import_graphs {pjoin(RESOURCES_PATH, 'graph_inputs', 'tree_triangle.dot')} --no_compile
output {output_path}"""))
    return output_path


@pytest.fixture(scope="session")
def scalar_ltd_topology_f_export(tmpdir_factory: pytest.TempPathFactory) -> Path:
    gloop = get_gamma_loop_interpreter()
    output_path = get_test_directory(tmpdir_factory,
                                     "TEST_AMPLITUDE_ltd_topology_f", False).joinpath("GL_OUTPUT")
    gloop.run(CommandList.from_string(
        f"""import_model scalars;
import_graphs {pjoin(RESOURCES_PATH, 'graph_inputs', 'ltd_topology_f.dot')} --no_compile
output {output_path}"""))
    return output_path


@pytest.fixture(scope="session")
def scalar_ltd_topology_h_export(tmpdir_factory: pytest.TempPathFactory) -> Path:
    gloop = get_gamma_loop_interpreter()
    output_path = get_test_directory(tmpdir_factory,
                                     "TEST_AMPLITUDE_ltd_topology_h", False).joinpath("GL_OUTPUT")
    gloop.run(CommandList.from_string(
        f"""import_model scalars;
import_graphs {pjoin(RESOURCES_PATH, 'graph_inputs', 'ltd_topology_h.dot')} --no_compile
output {output_path}"""))
    return output_path


@pytest.fixture(scope="session")
def scalar_raised_triangle_export(tmpdir_factory: pytest.TempPathFactory) -> Path:
    gloop = get_gamma_loop_interpreter()
    output_path = get_test_directory(tmpdir_factory,
                                     "TEST_AMPLITUDE_scalar_raised_triangle", True).joinpath("GL_OUTPUT")
    gloop.run(CommandList.from_string(
        f"""import_model scalars;
import_graphs {pjoin(RESOURCES_PATH, 'graph_inputs', 'raised_triangle.dot')} --no_compile
output {output_path} --overwrite_output --yaml_only"""))
    return output_path


@pytest.fixture(scope="session")
def lbl_box_export(tmpdir_factory: pytest.TempPathFactory) -> Path:
    gloop = get_gamma_loop_interpreter()
    output_path = get_test_directory(tmpdir_factory,
                                     "TEST_AMPLITUDE_lbl_box", True).joinpath("GL_OUTPUT")
    gloop.run(CommandList.from_string(
        f"""import_model sm;
import_graphs {pjoin(RESOURCES_PATH, 'graph_inputs', 'lbl_box.dot')} --no_compile
output {output_path} --overwrite_output --yaml_only"""))
    return output_path


@pytest.fixture(scope="session")
def epem_a_ddx_nlo_export(tmpdir_factory: pytest.TempPathFactory) -> Path:
    gloop = get_gamma_loop_interpreter()
    output_path = get_test_directory(tmpdir_factory,
                                     "TEST_CROSS_SECTION_epem_a_ddx_nlo", False).joinpath("GL_OUTPUT")
    gloop.run(CommandList.from_string(
        f"""import_model sm
import_graphs {pjoin(RESOURCES_PATH, 'graph_inputs', 'epem_a_ddx_NLO.py')} -f qgraph --no_compile
output {output_path}"""))
    return output_path


@pytest.fixture(scope="session")
def massive_epem_a_ddx_nlo_export(tmpdir_factory: pytest.TempPathFactory) -> Path:
    gloop = get_gamma_loop_interpreter()
    output_path = get_test_directory(tmpdir_factory,
                                     "TEST_CROSS_SECTION_massive_epem_a_ddx_nlo", False).joinpath("GL_OUTPUT")
    gloop.run(CommandList.from_string(
        f"""import_model sm-full
import_graphs {pjoin(RESOURCES_PATH, 'graph_inputs', 'epem_a_ddx_NLO.py')} -f qgraph --no_compile
output {output_path}"""))
    return output_path


@pytest.fixture(scope="session")
def scalar_hexagon_export(tmpdir_factory: pytest.TempPathFactory) -> Path:
    gloop = get_gamma_loop_interpreter()
    output_path = get_test_directory(tmpdir_factory,
                                     "TEST_AMPLITUDE_scalar_hexagon", True).joinpath("GL_OUTPUT")
    gloop.run(CommandList.from_string(
        f"""import_model scalars;
import_graphs {pjoin(RESOURCES_PATH, 'graph_inputs', 'hexagon.dot')} --no_compile
output {output_path} --overwrite_output --yaml_only"""))
    return output_path


@pytest.fixture(scope="session")
def scalar_ltd_topology_c_export(tmpdir_factory: pytest.TempPathFactory) -> Path:
    gloop = get_gamma_loop_interpreter()
    output_path = get_test_directory(tmpdir_factory,
                                     "TEST_AMPLITUDE_scalar_ltd_topology_c", True).joinpath("GL_OUTPUT")
    gloop.run(CommandList.from_string(
        f"""import_model scalars;
import_graphs {pjoin(RESOURCES_PATH, 'graph_inputs', 'ltd_topology_c.dot')} --no_compile
output {output_path} --overwrite_output --yaml_only"""))
    return output_path


@pytest.fixture(scope="session")
def scalar_massless_pentabox_export(tmpdir_factory: pytest.TempPathFactory) -> Path:
    gloop = get_gamma_loop_interpreter()
    output_path = get_test_directory(tmpdir_factory,
                                     "TEST_AMPLITUDE_scalar_massless_pentabox", True).joinpath("GL_OUTPUT")
    gloop.run(CommandList.from_string(
        f"""import_model scalars;
generate_graph --name=massless_pentabox -ve=[(1000,1,6),(1000,6,7),(1000,7,2),(1000,2,1),(1000,7,3),(1000,3,4),(1000,4,5),(1000,5,6)] -ee=[("in",1),("in",2),("in",3),("in",4),("out",5)]
output {output_path} --overwrite_output --yaml_only"""))
    return output_path


@pytest.fixture(scope="session")
def scalar_massless_3l_pentabox_export(tmpdir_factory: pytest.TempPathFactory) -> Path:
    gloop = get_gamma_loop_interpreter()
    output_path = get_test_directory(tmpdir_factory,
                                     "TEST_AMPLITUDE_scalar_massless_3l_pentabox", True).joinpath("GL_OUTPUT")
    gloop.run(CommandList.from_string(
        f"""import_model scalars;
generate_graph --name=massless_3l_pentabox -ve=[(1000,1,6),(1000,6,7),(1000,7,2),(1000,2,1),(1000,7,8),(1000,8,9),(1000,9,6),(1000,8,3),(1000,3,4),(1000,4,5),(1000,5,9)] -ee=[("in",1),("in",2),("in",3),("in",4),("out",5)]
output {output_path} --overwrite_output --yaml_only"""))
    return output_path


@pytest.fixture(scope="session")
def scalar_3L_6P_topology_A_export(tmpdir_factory: pytest.TempPathFactory) -> Path:
    gloop = get_gamma_loop_interpreter()
    output_path = get_test_directory(tmpdir_factory,
                                     "TEST_AMPLITUDE_scalar_3L_6P_topology_A", False).joinpath("GL_OUTPUT")
    gloop.run(CommandList.from_string(
        f"""import_model scalars;
import_graphs {pjoin(RESOURCES_PATH, 'graph_inputs', 'scalar_3L_6P_topology_A.dot')} --no_compile
set target_omega 2.0
set panic_on_fail True
output {output_path} --overwrite_output"""))
    return output_path


@pytest.fixture(scope="session")
def physical_3L_6photons_topology_A_export(tmpdir_factory: pytest.TempPathFactory) -> Path:
    gloop = get_gamma_loop_interpreter()
    output_path = get_test_directory(tmpdir_factory,
                                     "TEST_AMPLITUDE_physical_3L_6photons_topology_A", True).joinpath("GL_OUTPUT")
    gloop.run(CommandList.from_string(
        f"""import_model sm-full;
import_graphs {pjoin(RESOURCES_PATH, 'graph_inputs', 'physical_3L_6photons_topology_A.dot')} --no_compile
output {output_path} --overwrite_output --yaml_only -exp -ef file"""))
    return output_path


@pytest.fixture(scope="session")
def physical_2L_6photons_export(tmpdir_factory: pytest.TempPathFactory) -> Path:
    gloop = get_gamma_loop_interpreter()
    # Specify "True" below for a pytest designed to generate input for a rust test.
    output_path = get_test_directory(tmpdir_factory,
                                     "TEST_AMPLITUDE_physical_2L_6photons", True).joinpath("GL_OUTPUT")
    gloop.run(CommandList.from_string(
        f"""import_model sm-full;
import_graphs {pjoin(RESOURCES_PATH, 'graph_inputs', 'physical_2L_6photons.dot')} --no_compile
output {output_path} --overwrite_output --yaml_only -exp -ef file"""))
    return output_path


@pytest.fixture(scope="session")
def physical_1L_6photons_export(tmpdir_factory: pytest.TempPathFactory) -> Path:
    gloop = get_gamma_loop_interpreter()
    # Specify "True" below for a pytest designed to generate input for a rust test.
    output_path = get_test_directory(tmpdir_factory,
                                     "TEST_AMPLITUDE_physical_1L_6photons", True).joinpath("GL_OUTPUT")
    gloop.run(CommandList.from_string(
        f"""import_model sm-full;
import_graphs {pjoin(RESOURCES_PATH, 'graph_inputs', 'physical_1L_6photons.dot')} --no_compile
output {output_path} --overwrite_output --yaml_only -exp -ef file"""))
    return output_path


@pytest.fixture(scope="session")
def physical_1L_2A_final_4H_top_internal_export(tmpdir_factory: pytest.TempPathFactory) -> Path:
    gloop = get_gamma_loop_interpreter()
    # Specify "True" below for a pytest designed to generate input for a rust test.
    output_path = get_test_directory(tmpdir_factory,
                                     "TEST_AMPLITUDE_physical_1L_2A_final_4H_top_internal", True).joinpath("GL_OUTPUT")
    gloop.run(CommandList.from_string(
        f"""import_model sm-full;
import_graphs {pjoin(RESOURCES_PATH, 'graph_inputs', 'physical_1L_2A_final_4H_top_internal.dot')} --no_compile
output {output_path} --overwrite_output --yaml_only -exp -ef file"""))
    return output_path


@pytest.fixture(scope="session")
def top_bubble_export(tmpdir_factory: pytest.TempPathFactory) -> Path:
    gloop = get_gamma_loop_interpreter()
    # Specify "True" below for a pytest designed to generate input for a rust test.
    output_path = get_test_directory(tmpdir_factory,
                                     "TEST_AMPLITUDE_top_bubble", True).joinpath("GL_OUTPUT")
    gloop.run(CommandList.from_string(
        f"""import_model sm-full;
import_graphs {pjoin(RESOURCES_PATH, 'graph_inputs', 'top_bubble.dot')} --no_compile
output {output_path} --overwrite_output --yaml_only -exp -ef file"""))
    return output_path

@pytest.fixture(scope="session")
def hairy_glue_box_export(tmpdir_factory: pytest.TempPathFactory) -> Path:
    gloop = get_gamma_loop_interpreter()
    # Specify "True" below for a pytest designed to generate input for a rust test.
    output_path = get_test_directory(tmpdir_factory,
                                     "TEST_AMPLITUDE_hairy_glue_box", True).joinpath("GL_OUTPUT")
    gloop.run(CommandList.from_string(
        f"""import_model sm-full;
import_graphs {pjoin(RESOURCES_PATH, 'graph_inputs', 'hairy_glue_box.dot')} --no_compile
output {output_path} --overwrite_output --yaml_only -exp -ef file"""))
    return output_path


@pytest.fixture(scope="session")
def triangle_box_triangle_phys_export(tmpdir_factory: pytest.TempPathFactory) -> Path:
    gloop = get_gamma_loop_interpreter()
    # Specify "True" below for a pytest designed to generate input for a rust test.
    output_path = get_test_directory(tmpdir_factory,
                                     "TEST_AMPLITUDE_triangle_box_triangle_phys", True).joinpath("GL_OUTPUT")
    gloop.run(CommandList.from_string(
        f"""import_model sm-full;
import_graphs {pjoin(RESOURCES_PATH, 'graph_inputs', 'triangle_box_triangle_phys.dot')} --no_compile
output {output_path} --overwrite_output --yaml_only -exp -ef file"""))
    return output_path

@pytest.fixture(scope="session")
def ta_ta_tree_export(tmpdir_factory: pytest.TempPathFactory) -> Path:
    gloop = get_gamma_loop_interpreter()
    # Specify "True" below for a pytest designed to generate input for a rust test.
    output_path = get_test_directory(tmpdir_factory,
                                     pjoin('trees', 'ta_ta'), True)
    gloop.run(CommandList.from_string(
        f"""import_model sm-full;
import_graphs {pjoin(output_path, 'tree_amplitude_1_ta_ta.yaml')} --format yaml --no_compile
output {output_path.joinpath("GL_OUTPUT")} --overwrite_output --yaml_only -exp -ef file"""))
    return output_path


@pytest.fixture(scope="session")
def th_th_tree_export(tmpdir_factory: pytest.TempPathFactory) -> Path:
    gloop = get_gamma_loop_interpreter()
    # Specify "True" below for a pytest designed to generate input for a rust test.
    output_path = get_test_directory(tmpdir_factory,
                                     pjoin('trees', 'th_th'), True)
    gloop.run(CommandList.from_string(
        f"""import_model sm-full;
import_graphs {pjoin(output_path, 'tree_amplitude_1_th_th.yaml')} --format yaml --no_compile
output {output_path.joinpath("GL_OUTPUT")} --overwrite_output --yaml_only -exp -ef file"""))
    return output_path


@pytest.fixture(scope="session")
def t_ta_tree_export(tmpdir_factory: pytest.TempPathFactory) -> Path:
    gloop = get_gamma_loop_interpreter()
    # Specify "True" below for a pytest designed to generate input for a rust test.
    output_path = get_test_directory(tmpdir_factory,
                                     pjoin('trees', 't_ta'), True)
    gloop.run(CommandList.from_string(
        f"""import_model sm-full;
import_graphs {pjoin(output_path, 'tree_amplitude_1_t_ta.yaml')} --format yaml --no_compile
output {output_path.joinpath("GL_OUTPUT")} --overwrite_output --yaml_only -exp -ef file"""))
    return output_path


@pytest.fixture(scope="session")
def hh_ttxaa_tree_export(tmpdir_factory: pytest.TempPathFactory) -> Path:
    gloop = get_gamma_loop_interpreter()
    # Specify "True" below for a pytest designed to generate input for a rust test.
    output_path = get_test_directory(tmpdir_factory,
                                     pjoin('trees', 'hh_ttxaa'), True)
    gloop.run(CommandList.from_string(
        f"""import_model sm-full;
import_graphs {pjoin(output_path, 'tree_amplitude_1_hh_ttxaa.yaml')} --format yaml --no_compile
output {output_path.joinpath("GL_OUTPUT")} --overwrite_output --yaml_only -exp -ef file"""))
    return output_path


@pytest.fixture(scope="session")
def h_ttxaah_tree_export(tmpdir_factory: pytest.TempPathFactory) -> Path:
    gloop = get_gamma_loop_interpreter()
    # Specify "True" below for a pytest designed to generate input for a rust test.
    output_path = get_test_directory(tmpdir_factory,
                                     pjoin('trees', 'h_ttxaah'), True)
    gloop.run(CommandList.from_string(
        f"""import_model sm-full;
import_graphs {pjoin(output_path, 'tree_amplitude_1_h_ttxaah.yaml')} --format yaml --no_compile
output {output_path.joinpath("GL_OUTPUT")} --overwrite_output --yaml_only -exp -ef file"""))
    return output_path


@pytest.fixture(scope="session")
def aa_aahhttx_tree_export(tmpdir_factory: pytest.TempPathFactory) -> Path:
    gloop = get_gamma_loop_interpreter()
    # Specify "True" below for a pytest designed to generate input for a rust test.
    output_path = get_test_directory(tmpdir_factory,
                                     pjoin('trees', 'aa_aahhttx'), True)
    gloop.run(CommandList.from_string(
        f"""import_model sm-full;
import_graphs {pjoin(output_path, 'tree_amplitude_1_aa_aahhttx.yaml')} --format yaml --no_compile
output {output_path.joinpath("GL_OUTPUT")} --overwrite_output --yaml_only -exp -ef file"""))
    return output_path


<<<<<<< HEAD



=======
>>>>>>> 5fdda59a
@pytest.fixture(scope="session")
def compile_rust_tests() -> Path | None:

    # If you want to bypass the "manual" compilation of the rust tests, then uncomment the line below
    return None

    cmd_list = ['cargo', 'build', '--release', '--target-dir', os.path.normpath(os.path.join(
        GL_PATH, os.path.pardir, os.path.pardir, 'rust_test_binaries')), '--features=binary', '--no-default-features',
        '--tests', '--message-format=json']
    logger.debug("Compiling rust tests with command: %s", " ".join(cmd_list))
    process = Popen(cmd_list, cwd=GL_PATH, stdout=PIPE, stderr=PIPE)
    logger.critical("Compiling rust tests...")
    output, err = process.communicate()
    if process.returncode != 0:
        raise GammaLoopError(
            "Failed to compile rust tests. Error:\n" + err.decode("utf-8"))

    compiler_artifact = output.decode("utf-8")
    for json_line in reversed(compiler_artifact.split("\n")):
        if json_line == "":
            continue
        try:
            json_obj = json.loads(json_line)
        except json.decoder.JSONDecodeError:
            continue
        if json_obj["reason"] == "compiler-artifact" and 'gammalooprs' in json_obj["package_id"] and "lib" in json_obj["target"]["kind"] and json_obj["executable"] is not None:
            logger.critical(
                "Rust tests successfully compiled to binary '%s'", json_obj["executable"])
            return json_obj["executable"]

    return None<|MERGE_RESOLUTION|>--- conflicted
+++ resolved
@@ -442,6 +442,30 @@
 output {output_path} --overwrite_output --yaml_only -exp -ef file"""))
     return output_path
 
+@pytest.fixture(scope="session")
+def hairy_glue_box_export(tmpdir_factory: pytest.TempPathFactory) -> Path:
+    gloop = get_gamma_loop_interpreter()
+    # Specify "True" below for a pytest designed to generate input for a rust test.
+    output_path = get_test_directory(tmpdir_factory,
+                                     "TEST_AMPLITUDE_hairy_glue_box", True).joinpath("GL_OUTPUT")
+    gloop.run(CommandList.from_string(
+        f"""import_model sm-full;
+import_graphs {pjoin(RESOURCES_PATH, 'graph_inputs', 'hairy_glue_box.dot')} --no_compile
+output {output_path} --overwrite_output --yaml_only -exp -ef file"""))
+    return output_path
+
+
+@pytest.fixture(scope="session")
+def triangle_box_triangle_phys_export(tmpdir_factory: pytest.TempPathFactory) -> Path:
+    gloop = get_gamma_loop_interpreter()
+    # Specify "True" below for a pytest designed to generate input for a rust test.
+    output_path = get_test_directory(tmpdir_factory,
+                                     "TEST_AMPLITUDE_triangle_box_triangle_phys", True).joinpath("GL_OUTPUT")
+    gloop.run(CommandList.from_string(
+        f"""import_model sm-full;
+import_graphs {pjoin(RESOURCES_PATH, 'graph_inputs', 'triangle_box_triangle_phys.dot')} --no_compile
+output {output_path} --overwrite_output --yaml_only -exp -ef file"""))
+    return output_path
 
 @pytest.fixture(scope="session")
 def triangle_box_triangle_phys_export(tmpdir_factory: pytest.TempPathFactory) -> Path:
@@ -533,12 +557,7 @@
     return output_path
 
 
-<<<<<<< HEAD
-
-
-
-=======
->>>>>>> 5fdda59a
+
 @pytest.fixture(scope="session")
 def compile_rust_tests() -> Path | None:
 
