--- conflicted
+++ resolved
@@ -77,9 +77,7 @@
 nalgebra = "0.32.3"
 num-complex = "0.4.4"
 rug = "1.22.0"
-<<<<<<< HEAD
 clarabel = "0"
-=======
 wide = "0.7.13"
 arbitrary-int = { version = "1.2.6", features = ["num-traits"] }
 duplicate = "1.0.0"
@@ -101,7 +99,6 @@
 once_cell = "1.19.0"
 enum_delegate = { git = "https://gitlab.com/dawn_app/enum_delegate" }
 ctrlc = "3.4.4"
->>>>>>> c9aac0dd
 
 [dependencies.pyo3]
 features = ["multiple-pymethods"]
