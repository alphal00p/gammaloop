--- conflicted
+++ resolved
@@ -137,11 +137,5 @@
 
 [patch.crates-io]
 symbolica = { path = "./python/gammaloop/dependencies/symbolica" }
-<<<<<<< HEAD
-
-# spenso = { git = "https://github.com/alphal00p/spenso", branch = "master" }
-spenso = { path = "../../alphal00p/spenso" }
-=======
 spenso = { git = "https://github.com/alphal00p/spenso", branch = "master" }
-# spenso = { path = "../spenso" }
->>>>>>> acfe3942
+# spenso = { path = "../spenso" }