[package]
name = "gammalooprs"
version = "0.0.1"
edition = "2021"
authors = ["Valentin Hirschi <valentin.hirschi@gmail.com>"]
categories = ["science"]
description = "An implementation of the Local Unitarity method for computing differential collider cross-sections."
keywords = ["loop", "cross-section", "perturbative", "physics"]
license-file = "LICENSE.md"
readme = "README.md"
repository = "https://github.com/alphal00p/gammaloop"


[profile.dev-optim]
inherits = "dev"
opt-level = 2
#lto=true

[profile.bench]
lto = "fat"

[dev-dependencies]
criterion = { version = "0.5", features = ["html_reports"] }

[[bench]]
name = "gamma_net"
harness = false

[[bench]]
name = "evaluate_net"
harness = false

[[example]]
name = "gamma_chains"
path = "examples/rust/tensors/gamma_chain.rs"

[[example]]
name = "gamma_network"
path = "examples/rust/tensors/gamma_network.rs"

[[example]]
name = "evaluate_network"
path = "examples/rust/tensors/evaluate_network.rs"

[dependencies]
symbolica = { path = "./python/gammaloop/dependencies/symbolica" }
#symbolica = { git = "https://github.com/alphal00p/symbolica" }
serde = { version = "1.0", features = ["derive"] }
serde_yaml = "*"
bincode = "1.3.3"
clap = "2.34"
color-eyre = { version = "^0.3", default-features = false }
eyre = "^0.4"
f128 = { git = "https://github.com/benruijl/f128" }
lorentz_vector = { git = "https://github.com/benruijl/lorentz_vector", branch = "hyperdual", features = [
    "serde_support",
    "hyperdual_support",
    "f128_support",
]}
hyperdual = { git = "https://gitlab.com/benruijl/hyperdual" }
rand = "0.8"
rayon = "1.5"
tabled = "0.7"
enum_dispatch = "*"
git-version = "0.3"
colored = "*"
yaml-rust = "0.4"
libc = "0.2.0"
statrs = "0.16.0"
smallvec = { version = "1.7", features = ["const_generics"] }
itertools = "0.8"
smartstring = { version = "*", features = ["serde"] }
vectorize = "0.2.0"
log = "*"
env_logger = "*"
pyo3-log = "*"
nalgebra = "0.32.3"
num-complex = "0.4.4"
rug = "1.22.0"
wide = "0.7.13"
arbitrary-int = { version = "1.2.6", features = ["num-traits"] }
duplicate = "1.0.0"
rustc-hash = "1.1.0"
petgraph = "0.6.4"
enum-try-as-inner = "0.1.1"
indexmap = "2.2.2"
nohash-hasher = "0.2.0"

permutation = "0.4.1"
slotmap = { version = "1.0.7", features = ["serde"] }
ahash = { version = "0.8.8", features = ["serde"] }
num = { version = "0.4.1", features = ["serde"] }
pprof = { version = "0.13.0", features = ["flamegraph"] }
derive_more = "0.99.17"
rand_xoshiro = "0.6.0"
funty = "2.0.0"
block-id = "0.2.1"
once_cell = "1.19.0"
<<<<<<< HEAD
enum_delegate = {git="https://gitlab.com/dawn_app/enum_delegate"}
treena = "0.0.5"
=======
enum_delegate = { git = "https://gitlab.com/dawn_app/enum_delegate" }
ctrlc = "3.4.4"
>>>>>>> a8f1af6f

[dependencies.pyo3]
features = ["multiple-pymethods"]
optional = true
version = "0.19"

[build-dependencies]
pyo3-build-config = "*"

[lib]
crate-type = ["cdylib", "lib"]
name = "_gammaloop"
required-features = ["python_api"]
bench = false
[[bin]]
name = "cli"
required-features = ["binary"]
bench = false
[features]
extension-module = ["pyo3/extension-module"]
default = ["python_api"]

python_api = ["pyo3"]
binary = []
fail-on-warnings = []<|MERGE_RESOLUTION|>--- conflicted
+++ resolved
@@ -56,7 +56,7 @@
     "serde_support",
     "hyperdual_support",
     "f128_support",
-]}
+] }
 hyperdual = { git = "https://gitlab.com/benruijl/hyperdual" }
 rand = "0.8"
 rayon = "1.5"
@@ -96,13 +96,9 @@
 funty = "2.0.0"
 block-id = "0.2.1"
 once_cell = "1.19.0"
-<<<<<<< HEAD
-enum_delegate = {git="https://gitlab.com/dawn_app/enum_delegate"}
+enum_delegate = { git = "https://gitlab.com/dawn_app/enum_delegate" }
 treena = "0.0.5"
-=======
-enum_delegate = { git = "https://gitlab.com/dawn_app/enum_delegate" }
 ctrlc = "3.4.4"
->>>>>>> a8f1af6f
 
 [dependencies.pyo3]
 features = ["multiple-pymethods"]
