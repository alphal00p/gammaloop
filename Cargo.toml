--- conflicted
+++ resolved
@@ -48,15 +48,10 @@
 symbolica = { version = "0.15.1" }
 
 spenso = { version = "0.4.0", features = ["shadowing"] }
-<<<<<<< HEAD
 
-linnet = {git =  "https://github.com/alphal00p/linnet",features = ["symbolica","drawing"],branch="refactor"}
-
-=======
 linnet = {version = "0.2.0", features = [
     # "symbolica",
     "drawing",]}
->>>>>>> 8821d11b
 
 
 momtrop = { git = "https://github.com/alphal00p/momtrop", features = ["log"] }
@@ -158,15 +153,7 @@
 
 [patch.crates-io]
 symbolica = { path = "./python/gammaloop/dependencies/symbolica" }
-<<<<<<< HEAD
 spenso = { git = "https://github.com/alphal00p/spenso", rev = "46850d7ee82ab5559950b3b5080609f216c2c6ef" }
 # spenso = { path = "../spenso" }
-
 [patch."https://github.com/alphal00p/linnet"]
-# linnet = { path = "../linnet" }
-=======
-spenso = { git = "https://github.com/alphal00p/spenso", rev = "47a35775325a4d061af05e2fc00904b221d8bf83" }
-# spenso = { path = "../spenso" }
-[patch."https://github.com/alphal00p/linnet"]
-# linnet = { path = "../../linnet" }
->>>>>>> 8821d11b
+# linnet = { path = "../../linnet" }