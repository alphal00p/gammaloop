[package]
name = "gammalooprs"
version = "0.0.1"
edition = "2021"
authors = ["Valentin Hirschi <valentin.hirschi@gmail.com>"]
categories = ["science"]
description = "An implementation of the Local Unitarity method for computing differential collider cross-sections."
keywords = ["loop", "cross-section", "perturbative", "physics"]
license-file = "LICENSE.md"
readme = "README.md"
repository = "https://github.com/alphal00p/gammaloop"

[profile.dev-optim]
inherits = "dev"
opt-level = 2
#lto=true

[profile.bench]
lto = "fat"

[[bench]]
name = "cff_scalar"
harness = false

[profile.release]
lto = "fat"

[dev-dependencies]
criterion = { version = "0.5", features = ["html_reports"] }
insta = { version = "1.38.0", features = ["yaml", "json", "ron", "toml"] }


[dependencies]
# These will be patched
symbolica = { version = "0.8.0" }
spenso = { version = "0.2.0", features = ["shadowing"] }

serde = { version = "1.0", features = ["derive"] }
serde_yaml = "*"
bincode = "1.3.3"
clap = "2.34"
color-eyre = { version = "^0.3", default-features = false }
eyre = "^0.4"
f128 = { git = "https://github.com/benruijl/f128" }
lorentz_vector = { git = "https://github.com/benruijl/lorentz_vector", branch = "hyperdual", features = [
    "serde_support",
    "hyperdual_support",
    "f128_support",
] }
hyperdual = { git = "https://gitlab.com/benruijl/hyperdual" }
rand = "0.8"
rayon = "1.5"
tabled = "0.7"
enum_dispatch = "*"
git-version = "0.3"
colored = "*"
yaml-rust = "0.4"
libc = "0.2.0"
statrs = "0.16.0"
smallvec = { version = "1.7", features = ["const_generics", "serde"] }
itertools = "0.8"
smartstring = { version = "*", features = ["serde"] }
vectorize = "0.2.0"
log = "*"
env_logger = "*"
pyo3-log = "0.11.0"
nalgebra = "0.32.3"
num-complex = "0.4.4"
rug = "1.22.0"
clarabel = "0"
wide = "0.7.13"
arbitrary-int = { version = "1.2.6", features = ["num-traits"] }
duplicate = "1.0.0"
rustc-hash = "1.1.0"
petgraph = "0.6.4"
enum-try-as-inner = "0.1.1"
indexmap = "2.2.2"
nohash-hasher = "0.2.0"

permutation = "0.4.1"
slotmap = { version = "1.0.7", features = ["serde"] }
ahash = { version = "0.8.8", features = ["serde"] }
# num = { version = "0.4.1", features = ["serde"] }
pprof = { version = "0.13.0", features = ["flamegraph"] }
derive_more = "0.99.17"
rand_xoshiro = "0.6.0"
funty = "2.0.0"
block-id = "0.2.1"
once_cell = "1.19.0"
enum_delegate = { git = "https://gitlab.com/dawn_app/enum_delegate" }
treena = "0.0.5"
serde_json = "1.0.115"
ctrlc = "3.4.4"
constcat = "0.5.0"
ref-ops = "0.2.5"
delegate = "0.12.0"
portrait = "0.3.0"
typed-index-collections = { version = "3.1.0", features = [
    "serde",
    "serde-alloc",
] }

[dependencies.pyo3]
features = ["multiple-pymethods"]
optional = true
version = "0.21"

[build-dependencies]
pyo3-build-config = "*"

[lib]
crate-type = ["cdylib", "lib"]
name = "_gammaloop"
required-features = ["python_api"]
bench = false
[[bin]]
name = "cli"
required-features = ["binary"]
bench = false
[features]
extension-module = ["pyo3/extension-module"]
default = ["python_api"]
higher_loops = []

python_api = ["pyo3", "extension-module"]
binary = []
fail-on-warnings = []

[profile.dev.package]
insta.opt-level = 3
similar.opt-level = 3

[patch.crates-io]
symbolica = { path = "./python/gammaloop/dependencies/symbolica" }
<<<<<<< HEAD
spenso = { git = "https://github.com/alphal00p/spenso", branch="update_to_symb_08"}
[patch."https://github.com/alphal00p/spenso"]
symbolica = { path = "./python/gammaloop/dependencies/symbolica" }
=======
spenso = { git = "https://github.com/alphal00p/spenso", branch = "master", features = [
    "shadowing",
] }
# spenso = { path = "../spenso" }
>>>>>>> 751ae19b
<|MERGE_RESOLUTION|>--- conflicted
+++ resolved
@@ -132,13 +132,7 @@
 
 [patch.crates-io]
 symbolica = { path = "./python/gammaloop/dependencies/symbolica" }
-<<<<<<< HEAD
-spenso = { git = "https://github.com/alphal00p/spenso", branch="update_to_symb_08"}
-[patch."https://github.com/alphal00p/spenso"]
-symbolica = { path = "./python/gammaloop/dependencies/symbolica" }
-=======
 spenso = { git = "https://github.com/alphal00p/spenso", branch = "master", features = [
     "shadowing",
 ] }
-# spenso = { path = "../spenso" }
->>>>>>> 751ae19b
+# spenso = { path = "../spenso" }