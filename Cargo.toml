--- conflicted
+++ resolved
@@ -26,16 +26,13 @@
 
 [dependencies]
 # symbolica = { path = "./python/gammaloop/dependencies/symbolica" }
-<<<<<<< HEAD
+
 symbolica = { version = "0.7.0" }
 # spenso = { version = "0.2.0", features = ["shadowing"] }
 spenso = { git = "https://github.com/alphal00p/spenso", branch = "master", features = [
     "shadowing",
 ] }
-=======
-symbolica = { version = "0.5.0" }
-spenso = { version = "0.1.1", features = ["shadowing"] }
->>>>>>> 3dfd1b2e
+
 # spencer = { path = "../spencer" }
 
 serde = { version = "1.0", features = ["derive"] }
@@ -129,8 +126,7 @@
 
 
 [patch.crates-io]
-<<<<<<< HEAD
+
 # spenso = { git = "https://github.com/alphal00p/spenso", branch = "master" }
-=======
->>>>>>> 3dfd1b2e
+
 symbolica = { path = "./python/gammaloop/dependencies/symbolica" }