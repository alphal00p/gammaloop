[package]
name = "gammalooprs"
version = "0.0.1"
edition = "2021"
authors = ["Valentin Hirschi <valentin.hirschi@gmail.com>"]
categories = ["science"]
description = "An implementation of the Local Unitarity method for computing differential collider cross-sections."
keywords = ["loop", "cross-section", "perturbative", "physics"]
license-file = "LICENSE.md"
readme = "README.md"
repository = "https://github.com/alphal00p/gammaloop"


[profile.dev-optim]
inherits = "dev"
opt-level = 2
#lto=true

[profile.bench]
lto = "fat"

[dev-dependencies]
criterion = { version = "0.5", features = ["html_reports"] }
insta = { version = "1.38.0", features = ["yaml", "json", "ron", "toml"] }


[dependencies]
# symbolica = { path = "./python/gammaloop/dependencies/symbolica" }
<<<<<<< HEAD
symbolica = { git = "https://github.com/alphal00p/symbolica" }
spenso = { git = "https://github.com/alphal00p/spenso" }
=======
symbolica = { version = "0.5.0" }
spenso = { version = "0.1.1", features = ["shadowing"] }
>>>>>>> 3dfd1b2e
# spencer = { path = "../spencer" }

serde = { version = "1.0", features = ["derive"] }
serde_yaml = "*"
bincode = "1.3.3"
clap = "2.34"
color-eyre = { version = "^0.3", default-features = false }
eyre = "^0.4"
f128 = { git = "https://github.com/benruijl/f128" }
lorentz_vector = { git = "https://github.com/benruijl/lorentz_vector", branch = "hyperdual", features = [
    "serde_support",
    "hyperdual_support",
    "f128_support",
] }
hyperdual = { git = "https://gitlab.com/benruijl/hyperdual" }
rand = "0.8"
rayon = "1.5"
tabled = "0.7"
enum_dispatch = "*"
git-version = "0.3"
colored = "*"
yaml-rust = "0.4"
libc = "0.2.0"
statrs = "0.16.0"
smallvec = { version = "1.7", features = ["const_generics"] }
itertools = "0.8"
smartstring = { version = "*", features = ["serde"] }
vectorize = "0.2.0"
log = "*"
env_logger = "*"
pyo3-log = "*"
nalgebra = "0.32.3"
num-complex = "0.4.4"
rug = "1.22.0"
wide = "0.7.13"
arbitrary-int = { version = "1.2.6", features = ["num-traits"] }
duplicate = "1.0.0"
rustc-hash = "1.1.0"
petgraph = "0.6.4"
enum-try-as-inner = "0.1.1"
indexmap = { version = "2.2.2", features = ["serde"] }
nohash-hasher = "0.2.0"

permutation = "0.4.1"
slotmap = { version = "1.0.7", features = ["serde"] }
ahash = { version = "0.8.8", features = ["serde"] }
num = { version = "0.4.1", features = ["serde"] }
pprof = { version = "0.13.0", features = ["flamegraph"] }
derive_more = "0.99.17"
rand_xoshiro = "0.6.0"
funty = "2.0.0"
block-id = "0.2.1"
once_cell = "1.19.0"
enum_delegate = { git = "https://gitlab.com/dawn_app/enum_delegate" }
treena = "0.0.5"
serde_json = "1.0.115"
ctrlc = "3.4.4"
constcat = "0.5.0"
bitvec = { version = "1.0.1", features = ["serde"] }
anyhow = { version = "1.0.82", features = ["backtrace"] }
thiserror = "1.0.58"
pathfinding = "4.9.1"

[dependencies.pyo3]
features = ["multiple-pymethods"]
optional = true
version = "0.21"

[build-dependencies]
pyo3-build-config = "*"

[lib]
crate-type = ["cdylib", "lib"]
name = "_gammaloop"
required-features = ["python_api"]
bench = false
[[bin]]
name = "cli"
required-features = ["binary"]
bench = false
[features]
extension-module = ["pyo3/extension-module"]
default = ["python_api"]

python_api = ["pyo3", "extension-module"]
binary = []
fail-on-warnings = []

[profile.dev.package]
insta.opt-level = 3
similar.opt-level = 3


<<<<<<< HEAD
[patch."https://github.com/alphal00p/symbolica"]
=======
[patch.crates-io]
>>>>>>> 3dfd1b2e
symbolica = { path = "./python/gammaloop/dependencies/symbolica" }<|MERGE_RESOLUTION|>--- conflicted
+++ resolved
@@ -26,13 +26,8 @@
 
 [dependencies]
 # symbolica = { path = "./python/gammaloop/dependencies/symbolica" }
-<<<<<<< HEAD
-symbolica = { git = "https://github.com/alphal00p/symbolica" }
-spenso = { git = "https://github.com/alphal00p/spenso" }
-=======
 symbolica = { version = "0.5.0" }
 spenso = { version = "0.1.1", features = ["shadowing"] }
->>>>>>> 3dfd1b2e
 # spencer = { path = "../spencer" }
 
 serde = { version = "1.0", features = ["derive"] }
@@ -125,10 +120,5 @@
 insta.opt-level = 3
 similar.opt-level = 3
 
-
-<<<<<<< HEAD
-[patch."https://github.com/alphal00p/symbolica"]
-=======
 [patch.crates-io]
->>>>>>> 3dfd1b2e
 symbolica = { path = "./python/gammaloop/dependencies/symbolica" }