--- conflicted
+++ resolved
@@ -1,3 +1,33 @@
+
+ [tool.poetry]
+ name = "gammaloop"
+ version = "0.2.0"
+ description = "Gammaloop computes differential cross-sections using Local Unitarity"
+ authors = [
+   "Valentin Hirschi <valentin.hirschi@gmail.com>",
+   "Mathijs Fraaije <mathijsfraaije@gmail.com>",
+   "Lucien Huber <mail@lcnbr.ch>",
+ ]
+
+ [tool.poetry.dependencies]
+ python = "^3.12"
+ pytest = "^7.4.2"
+ autopep8 = "^2.0.4"
+ pyaml = "^23.12.0"
+ pyright = "^1.1.367"
+ pymupdf = "^1.24.5"
+ pytest-profiling = "^1.7.0"
+ pyyaml = "^6.0.1"
+ pydot = "^3.0.1"
+
+ [tool.poetry.dev-dependencies]
+ PyYAML = "^6.0.1"
+ symbolica = "^0.12.1"
+
+ [tool.poetry.group.dev.dependencies]
+ black = "^23.12.1"
+
+
 [project]
 name = "gammaloop"
 version = "0.3.2"
@@ -7,38 +37,7 @@
     { name = "Mathijs Fraaije", email = "mathijsfraaije@gmail.com" },
     { name = "Lucien Huber", email = "mail@lcnbr.ch" },
 ]
-<<<<<<< HEAD
-package-mode = false
-
-[tool.poetry.dependencies]
-python = "^3.12"
-pytest = "^7.4.2"
-autopep8 = "^2.0.4"
-pyaml = "^23.12.0"
-pyright = "^1.1.367"
-pymupdf = "^1.24.5"
-pytest-profiling = "^1.7.0"
-pyyaml = "^6.0.1"
-pydot = "^3.0.1"
-
-[tool.poetry.dev-dependencies]
-PyYAML = "^6.0.1"
-symbolica = "^0.12.1"
-
-[tool.poetry.group.dev.dependencies]
-black = "^23.12.1"
-
-[build-system]
-requires = ["maturin>=1.0,<2.0"]
-build-backend = "maturin"
-
-[project]
-name = "gammaloop"
-version = "0.2.0"
-description = "Gammaloop computes differential cross-sections using Local Unitarity"
-=======
 requires-python = "==3.12.*"
->>>>>>> e0b63363
 readme = "README.md"
 license = { file = "LICENSE.md" }
 keywords = [
@@ -88,21 +87,12 @@
 module-name = "gammaloop._gammaloop"
 sdist-include = ["LICENSE.md", "README.md"]
 exclude = [
-<<<<<<< HEAD
-  "gammaloop/dependencies/LOCK",
-  "gammaloop/dependencies/INSTALLED",
-  "gammaloop/dependencies/dependency_build.log",
-  "gammaloop/dependencies/venv",
-  "gammaloop/dependencies/venv/**",
-  "gammaloop/dependencies/symbolica/symbolica_path.txt",
-=======
     "gammaloop/dependencies/LOCK",
     "gammaloop/dependencies/INSTALLED",
     "gammaloop/dependencies/dependency_build.log",
     "gammaloop/dependencies/venv",
     "gammaloop/dependencies/venv/**",
     "gammaloop/dependencies/symbolica/symbolica_path.txt",
->>>>>>> e0b63363
 ]
 include = [
     "gammaloop/.pytest_cache/v/test_runtimes",
