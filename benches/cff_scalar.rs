--- conflicted
+++ resolved
@@ -82,106 +82,56 @@
 }
 
 fn criterion_benchmark(c: &mut Criterion) {
-<<<<<<< HEAD
     // let _ = symbolica::LicenseManager::set_license_key("GAMMALOOP_USER");
     // env_logger::init();
-=======
-    let _ = symbolica::LicenseManager::set_license_key("GAMMALOOP_USER");
-    let settings = load_default_settings();
->>>>>>> 2ccc02c8
 
     let mut group = c.benchmark_group("scalar cff benchmarks");
     group.measurement_time(Duration::from_secs(10));
 
+    let default_settings = load_default_settings();
+
+    let settings = &default_settings;
     let mut triangle_graph =
         load_helper("TEST_AMPLITUDE_massless_scalar_triangle/GL_OUTPUT", false);
     let triangle_sample = kinematics_builder(2, 1);
     group.bench_function("Triangle", |b| {
-<<<<<<< HEAD
-        b.iter(|| triangle_graph.evaluate_cff_expression(&triangle_sample, 0))
-=======
-        b.iter_batched_ref(
-            || kinematics_builder(2, 1),
-            |sample| triangle_graph.evaluate_cff_expression(sample, &settings),
-            criterion::BatchSize::SmallInput,
-        )
->>>>>>> 2ccc02c8
+        b.iter(|| triangle_graph.evaluate_cff_expression(&triangle_sample, settings))
     });
 
     let mut box_graph = load_helper("TEST_AMPLITUDE_scalar_massless_box/GL_OUTPUT", false);
     let box_sample = kinematics_builder(3, 1);
     group.bench_function("Box", |b| {
-<<<<<<< HEAD
-        b.iter(|| box_graph.evaluate_cff_expression(&box_sample, 0))
-=======
-        b.iter_batched_ref(
-            || kinematics_builder(3, 1),
-            |sample| box_graph.evaluate_cff_expression(sample, &settings),
-            criterion::BatchSize::SmallInput,
-        )
->>>>>>> 2ccc02c8
+        b.iter(|| box_graph.evaluate_cff_expression(&box_sample, settings))
     });
 
     let mut double_triangle_graph =
         load_helper("TEST_AMPLITUDE_scalar_double_triangle/GL_OUTPUT", false);
     let double_triangle_sample = kinematics_builder(1, 2);
     group.bench_function("Double Triangle", |b| {
-<<<<<<< HEAD
-        b.iter(|| double_triangle_graph.evaluate_cff_expression(&double_triangle_sample, 0))
-=======
-        b.iter_batched_ref(
-            || kinematics_builder(1, 2),
-            |sample| double_triangle_graph.evaluate_cff_expression(sample, &settings),
-            criterion::BatchSize::SmallInput,
-        )
->>>>>>> 2ccc02c8
+        b.iter(|| double_triangle_graph.evaluate_cff_expression(&double_triangle_sample, settings))
     });
 
     let mut isopod_graph = load_helper("TEST_AMPLITUDE_scalar_isopod/GL_OUTPUT", false);
     let isopod_sample = kinematics_builder(2, 3);
 
-<<<<<<< HEAD
     group.bench_function("Isopod (Triangle-Box-Box)", move |b| {
-        b.iter(|| isopod_graph.evaluate_cff_expression(&isopod_sample, 0))
-=======
-    group.bench_function("Isopod (Triangle-Box-Box)", |b| {
-        b.iter_batched_ref(
-            || kinematics_builder(2, 3),
-            |sample| isopod_graph.evaluate_cff_expression(sample, &settings),
-            criterion::BatchSize::SmallInput,
-        )
->>>>>>> 2ccc02c8
+        b.iter(|| isopod_graph.evaluate_cff_expression(&isopod_sample, settings))
     });
 
     let mut fishnet_2x2_graph = load_helper("TEST_AMPLITUDE_scalar_fishnet_2x2/GL_OUTPUT", false);
     let fishnet_2x2_sample = kinematics_builder(3, 4);
     group.bench_function("Fishnet 2x2", |b| {
-<<<<<<< HEAD
-        b.iter(|| fishnet_2x2_graph.evaluate_cff_expression(&fishnet_2x2_sample, 0))
-=======
-        b.iter_batched_ref(
-            || kinematics_builder(3, 4),
-            |sample| fishnet_2x2_graph.evaluate_cff_expression(sample, &settings),
-            criterion::BatchSize::SmallInput,
-        )
->>>>>>> 2ccc02c8
+        b.iter(|| fishnet_2x2_graph.evaluate_cff_expression(&fishnet_2x2_sample, settings))
     });
 
     group.bench_function("Fishnet 2x2 cff", |b| {
-        b.iter(|| fishnet_2x2_graph.evaluate_cff_all_orientations(&fishnet_2x2_sample, 0))
+        b.iter(|| fishnet_2x2_graph.evaluate_cff_all_orientations(&fishnet_2x2_sample, settings))
     });
 
-<<<<<<< HEAD
     group.bench_function("Fishnet 2x2 num", |b| {
-        b.iter(|| fishnet_2x2_graph.evaluate_numerator_all_orientations(&fishnet_2x2_sample, 0))
-=======
-    group.bench_function("Fishnet 2x3", |b| {
-        b.iter_batched_ref(
-            || (kinematics_builder(3, 6)),
-            |sample| fishnet_2x3_graph.evaluate_cff_expression(sample, &settings),
-            criterion::BatchSize::SmallInput,
-        )
->>>>>>> 2ccc02c8
+        b.iter(|| {
+            fishnet_2x2_graph.evaluate_numerator_all_orientations(&fishnet_2x2_sample, settings)
+        })
     });
 
     // // std::fs::remove_dir_all(COMPILED_DUMP).unwrap();
