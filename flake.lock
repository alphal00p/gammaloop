--- conflicted
+++ resolved
@@ -3,19 +3,11 @@
     "advisory-db": {
       "flake": false,
       "locked": {
-<<<<<<< HEAD
-        "lastModified": 1714183630,
-        "narHash": "sha256-1BVft7ggSN2XXFeXQjazU3jN9wVECd9qp2mZx/8GDMk=",
-        "owner": "rustsec",
-        "repo": "advisory-db",
-        "rev": "35e7459a331d3e0c585e56dabd03006b9b354088",
-=======
         "lastModified": 1716257552,
         "narHash": "sha256-b413fI9LPrum1RXnddiQyiNjlIkZ5/Q8jBscMIYeW0Y=",
         "owner": "rustsec",
         "repo": "advisory-db",
         "rev": "21c622592e8334057d6b56ea7249020ae74affa5",
->>>>>>> 3dfd1b2e
         "type": "github"
       },
       "original": {
@@ -31,19 +23,11 @@
         ]
       },
       "locked": {
-<<<<<<< HEAD
-        "lastModified": 1714864355,
-        "narHash": "sha256-uXNW6bapWFfkYIkK1EagydSrFMqycOYEDSq75GmUpjk=",
-        "owner": "ipetkov",
-        "repo": "crane",
-        "rev": "442a7a6152f49b907e73206dc8e1f46a61e8e873",
-=======
         "lastModified": 1716156051,
         "narHash": "sha256-TjUX7WWRcrhuUxDHsR8pDR2N7jitqZehgCVSy3kBeS8=",
         "owner": "ipetkov",
         "repo": "crane",
         "rev": "7443df1c478947bf96a2e699209f53b2db26209d",
->>>>>>> 3dfd1b2e
         "type": "github"
       },
       "original": {
@@ -60,19 +44,11 @@
         "rust-analyzer-src": []
       },
       "locked": {
-<<<<<<< HEAD
-        "lastModified": 1715063087,
-        "narHash": "sha256-cktPkcCmJ2sR0V/FaWEuCWmKuGPbwoMltih/EfF0mXg=",
-        "owner": "nix-community",
-        "repo": "fenix",
-        "rev": "f8f16c1f2c83bea4e51e6522d988ec8bfcc8420e",
-=======
         "lastModified": 1716359173,
         "narHash": "sha256-pYcjP6Gy7i6jPWrjiWAVV0BCQp+DdmGaI/k65lBb/kM=",
         "owner": "nix-community",
         "repo": "fenix",
         "rev": "b6fc5035b28e36a98370d0eac44f4ef3fd323df6",
->>>>>>> 3dfd1b2e
         "type": "github"
       },
       "original": {
@@ -101,19 +77,11 @@
     },
     "nixpkgs": {
       "locked": {
-<<<<<<< HEAD
-        "lastModified": 1715037484,
-        "narHash": "sha256-OUt8xQFmBU96Hmm4T9tOWTu4oCswCzoVl+pxSq/kiFc=",
-        "owner": "NixOS",
-        "repo": "nixpkgs",
-        "rev": "ad7efee13e0d216bf29992311536fce1d3eefbef",
-=======
         "lastModified": 1716358718,
         "narHash": "sha256-NQbegJb2ZZnAqp2EJhWwTf6DrZXSpA6xZCEq+RGV1r0=",
         "owner": "NixOS",
         "repo": "nixpkgs",
         "rev": "3f316d2a50699a78afe5e77ca486ad553169061e",
->>>>>>> 3dfd1b2e
         "type": "github"
       },
       "original": {
