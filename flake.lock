{
  "nodes": {
    "advisory-db": {
      "flake": false,
      "locked": {
        "lastModified": 1711359280,
        "narHash": "sha256-Yri+Uexb2h9tN5Rk4hZCfB7dBjy+tOECl4Kor7VgJFI=",
        "owner": "rustsec",
        "repo": "advisory-db",
        "rev": "aa8e65c812517eae85190715fa63f312aa875773",
        "type": "github"
      },
      "original": {
        "owner": "rustsec",
        "repo": "advisory-db",
        "type": "github"
      }
    },
    "crane": {
      "inputs": {
        "nixpkgs": [
          "nixpkgs"
        ]
      },
      "locked": {
<<<<<<< HEAD
        "lastModified": 1711407199,
        "narHash": "sha256-A/nB4j3JHL51ztlMQdfKw6y8tUJJzai3bLsZUEEaBxY=",
        "owner": "ipetkov",
        "repo": "crane",
        "rev": "7e468a455506f2e65550e08dfd45092f0857a009",
=======
        "lastModified": 1705309234,
        "narHash": "sha256-uNRRNRKmJyCRC/8y1RqBkqWBLM034y4qN7EprSdmgyA=",
        "owner": "numtide",
        "repo": "flake-utils",
        "rev": "1ef2e671c3b0c19053962c07dbda38332dcebf26",
        "type": "github"
      },
      "original": {
        "owner": "numtide",
        "repo": "flake-utils",
        "type": "github"
      }
    },
    "flake-utils_2": {
      "inputs": {
        "systems": "systems_3"
      },
      "locked": {
        "lastModified": 1681202837,
        "narHash": "sha256-H+Rh19JDwRtpVPAWp64F+rlEtxUWBAQW28eAi3SRSzg=",
        "owner": "numtide",
        "repo": "flake-utils",
        "rev": "cfacdce06f30d2b68473a46042957675eebb3401",
>>>>>>> 5460b89a
        "type": "github"
      },
      "original": {
        "owner": "ipetkov",
        "repo": "crane",
        "type": "github"
      }
    },
<<<<<<< HEAD
    "fenix": {
      "inputs": {
        "nixpkgs": [
          "nixpkgs"
        ],
        "rust-analyzer-src": []
      },
=======
    "nix-github-actions": {
      "inputs": {
        "nixpkgs": [
          "poetry2nix",
          "nixpkgs"
        ]
      },
      "locked": {
        "lastModified": 1703863825,
        "narHash": "sha256-rXwqjtwiGKJheXB43ybM8NwWB8rO2dSRrEqes0S7F5Y=",
        "owner": "nix-community",
        "repo": "nix-github-actions",
        "rev": "5163432afc817cf8bd1f031418d1869e4c9d5547",
        "type": "github"
      },
      "original": {
        "owner": "nix-community",
        "repo": "nix-github-actions",
        "type": "github"
      }
    },
    "nixpkgs": {
>>>>>>> 5460b89a
      "locked": {
        "lastModified": 1711434200,
        "narHash": "sha256-d1/GwzQfxG66qfFiZv79m0C63JXIkzLHVHXaf9A42tY=",
        "owner": "nix-community",
        "repo": "fenix",
        "rev": "08b43790fd25acd39f3cc1fdaf36c183c59ca528",
        "type": "github"
      },
      "original": {
        "owner": "nix-community",
        "repo": "fenix",
        "type": "github"
      }
    },
    "flake-utils": {
      "inputs": {
        "systems": "systems"
      },
      "locked": {
        "lastModified": 1710146030,
        "narHash": "sha256-SZ5L6eA7HJ/nmkzGG7/ISclqe6oZdOZTNoesiInkXPQ=",
        "owner": "numtide",
        "repo": "flake-utils",
        "rev": "b1d9ab70662946ef0850d488da1c9019f3a9752a",
        "type": "github"
      },
      "original": {
        "owner": "numtide",
        "repo": "flake-utils",
        "type": "github"
      }
    },
    "nixpkgs": {
      "locked": {
<<<<<<< HEAD
        "lastModified": 1711370797,
        "narHash": "sha256-2xu0jVSjuKhN97dqc4bVtvEH52Rwh6+uyI1XCnzoUyI=",
=======
        "lastModified": 1708422533,
        "narHash": "sha256-OJxUslyGM/Eni66IOq8WGCjpM3H0vEfdv+fwzUmsOSY=",
        "owner": "NixOS",
        "repo": "nixpkgs",
        "rev": "e1135102e9ae9f7fe84147f9700a17cf4839f97f",
        "type": "github"
      },
      "original": {
        "owner": "NixOS",
        "ref": "master",
        "repo": "nixpkgs",
        "type": "github"
      }
    },
    "nixpkgs_3": {
      "locked": {
        "lastModified": 1681358109,
        "narHash": "sha256-eKyxW4OohHQx9Urxi7TQlFBTDWII+F+x2hklDOQPB50=",
>>>>>>> 5460b89a
        "owner": "NixOS",
        "repo": "nixpkgs",
        "rev": "c726225724e681b3626acc941c6f95d2b0602087",
        "type": "github"
      },
      "original": {
        "owner": "NixOS",
        "ref": "nixpkgs-unstable",
        "repo": "nixpkgs",
        "type": "github"
      }
    },
    "poetry2nix": {
      "inputs": {
        "flake-utils": "flake-utils",
        "nix-github-actions": "nix-github-actions",
        "nixpkgs": "nixpkgs_2",
        "systems": "systems_2",
        "treefmt-nix": "treefmt-nix"
      },
      "locked": {
        "lastModified": 1708589824,
        "narHash": "sha256-2GOiFTkvs5MtVF65sC78KNVxQSmsxtk0WmV1wJ9V2ck=",
        "owner": "nix-community",
        "repo": "poetry2nix",
        "rev": "3c92540611f42d3fb2d0d084a6c694cd6544b609",
        "type": "github"
      },
      "original": {
        "owner": "nix-community",
        "repo": "poetry2nix",
        "type": "github"
      }
    },
    "root": {
      "inputs": {
<<<<<<< HEAD
        "advisory-db": "advisory-db",
        "crane": "crane",
        "fenix": "fenix",
        "flake-utils": "flake-utils",
        "nixpkgs": "nixpkgs"
=======
        "nixpkgs": "nixpkgs",
        "poetry2nix": "poetry2nix",
        "rust-overlay": "rust-overlay"
      }
    },
    "rust-overlay": {
      "inputs": {
        "flake-utils": "flake-utils_2",
        "nixpkgs": "nixpkgs_3"
      },
      "locked": {
        "lastModified": 1702433821,
        "narHash": "sha256-Kxv+dRbzj1fLQG0fyF/H6nswda6cN48r6kjctysnY4o=",
        "owner": "oxalica",
        "repo": "rust-overlay",
        "rev": "cb9016d3a569100a609bb92c0a45beb9e23cd4eb",
        "type": "github"
      },
      "original": {
        "owner": "oxalica",
        "repo": "rust-overlay",
        "type": "github"
>>>>>>> 5460b89a
      }
    },
    "systems": {
      "locked": {
        "lastModified": 1681028828,
        "narHash": "sha256-Vy1rq5AaRuLzOxct8nz4T6wlgyUR7zLU309k9mBC768=",
        "owner": "nix-systems",
        "repo": "default",
        "rev": "da67096a3b9bf56a91d16901293e51ba5b49a27e",
        "type": "github"
      },
      "original": {
        "owner": "nix-systems",
        "repo": "default",
        "type": "github"
      }
    },
    "systems_2": {
      "locked": {
        "lastModified": 1681028828,
        "narHash": "sha256-Vy1rq5AaRuLzOxct8nz4T6wlgyUR7zLU309k9mBC768=",
        "owner": "nix-systems",
        "repo": "default",
        "rev": "da67096a3b9bf56a91d16901293e51ba5b49a27e",
        "type": "github"
      },
      "original": {
        "id": "systems",
        "type": "indirect"
      }
    },
    "systems_3": {
      "locked": {
        "lastModified": 1681028828,
        "narHash": "sha256-Vy1rq5AaRuLzOxct8nz4T6wlgyUR7zLU309k9mBC768=",
        "owner": "nix-systems",
        "repo": "default",
        "rev": "da67096a3b9bf56a91d16901293e51ba5b49a27e",
        "type": "github"
      },
      "original": {
        "owner": "nix-systems",
        "repo": "default",
        "type": "github"
      }
    },
    "treefmt-nix": {
      "inputs": {
        "nixpkgs": [
          "poetry2nix",
          "nixpkgs"
        ]
      },
      "locked": {
        "lastModified": 1708335038,
        "narHash": "sha256-ETLZNFBVCabo7lJrpjD6cAbnE11eDOjaQnznmg/6hAE=",
        "owner": "numtide",
        "repo": "treefmt-nix",
        "rev": "e504621290a1fd896631ddbc5e9c16f4366c9f65",
        "type": "github"
      },
      "original": {
        "owner": "numtide",
        "repo": "treefmt-nix",
        "type": "github"
      }
    }
  },
  "root": "root",
  "version": 7
}<|MERGE_RESOLUTION|>--- conflicted
+++ resolved
@@ -23,37 +23,11 @@
         ]
       },
       "locked": {
-<<<<<<< HEAD
         "lastModified": 1711407199,
         "narHash": "sha256-A/nB4j3JHL51ztlMQdfKw6y8tUJJzai3bLsZUEEaBxY=",
         "owner": "ipetkov",
         "repo": "crane",
         "rev": "7e468a455506f2e65550e08dfd45092f0857a009",
-=======
-        "lastModified": 1705309234,
-        "narHash": "sha256-uNRRNRKmJyCRC/8y1RqBkqWBLM034y4qN7EprSdmgyA=",
-        "owner": "numtide",
-        "repo": "flake-utils",
-        "rev": "1ef2e671c3b0c19053962c07dbda38332dcebf26",
-        "type": "github"
-      },
-      "original": {
-        "owner": "numtide",
-        "repo": "flake-utils",
-        "type": "github"
-      }
-    },
-    "flake-utils_2": {
-      "inputs": {
-        "systems": "systems_3"
-      },
-      "locked": {
-        "lastModified": 1681202837,
-        "narHash": "sha256-H+Rh19JDwRtpVPAWp64F+rlEtxUWBAQW28eAi3SRSzg=",
-        "owner": "numtide",
-        "repo": "flake-utils",
-        "rev": "cfacdce06f30d2b68473a46042957675eebb3401",
->>>>>>> 5460b89a
         "type": "github"
       },
       "original": {
@@ -62,7 +36,6 @@
         "type": "github"
       }
     },
-<<<<<<< HEAD
     "fenix": {
       "inputs": {
         "nixpkgs": [
@@ -70,7 +43,38 @@
         ],
         "rust-analyzer-src": []
       },
-=======
+      "locked": {
+        "lastModified": 1711434200,
+        "narHash": "sha256-d1/GwzQfxG66qfFiZv79m0C63JXIkzLHVHXaf9A42tY=",
+        "owner": "nix-community",
+        "repo": "fenix",
+        "rev": "08b43790fd25acd39f3cc1fdaf36c183c59ca528",
+        "type": "github"
+      },
+      "original": {
+        "owner": "nix-community",
+        "repo": "fenix",
+        "type": "github"
+      }
+    },
+    "flake-utils": {
+      "inputs": {
+        "systems": "systems"
+      },
+      "locked": {
+        "lastModified": 1710146030,
+        "narHash": "sha256-SZ5L6eA7HJ/nmkzGG7/ISclqe6oZdOZTNoesiInkXPQ=",
+        "owner": "numtide",
+        "repo": "flake-utils",
+        "rev": "b1d9ab70662946ef0850d488da1c9019f3a9752a",
+        "type": "github"
+      },
+      "original": {
+        "owner": "numtide",
+        "repo": "flake-utils",
+        "type": "github"
+      }
+    },
     "nix-github-actions": {
       "inputs": {
         "nixpkgs": [
@@ -93,64 +97,9 @@
       }
     },
     "nixpkgs": {
->>>>>>> 5460b89a
-      "locked": {
-        "lastModified": 1711434200,
-        "narHash": "sha256-d1/GwzQfxG66qfFiZv79m0C63JXIkzLHVHXaf9A42tY=",
-        "owner": "nix-community",
-        "repo": "fenix",
-        "rev": "08b43790fd25acd39f3cc1fdaf36c183c59ca528",
-        "type": "github"
-      },
-      "original": {
-        "owner": "nix-community",
-        "repo": "fenix",
-        "type": "github"
-      }
-    },
-    "flake-utils": {
-      "inputs": {
-        "systems": "systems"
-      },
-      "locked": {
-        "lastModified": 1710146030,
-        "narHash": "sha256-SZ5L6eA7HJ/nmkzGG7/ISclqe6oZdOZTNoesiInkXPQ=",
-        "owner": "numtide",
-        "repo": "flake-utils",
-        "rev": "b1d9ab70662946ef0850d488da1c9019f3a9752a",
-        "type": "github"
-      },
-      "original": {
-        "owner": "numtide",
-        "repo": "flake-utils",
-        "type": "github"
-      }
-    },
-    "nixpkgs": {
-      "locked": {
-<<<<<<< HEAD
+      "locked": {
         "lastModified": 1711370797,
         "narHash": "sha256-2xu0jVSjuKhN97dqc4bVtvEH52Rwh6+uyI1XCnzoUyI=",
-=======
-        "lastModified": 1708422533,
-        "narHash": "sha256-OJxUslyGM/Eni66IOq8WGCjpM3H0vEfdv+fwzUmsOSY=",
-        "owner": "NixOS",
-        "repo": "nixpkgs",
-        "rev": "e1135102e9ae9f7fe84147f9700a17cf4839f97f",
-        "type": "github"
-      },
-      "original": {
-        "owner": "NixOS",
-        "ref": "master",
-        "repo": "nixpkgs",
-        "type": "github"
-      }
-    },
-    "nixpkgs_3": {
-      "locked": {
-        "lastModified": 1681358109,
-        "narHash": "sha256-eKyxW4OohHQx9Urxi7TQlFBTDWII+F+x2hklDOQPB50=",
->>>>>>> 5460b89a
         "owner": "NixOS",
         "repo": "nixpkgs",
         "rev": "c726225724e681b3626acc941c6f95d2b0602087",
@@ -187,36 +136,11 @@
     },
     "root": {
       "inputs": {
-<<<<<<< HEAD
         "advisory-db": "advisory-db",
         "crane": "crane",
         "fenix": "fenix",
         "flake-utils": "flake-utils",
         "nixpkgs": "nixpkgs"
-=======
-        "nixpkgs": "nixpkgs",
-        "poetry2nix": "poetry2nix",
-        "rust-overlay": "rust-overlay"
-      }
-    },
-    "rust-overlay": {
-      "inputs": {
-        "flake-utils": "flake-utils_2",
-        "nixpkgs": "nixpkgs_3"
-      },
-      "locked": {
-        "lastModified": 1702433821,
-        "narHash": "sha256-Kxv+dRbzj1fLQG0fyF/H6nswda6cN48r6kjctysnY4o=",
-        "owner": "oxalica",
-        "repo": "rust-overlay",
-        "rev": "cb9016d3a569100a609bb92c0a45beb9e23cd4eb",
-        "type": "github"
-      },
-      "original": {
-        "owner": "oxalica",
-        "repo": "rust-overlay",
-        "type": "github"
->>>>>>> 5460b89a
       }
     },
     "systems": {
